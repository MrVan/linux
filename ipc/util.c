--- conflicted
+++ resolved
@@ -764,11 +764,7 @@
 			total++;
 	}
 
-<<<<<<< HEAD
-	*new_pos = pos + 1;
-=======
 	ipc = NULL;
->>>>>>> 358c7c61
 	if (total >= ids->in_use)
 		goto out;
 
