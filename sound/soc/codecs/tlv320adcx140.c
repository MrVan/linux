--- conflicted
+++ resolved
@@ -758,18 +758,13 @@
 {
 	struct adcx140_priv *adcx140 = snd_soc_component_get_drvdata(component);
 	int sleep_cfg_val = ADCX140_WAKE_DEV;
-<<<<<<< HEAD
-	u8 bias_source;
-	u8 vref_source;
+	u32 bias_source;
+	u32 vref_source;
+	u8 bias_cfg;
 	int pdm_count;
 	u32 pdm_edges[ADCX140_NUM_PDM_EDGES];
 	u32 pdm_edge_val = 0;
 	int i;
-=======
-	u32 bias_source;
-	u32 vref_source;
-	u8 bias_cfg;
->>>>>>> 0e36f32f
 	int ret;
 
 	ret = device_property_read_u32(adcx140->dev, "ti,mic-bias-source",
