--- conflicted
+++ resolved
@@ -315,8 +315,6 @@
 					RT711_JD2 |
 					SOF_SDW_FOUR_SPK),
 	},
-<<<<<<< HEAD
-=======
 	{
 		.callback = sof_sdw_quirk_cb,
 		.matches = {
@@ -326,7 +324,6 @@
 		.driver_data = (void *)(SOF_SDW_TGL_HDMI |
 					RT711_JD2),
 	},
->>>>>>> 374ae223
 	/* MeteorLake devices */
 	{
 		.callback = sof_sdw_quirk_cb,
