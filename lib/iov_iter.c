--- conflicted
+++ resolved
@@ -561,8 +561,6 @@
 	return bytes;
 }
 
-<<<<<<< HEAD
-=======
 static __wsum csum_and_memcpy(void *to, const void *from, size_t len,
 			      __wsum sum, size_t off)
 {
@@ -570,18 +568,13 @@
 	return csum_block_add(sum, next, off);
 }
 
->>>>>>> cf26057a
 static size_t csum_and_copy_to_pipe_iter(const void *addr, size_t bytes,
 				__wsum *csum, struct iov_iter *i)
 {
 	struct pipe_inode_info *pipe = i->pipe;
 	size_t n, r;
 	size_t off = 0;
-<<<<<<< HEAD
-	__wsum sum = *csum, next;
-=======
 	__wsum sum = *csum;
->>>>>>> cf26057a
 	int idx;
 
 	if (!sanity(i))
@@ -593,12 +586,7 @@
 	for ( ; n; idx = next_idx(idx, pipe), r = 0) {
 		size_t chunk = min_t(size_t, n, PAGE_SIZE - r);
 		char *p = kmap_atomic(pipe->bufs[idx].page);
-<<<<<<< HEAD
-		next = csum_partial_copy_nocheck(addr, p + r, chunk, 0);
-		sum = csum_block_add(sum, next, off);
-=======
 		sum = csum_and_memcpy(p + r, addr, chunk, sum, off);
->>>>>>> cf26057a
 		kunmap_atomic(p);
 		i->idx = idx;
 		i->iov_offset = r + chunk;
