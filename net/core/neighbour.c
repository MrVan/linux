// SPDX-License-Identifier: GPL-2.0-or-later
/*
 *	Generic address resolution entity
 *
 *	Authors:
 *	Pedro Roque		<roque@di.fc.ul.pt>
 *	Alexey Kuznetsov	<kuznet@ms2.inr.ac.ru>
 *
 *	Fixes:
 *	Vitaly E. Lavrov	releasing NULL neighbor in neigh_add.
 *	Harald Welte		Add neighbour cache statistics like rtstat
 */

#define pr_fmt(fmt) KBUILD_MODNAME ": " fmt

#include <linux/slab.h>
#include <linux/kmemleak.h>
#include <linux/types.h>
#include <linux/kernel.h>
#include <linux/module.h>
#include <linux/socket.h>
#include <linux/netdevice.h>
#include <linux/proc_fs.h>
#ifdef CONFIG_SYSCTL
#include <linux/sysctl.h>
#endif
#include <linux/times.h>
#include <net/net_namespace.h>
#include <net/neighbour.h>
#include <net/arp.h>
#include <net/dst.h>
#include <net/sock.h>
#include <net/netevent.h>
#include <net/netlink.h>
#include <linux/rtnetlink.h>
#include <linux/random.h>
#include <linux/string.h>
#include <linux/log2.h>
#include <linux/inetdevice.h>
#include <net/addrconf.h>

#include <trace/events/neigh.h>

#define NEIGH_DEBUG 1
#define neigh_dbg(level, fmt, ...)		\
do {						\
	if (level <= NEIGH_DEBUG)		\
		pr_debug(fmt, ##__VA_ARGS__);	\
} while (0)

#define PNEIGH_HASHMASK		0xF

static void neigh_timer_handler(struct timer_list *t);
static void __neigh_notify(struct neighbour *n, int type, int flags,
			   u32 pid);
static void neigh_update_notify(struct neighbour *neigh, u32 nlmsg_pid);
static int pneigh_ifdown_and_unlock(struct neigh_table *tbl,
				    struct net_device *dev);

#ifdef CONFIG_PROC_FS
static const struct seq_operations neigh_stat_seq_ops;
#endif

/*
   Neighbour hash table buckets are protected with rwlock tbl->lock.

   - All the scans/updates to hash buckets MUST be made under this lock.
   - NOTHING clever should be made under this lock: no callbacks
     to protocol backends, no attempts to send something to network.
     It will result in deadlocks, if backend/driver wants to use neighbour
     cache.
   - If the entry requires some non-trivial actions, increase
     its reference count and release table lock.

   Neighbour entries are protected:
   - with reference count.
   - with rwlock neigh->lock

   Reference count prevents destruction.

   neigh->lock mainly serializes ll address data and its validity state.
   However, the same lock is used to protect another entry fields:
    - timer
    - resolution queue

   Again, nothing clever shall be made under neigh->lock,
   the most complicated procedure, which we allow is dev->hard_header.
   It is supposed, that dev->hard_header is simplistic and does
   not make callbacks to neighbour tables.
 */

static int neigh_blackhole(struct neighbour *neigh, struct sk_buff *skb)
{
	kfree_skb(skb);
	return -ENETDOWN;
}

static void neigh_cleanup_and_release(struct neighbour *neigh)
{
	trace_neigh_cleanup_and_release(neigh, 0);
	__neigh_notify(neigh, RTM_DELNEIGH, 0, 0);
	call_netevent_notifiers(NETEVENT_NEIGH_UPDATE, neigh);
	neigh_release(neigh);
}

/*
 * It is random distribution in the interval (1/2)*base...(3/2)*base.
 * It corresponds to default IPv6 settings and is not overridable,
 * because it is really reasonable choice.
 */

unsigned long neigh_rand_reach_time(unsigned long base)
{
	return base ? get_random_u32_below(base) + (base >> 1) : 0;
}
EXPORT_SYMBOL(neigh_rand_reach_time);

static void neigh_mark_dead(struct neighbour *n)
{
	n->dead = 1;
	if (!list_empty(&n->gc_list)) {
		list_del_init(&n->gc_list);
		atomic_dec(&n->tbl->gc_entries);
	}
	if (!list_empty(&n->managed_list))
		list_del_init(&n->managed_list);
}

static void neigh_update_gc_list(struct neighbour *n)
{
	bool on_gc_list, exempt_from_gc;

	write_lock_bh(&n->tbl->lock);
	write_lock(&n->lock);
	if (n->dead)
		goto out;

	/* remove from the gc list if new state is permanent or if neighbor
	 * is externally learned; otherwise entry should be on the gc list
	 */
	exempt_from_gc = n->nud_state & NUD_PERMANENT ||
			 n->flags & NTF_EXT_LEARNED;
	on_gc_list = !list_empty(&n->gc_list);

	if (exempt_from_gc && on_gc_list) {
		list_del_init(&n->gc_list);
		atomic_dec(&n->tbl->gc_entries);
	} else if (!exempt_from_gc && !on_gc_list) {
		/* add entries to the tail; cleaning removes from the front */
		list_add_tail(&n->gc_list, &n->tbl->gc_list);
		atomic_inc(&n->tbl->gc_entries);
	}
out:
	write_unlock(&n->lock);
	write_unlock_bh(&n->tbl->lock);
}

static void neigh_update_managed_list(struct neighbour *n)
{
	bool on_managed_list, add_to_managed;

	write_lock_bh(&n->tbl->lock);
	write_lock(&n->lock);
	if (n->dead)
		goto out;

	add_to_managed = n->flags & NTF_MANAGED;
	on_managed_list = !list_empty(&n->managed_list);

	if (!add_to_managed && on_managed_list)
		list_del_init(&n->managed_list);
	else if (add_to_managed && !on_managed_list)
		list_add_tail(&n->managed_list, &n->tbl->managed_list);
out:
	write_unlock(&n->lock);
	write_unlock_bh(&n->tbl->lock);
}

static void neigh_update_flags(struct neighbour *neigh, u32 flags, int *notify,
			       bool *gc_update, bool *managed_update)
{
	u32 ndm_flags, old_flags = neigh->flags;

	if (!(flags & NEIGH_UPDATE_F_ADMIN))
		return;

	ndm_flags  = (flags & NEIGH_UPDATE_F_EXT_LEARNED) ? NTF_EXT_LEARNED : 0;
	ndm_flags |= (flags & NEIGH_UPDATE_F_MANAGED) ? NTF_MANAGED : 0;

	if ((old_flags ^ ndm_flags) & NTF_EXT_LEARNED) {
		if (ndm_flags & NTF_EXT_LEARNED)
			neigh->flags |= NTF_EXT_LEARNED;
		else
			neigh->flags &= ~NTF_EXT_LEARNED;
		*notify = 1;
		*gc_update = true;
	}
	if ((old_flags ^ ndm_flags) & NTF_MANAGED) {
		if (ndm_flags & NTF_MANAGED)
			neigh->flags |= NTF_MANAGED;
		else
			neigh->flags &= ~NTF_MANAGED;
		*notify = 1;
		*managed_update = true;
	}
}

static bool neigh_del(struct neighbour *n, struct neighbour __rcu **np,
		      struct neigh_table *tbl)
{
	bool retval = false;

	write_lock(&n->lock);
	if (refcount_read(&n->refcnt) == 1) {
		struct neighbour *neigh;

		neigh = rcu_dereference_protected(n->next,
						  lockdep_is_held(&tbl->lock));
		rcu_assign_pointer(*np, neigh);
		neigh_mark_dead(n);
		retval = true;
	}
	write_unlock(&n->lock);
	if (retval)
		neigh_cleanup_and_release(n);
	return retval;
}

bool neigh_remove_one(struct neighbour *ndel, struct neigh_table *tbl)
{
	struct neigh_hash_table *nht;
	void *pkey = ndel->primary_key;
	u32 hash_val;
	struct neighbour *n;
	struct neighbour __rcu **np;

	nht = rcu_dereference_protected(tbl->nht,
					lockdep_is_held(&tbl->lock));
	hash_val = tbl->hash(pkey, ndel->dev, nht->hash_rnd);
	hash_val = hash_val >> (32 - nht->hash_shift);

	np = &nht->hash_buckets[hash_val];
	while ((n = rcu_dereference_protected(*np,
					      lockdep_is_held(&tbl->lock)))) {
		if (n == ndel)
			return neigh_del(n, np, tbl);
		np = &n->next;
	}
	return false;
}

static int neigh_forced_gc(struct neigh_table *tbl)
{
	int max_clean = atomic_read(&tbl->gc_entries) -
			READ_ONCE(tbl->gc_thresh2);
	u64 tmax = ktime_get_ns() + NSEC_PER_MSEC;
	unsigned long tref = jiffies - 5 * HZ;
	struct neighbour *n, *tmp;
	int shrunk = 0;
	int loop = 0;

	NEIGH_CACHE_STAT_INC(tbl, forced_gc_runs);

	write_lock_bh(&tbl->lock);

	list_for_each_entry_safe(n, tmp, &tbl->gc_list, gc_list) {
		if (refcount_read(&n->refcnt) == 1) {
			bool remove = false;

			write_lock(&n->lock);
			if ((n->nud_state == NUD_FAILED) ||
			    (n->nud_state == NUD_NOARP) ||
			    (tbl->is_multicast &&
			     tbl->is_multicast(n->primary_key)) ||
			    !time_in_range(n->updated, tref, jiffies))
				remove = true;
			write_unlock(&n->lock);

			if (remove && neigh_remove_one(n, tbl))
				shrunk++;
			if (shrunk >= max_clean)
				break;
			if (++loop == 16) {
				if (ktime_get_ns() > tmax)
					goto unlock;
				loop = 0;
			}
		}
	}

	WRITE_ONCE(tbl->last_flush, jiffies);
unlock:
	write_unlock_bh(&tbl->lock);

	return shrunk;
}

static void neigh_add_timer(struct neighbour *n, unsigned long when)
{
	/* Use safe distance from the jiffies - LONG_MAX point while timer
	 * is running in DELAY/PROBE state but still show to user space
	 * large times in the past.
	 */
	unsigned long mint = jiffies - (LONG_MAX - 86400 * HZ);

	neigh_hold(n);
	if (!time_in_range(n->confirmed, mint, jiffies))
		n->confirmed = mint;
	if (time_before(n->used, n->confirmed))
		n->used = n->confirmed;
	if (unlikely(mod_timer(&n->timer, when))) {
		printk("NEIGH: BUG, double timer add, state is %x\n",
		       n->nud_state);
		dump_stack();
	}
}

static int neigh_del_timer(struct neighbour *n)
{
	if ((n->nud_state & NUD_IN_TIMER) &&
	    del_timer(&n->timer)) {
		neigh_release(n);
		return 1;
	}
	return 0;
}

static struct neigh_parms *neigh_get_dev_parms_rcu(struct net_device *dev,
						   int family)
{
	switch (family) {
	case AF_INET:
		return __in_dev_arp_parms_get_rcu(dev);
	case AF_INET6:
		return __in6_dev_nd_parms_get_rcu(dev);
	}
	return NULL;
}

static void neigh_parms_qlen_dec(struct net_device *dev, int family)
{
	struct neigh_parms *p;

	rcu_read_lock();
	p = neigh_get_dev_parms_rcu(dev, family);
	if (p)
		p->qlen--;
	rcu_read_unlock();
}

static void pneigh_queue_purge(struct sk_buff_head *list, struct net *net,
			       int family)
{
	struct sk_buff_head tmp;
	unsigned long flags;
	struct sk_buff *skb;

	skb_queue_head_init(&tmp);
	spin_lock_irqsave(&list->lock, flags);
	skb = skb_peek(list);
	while (skb != NULL) {
		struct sk_buff *skb_next = skb_peek_next(skb, list);
		struct net_device *dev = skb->dev;

		if (net == NULL || net_eq(dev_net(dev), net)) {
			neigh_parms_qlen_dec(dev, family);
			__skb_unlink(skb, list);
			__skb_queue_tail(&tmp, skb);
		}
		skb = skb_next;
	}
	spin_unlock_irqrestore(&list->lock, flags);

	while ((skb = __skb_dequeue(&tmp))) {
		dev_put(skb->dev);
		kfree_skb(skb);
	}
}

static void neigh_flush_dev(struct neigh_table *tbl, struct net_device *dev,
			    bool skip_perm)
{
	int i;
	struct neigh_hash_table *nht;

	nht = rcu_dereference_protected(tbl->nht,
					lockdep_is_held(&tbl->lock));

	for (i = 0; i < (1 << nht->hash_shift); i++) {
		struct neighbour *n;
		struct neighbour __rcu **np = &nht->hash_buckets[i];

		while ((n = rcu_dereference_protected(*np,
					lockdep_is_held(&tbl->lock))) != NULL) {
			if (dev && n->dev != dev) {
				np = &n->next;
				continue;
			}
			if (skip_perm && n->nud_state & NUD_PERMANENT) {
				np = &n->next;
				continue;
			}
			rcu_assign_pointer(*np,
				   rcu_dereference_protected(n->next,
						lockdep_is_held(&tbl->lock)));
			write_lock(&n->lock);
			neigh_del_timer(n);
			neigh_mark_dead(n);
			if (refcount_read(&n->refcnt) != 1) {
				/* The most unpleasant situation.
				   We must destroy neighbour entry,
				   but someone still uses it.

				   The destroy will be delayed until
				   the last user releases us, but
				   we must kill timers etc. and move
				   it to safe state.
				 */
				__skb_queue_purge(&n->arp_queue);
				n->arp_queue_len_bytes = 0;
				WRITE_ONCE(n->output, neigh_blackhole);
				if (n->nud_state & NUD_VALID)
					n->nud_state = NUD_NOARP;
				else
					n->nud_state = NUD_NONE;
				neigh_dbg(2, "neigh %p is stray\n", n);
			}
			write_unlock(&n->lock);
			neigh_cleanup_and_release(n);
		}
	}
}

void neigh_changeaddr(struct neigh_table *tbl, struct net_device *dev)
{
	write_lock_bh(&tbl->lock);
	neigh_flush_dev(tbl, dev, false);
	write_unlock_bh(&tbl->lock);
}
EXPORT_SYMBOL(neigh_changeaddr);

static int __neigh_ifdown(struct neigh_table *tbl, struct net_device *dev,
			  bool skip_perm)
{
	write_lock_bh(&tbl->lock);
	neigh_flush_dev(tbl, dev, skip_perm);
	pneigh_ifdown_and_unlock(tbl, dev);
	pneigh_queue_purge(&tbl->proxy_queue, dev ? dev_net(dev) : NULL,
			   tbl->family);
	if (skb_queue_empty_lockless(&tbl->proxy_queue))
		del_timer_sync(&tbl->proxy_timer);
	return 0;
}

int neigh_carrier_down(struct neigh_table *tbl, struct net_device *dev)
{
	__neigh_ifdown(tbl, dev, true);
	return 0;
}
EXPORT_SYMBOL(neigh_carrier_down);

int neigh_ifdown(struct neigh_table *tbl, struct net_device *dev)
{
	__neigh_ifdown(tbl, dev, false);
	return 0;
}
EXPORT_SYMBOL(neigh_ifdown);

static struct neighbour *neigh_alloc(struct neigh_table *tbl,
				     struct net_device *dev,
				     u32 flags, bool exempt_from_gc)
{
	struct neighbour *n = NULL;
	unsigned long now = jiffies;
	int entries, gc_thresh3;

	if (exempt_from_gc)
		goto do_alloc;

	entries = atomic_inc_return(&tbl->gc_entries) - 1;
	gc_thresh3 = READ_ONCE(tbl->gc_thresh3);
	if (entries >= gc_thresh3 ||
	    (entries >= READ_ONCE(tbl->gc_thresh2) &&
	     time_after(now, READ_ONCE(tbl->last_flush) + 5 * HZ))) {
		if (!neigh_forced_gc(tbl) && entries >= gc_thresh3) {
			net_info_ratelimited("%s: neighbor table overflow!\n",
					     tbl->id);
			NEIGH_CACHE_STAT_INC(tbl, table_fulls);
			goto out_entries;
		}
	}

do_alloc:
	n = kzalloc(tbl->entry_size + dev->neigh_priv_len, GFP_ATOMIC);
	if (!n)
		goto out_entries;

	__skb_queue_head_init(&n->arp_queue);
	rwlock_init(&n->lock);
	seqlock_init(&n->ha_lock);
	n->updated	  = n->used = now;
	n->nud_state	  = NUD_NONE;
	n->output	  = neigh_blackhole;
	n->flags	  = flags;
	seqlock_init(&n->hh.hh_lock);
	n->parms	  = neigh_parms_clone(&tbl->parms);
	timer_setup(&n->timer, neigh_timer_handler, 0);

	NEIGH_CACHE_STAT_INC(tbl, allocs);
	n->tbl		  = tbl;
	refcount_set(&n->refcnt, 1);
	n->dead		  = 1;
	INIT_LIST_HEAD(&n->gc_list);
	INIT_LIST_HEAD(&n->managed_list);

	atomic_inc(&tbl->entries);
out:
	return n;

out_entries:
	if (!exempt_from_gc)
		atomic_dec(&tbl->gc_entries);
	goto out;
}

static void neigh_get_hash_rnd(u32 *x)
{
	*x = get_random_u32() | 1;
}

static struct neigh_hash_table *neigh_hash_alloc(unsigned int shift)
{
	size_t size = (1 << shift) * sizeof(struct neighbour *);
	struct neigh_hash_table *ret;
	struct neighbour __rcu **buckets;
	int i;

	ret = kmalloc(sizeof(*ret), GFP_ATOMIC);
	if (!ret)
		return NULL;
	if (size <= PAGE_SIZE) {
		buckets = kzalloc(size, GFP_ATOMIC);
	} else {
		buckets = (struct neighbour __rcu **)
			  __get_free_pages(GFP_ATOMIC | __GFP_ZERO,
					   get_order(size));
		kmemleak_alloc(buckets, size, 1, GFP_ATOMIC);
	}
	if (!buckets) {
		kfree(ret);
		return NULL;
	}
	ret->hash_buckets = buckets;
	ret->hash_shift = shift;
	for (i = 0; i < NEIGH_NUM_HASH_RND; i++)
		neigh_get_hash_rnd(&ret->hash_rnd[i]);
	return ret;
}

static void neigh_hash_free_rcu(struct rcu_head *head)
{
	struct neigh_hash_table *nht = container_of(head,
						    struct neigh_hash_table,
						    rcu);
	size_t size = (1 << nht->hash_shift) * sizeof(struct neighbour *);
	struct neighbour __rcu **buckets = nht->hash_buckets;

	if (size <= PAGE_SIZE) {
		kfree(buckets);
	} else {
		kmemleak_free(buckets);
		free_pages((unsigned long)buckets, get_order(size));
	}
	kfree(nht);
}

static struct neigh_hash_table *neigh_hash_grow(struct neigh_table *tbl,
						unsigned long new_shift)
{
	unsigned int i, hash;
	struct neigh_hash_table *new_nht, *old_nht;

	NEIGH_CACHE_STAT_INC(tbl, hash_grows);

	old_nht = rcu_dereference_protected(tbl->nht,
					    lockdep_is_held(&tbl->lock));
	new_nht = neigh_hash_alloc(new_shift);
	if (!new_nht)
		return old_nht;

	for (i = 0; i < (1 << old_nht->hash_shift); i++) {
		struct neighbour *n, *next;

		for (n = rcu_dereference_protected(old_nht->hash_buckets[i],
						   lockdep_is_held(&tbl->lock));
		     n != NULL;
		     n = next) {
			hash = tbl->hash(n->primary_key, n->dev,
					 new_nht->hash_rnd);

			hash >>= (32 - new_nht->hash_shift);
			next = rcu_dereference_protected(n->next,
						lockdep_is_held(&tbl->lock));

			rcu_assign_pointer(n->next,
					   rcu_dereference_protected(
						new_nht->hash_buckets[hash],
						lockdep_is_held(&tbl->lock)));
			rcu_assign_pointer(new_nht->hash_buckets[hash], n);
		}
	}

	rcu_assign_pointer(tbl->nht, new_nht);
	call_rcu(&old_nht->rcu, neigh_hash_free_rcu);
	return new_nht;
}

struct neighbour *neigh_lookup(struct neigh_table *tbl, const void *pkey,
			       struct net_device *dev)
{
	struct neighbour *n;

	NEIGH_CACHE_STAT_INC(tbl, lookups);

	rcu_read_lock();
	n = __neigh_lookup_noref(tbl, pkey, dev);
	if (n) {
		if (!refcount_inc_not_zero(&n->refcnt))
			n = NULL;
		NEIGH_CACHE_STAT_INC(tbl, hits);
	}

	rcu_read_unlock();
	return n;
}
EXPORT_SYMBOL(neigh_lookup);

static struct neighbour *
___neigh_create(struct neigh_table *tbl, const void *pkey,
		struct net_device *dev, u32 flags,
		bool exempt_from_gc, bool want_ref)
{
	u32 hash_val, key_len = tbl->key_len;
	struct neighbour *n1, *rc, *n;
	struct neigh_hash_table *nht;
	int error;

	n = neigh_alloc(tbl, dev, flags, exempt_from_gc);
	trace_neigh_create(tbl, dev, pkey, n, exempt_from_gc);
	if (!n) {
		rc = ERR_PTR(-ENOBUFS);
		goto out;
	}

	memcpy(n->primary_key, pkey, key_len);
	n->dev = dev;
	netdev_hold(dev, &n->dev_tracker, GFP_ATOMIC);

	/* Protocol specific setup. */
	if (tbl->constructor &&	(error = tbl->constructor(n)) < 0) {
		rc = ERR_PTR(error);
		goto out_neigh_release;
	}

	if (dev->netdev_ops->ndo_neigh_construct) {
		error = dev->netdev_ops->ndo_neigh_construct(dev, n);
		if (error < 0) {
			rc = ERR_PTR(error);
			goto out_neigh_release;
		}
	}

	/* Device specific setup. */
	if (n->parms->neigh_setup &&
	    (error = n->parms->neigh_setup(n)) < 0) {
		rc = ERR_PTR(error);
		goto out_neigh_release;
	}

	n->confirmed = jiffies - (NEIGH_VAR(n->parms, BASE_REACHABLE_TIME) << 1);

	write_lock_bh(&tbl->lock);
	nht = rcu_dereference_protected(tbl->nht,
					lockdep_is_held(&tbl->lock));

	if (atomic_read(&tbl->entries) > (1 << nht->hash_shift))
		nht = neigh_hash_grow(tbl, nht->hash_shift + 1);

	hash_val = tbl->hash(n->primary_key, dev, nht->hash_rnd) >> (32 - nht->hash_shift);

	if (n->parms->dead) {
		rc = ERR_PTR(-EINVAL);
		goto out_tbl_unlock;
	}

	for (n1 = rcu_dereference_protected(nht->hash_buckets[hash_val],
					    lockdep_is_held(&tbl->lock));
	     n1 != NULL;
	     n1 = rcu_dereference_protected(n1->next,
			lockdep_is_held(&tbl->lock))) {
		if (dev == n1->dev && !memcmp(n1->primary_key, n->primary_key, key_len)) {
			if (want_ref)
				neigh_hold(n1);
			rc = n1;
			goto out_tbl_unlock;
		}
	}

	n->dead = 0;
	if (!exempt_from_gc)
		list_add_tail(&n->gc_list, &n->tbl->gc_list);
	if (n->flags & NTF_MANAGED)
		list_add_tail(&n->managed_list, &n->tbl->managed_list);
	if (want_ref)
		neigh_hold(n);
	rcu_assign_pointer(n->next,
			   rcu_dereference_protected(nht->hash_buckets[hash_val],
						     lockdep_is_held(&tbl->lock)));
	rcu_assign_pointer(nht->hash_buckets[hash_val], n);
	write_unlock_bh(&tbl->lock);
	neigh_dbg(2, "neigh %p is created\n", n);
	rc = n;
out:
	return rc;
out_tbl_unlock:
	write_unlock_bh(&tbl->lock);
out_neigh_release:
	if (!exempt_from_gc)
		atomic_dec(&tbl->gc_entries);
	neigh_release(n);
	goto out;
}

struct neighbour *__neigh_create(struct neigh_table *tbl, const void *pkey,
				 struct net_device *dev, bool want_ref)
{
	bool exempt_from_gc = !!(dev->flags & IFF_LOOPBACK);

	return ___neigh_create(tbl, pkey, dev, 0, exempt_from_gc, want_ref);
}
EXPORT_SYMBOL(__neigh_create);

static u32 pneigh_hash(const void *pkey, unsigned int key_len)
{
	u32 hash_val = *(u32 *)(pkey + key_len - 4);
	hash_val ^= (hash_val >> 16);
	hash_val ^= hash_val >> 8;
	hash_val ^= hash_val >> 4;
	hash_val &= PNEIGH_HASHMASK;
	return hash_val;
}

static struct pneigh_entry *__pneigh_lookup_1(struct pneigh_entry *n,
					      struct net *net,
					      const void *pkey,
					      unsigned int key_len,
					      struct net_device *dev)
{
	while (n) {
		if (!memcmp(n->key, pkey, key_len) &&
		    net_eq(pneigh_net(n), net) &&
		    (n->dev == dev || !n->dev))
			return n;
		n = n->next;
	}
	return NULL;
}

struct pneigh_entry *__pneigh_lookup(struct neigh_table *tbl,
		struct net *net, const void *pkey, struct net_device *dev)
{
	unsigned int key_len = tbl->key_len;
	u32 hash_val = pneigh_hash(pkey, key_len);

	return __pneigh_lookup_1(tbl->phash_buckets[hash_val],
				 net, pkey, key_len, dev);
}
EXPORT_SYMBOL_GPL(__pneigh_lookup);

struct pneigh_entry * pneigh_lookup(struct neigh_table *tbl,
				    struct net *net, const void *pkey,
				    struct net_device *dev, int creat)
{
	struct pneigh_entry *n;
	unsigned int key_len = tbl->key_len;
	u32 hash_val = pneigh_hash(pkey, key_len);

	read_lock_bh(&tbl->lock);
	n = __pneigh_lookup_1(tbl->phash_buckets[hash_val],
			      net, pkey, key_len, dev);
	read_unlock_bh(&tbl->lock);

	if (n || !creat)
		goto out;

	ASSERT_RTNL();

	n = kzalloc(sizeof(*n) + key_len, GFP_KERNEL);
	if (!n)
		goto out;

	write_pnet(&n->net, net);
	memcpy(n->key, pkey, key_len);
	n->dev = dev;
	netdev_hold(dev, &n->dev_tracker, GFP_KERNEL);

	if (tbl->pconstructor && tbl->pconstructor(n)) {
		netdev_put(dev, &n->dev_tracker);
		kfree(n);
		n = NULL;
		goto out;
	}

	write_lock_bh(&tbl->lock);
	n->next = tbl->phash_buckets[hash_val];
	tbl->phash_buckets[hash_val] = n;
	write_unlock_bh(&tbl->lock);
out:
	return n;
}
EXPORT_SYMBOL(pneigh_lookup);


int pneigh_delete(struct neigh_table *tbl, struct net *net, const void *pkey,
		  struct net_device *dev)
{
	struct pneigh_entry *n, **np;
	unsigned int key_len = tbl->key_len;
	u32 hash_val = pneigh_hash(pkey, key_len);

	write_lock_bh(&tbl->lock);
	for (np = &tbl->phash_buckets[hash_val]; (n = *np) != NULL;
	     np = &n->next) {
		if (!memcmp(n->key, pkey, key_len) && n->dev == dev &&
		    net_eq(pneigh_net(n), net)) {
			*np = n->next;
			write_unlock_bh(&tbl->lock);
			if (tbl->pdestructor)
				tbl->pdestructor(n);
			netdev_put(n->dev, &n->dev_tracker);
			kfree(n);
			return 0;
		}
	}
	write_unlock_bh(&tbl->lock);
	return -ENOENT;
}

static int pneigh_ifdown_and_unlock(struct neigh_table *tbl,
				    struct net_device *dev)
{
	struct pneigh_entry *n, **np, *freelist = NULL;
	u32 h;

	for (h = 0; h <= PNEIGH_HASHMASK; h++) {
		np = &tbl->phash_buckets[h];
		while ((n = *np) != NULL) {
			if (!dev || n->dev == dev) {
				*np = n->next;
				n->next = freelist;
				freelist = n;
				continue;
			}
			np = &n->next;
		}
	}
	write_unlock_bh(&tbl->lock);
	while ((n = freelist)) {
		freelist = n->next;
		n->next = NULL;
		if (tbl->pdestructor)
			tbl->pdestructor(n);
		netdev_put(n->dev, &n->dev_tracker);
		kfree(n);
	}
	return -ENOENT;
}

static void neigh_parms_destroy(struct neigh_parms *parms);

static inline void neigh_parms_put(struct neigh_parms *parms)
{
	if (refcount_dec_and_test(&parms->refcnt))
		neigh_parms_destroy(parms);
}

/*
 *	neighbour must already be out of the table;
 *
 */
void neigh_destroy(struct neighbour *neigh)
{
	struct net_device *dev = neigh->dev;

	NEIGH_CACHE_STAT_INC(neigh->tbl, destroys);

	if (!neigh->dead) {
		pr_warn("Destroying alive neighbour %p\n", neigh);
		dump_stack();
		return;
	}

	if (neigh_del_timer(neigh))
		pr_warn("Impossible event\n");

	write_lock_bh(&neigh->lock);
	__skb_queue_purge(&neigh->arp_queue);
	write_unlock_bh(&neigh->lock);
	neigh->arp_queue_len_bytes = 0;

	if (dev->netdev_ops->ndo_neigh_destroy)
		dev->netdev_ops->ndo_neigh_destroy(dev, neigh);

	netdev_put(dev, &neigh->dev_tracker);
	neigh_parms_put(neigh->parms);

	neigh_dbg(2, "neigh %p is destroyed\n", neigh);

	atomic_dec(&neigh->tbl->entries);
	kfree_rcu(neigh, rcu);
}
EXPORT_SYMBOL(neigh_destroy);

/* Neighbour state is suspicious;
   disable fast path.

   Called with write_locked neigh.
 */
static void neigh_suspect(struct neighbour *neigh)
{
	neigh_dbg(2, "neigh %p is suspected\n", neigh);

	WRITE_ONCE(neigh->output, neigh->ops->output);
}

/* Neighbour state is OK;
   enable fast path.

   Called with write_locked neigh.
 */
static void neigh_connect(struct neighbour *neigh)
{
	neigh_dbg(2, "neigh %p is connected\n", neigh);

	WRITE_ONCE(neigh->output, neigh->ops->connected_output);
}

static void neigh_periodic_work(struct work_struct *work)
{
	struct neigh_table *tbl = container_of(work, struct neigh_table, gc_work.work);
	struct neighbour *n;
	struct neighbour __rcu **np;
	unsigned int i;
	struct neigh_hash_table *nht;

	NEIGH_CACHE_STAT_INC(tbl, periodic_gc_runs);

	write_lock_bh(&tbl->lock);
	nht = rcu_dereference_protected(tbl->nht,
					lockdep_is_held(&tbl->lock));

	/*
	 *	periodically recompute ReachableTime from random function
	 */

	if (time_after(jiffies, tbl->last_rand + 300 * HZ)) {
		struct neigh_parms *p;

		WRITE_ONCE(tbl->last_rand, jiffies);
		list_for_each_entry(p, &tbl->parms_list, list)
			p->reachable_time =
				neigh_rand_reach_time(NEIGH_VAR(p, BASE_REACHABLE_TIME));
	}

	if (atomic_read(&tbl->entries) < READ_ONCE(tbl->gc_thresh1))
		goto out;

	for (i = 0 ; i < (1 << nht->hash_shift); i++) {
		np = &nht->hash_buckets[i];

		while ((n = rcu_dereference_protected(*np,
				lockdep_is_held(&tbl->lock))) != NULL) {
			unsigned int state;

			write_lock(&n->lock);

			state = n->nud_state;
			if ((state & (NUD_PERMANENT | NUD_IN_TIMER)) ||
			    (n->flags & NTF_EXT_LEARNED)) {
				write_unlock(&n->lock);
				goto next_elt;
			}

			if (time_before(n->used, n->confirmed) &&
			    time_is_before_eq_jiffies(n->confirmed))
				n->used = n->confirmed;

			if (refcount_read(&n->refcnt) == 1 &&
			    (state == NUD_FAILED ||
			     !time_in_range_open(jiffies, n->used,
						 n->used + NEIGH_VAR(n->parms, GC_STALETIME)))) {
				rcu_assign_pointer(*np,
					rcu_dereference_protected(n->next,
						lockdep_is_held(&tbl->lock)));
				neigh_mark_dead(n);
				write_unlock(&n->lock);
				neigh_cleanup_and_release(n);
				continue;
			}
			write_unlock(&n->lock);

next_elt:
			np = &n->next;
		}
		/*
		 * It's fine to release lock here, even if hash table
		 * grows while we are preempted.
		 */
		write_unlock_bh(&tbl->lock);
		cond_resched();
		write_lock_bh(&tbl->lock);
		nht = rcu_dereference_protected(tbl->nht,
						lockdep_is_held(&tbl->lock));
	}
out:
	/* Cycle through all hash buckets every BASE_REACHABLE_TIME/2 ticks.
	 * ARP entry timeouts range from 1/2 BASE_REACHABLE_TIME to 3/2
	 * BASE_REACHABLE_TIME.
	 */
	queue_delayed_work(system_power_efficient_wq, &tbl->gc_work,
			      NEIGH_VAR(&tbl->parms, BASE_REACHABLE_TIME) >> 1);
	write_unlock_bh(&tbl->lock);
}

static __inline__ int neigh_max_probes(struct neighbour *n)
{
	struct neigh_parms *p = n->parms;
	return NEIGH_VAR(p, UCAST_PROBES) + NEIGH_VAR(p, APP_PROBES) +
	       (n->nud_state & NUD_PROBE ? NEIGH_VAR(p, MCAST_REPROBES) :
	        NEIGH_VAR(p, MCAST_PROBES));
}

static void neigh_invalidate(struct neighbour *neigh)
	__releases(neigh->lock)
	__acquires(neigh->lock)
{
	struct sk_buff *skb;

	NEIGH_CACHE_STAT_INC(neigh->tbl, res_failed);
	neigh_dbg(2, "neigh %p is failed\n", neigh);
	neigh->updated = jiffies;

	/* It is very thin place. report_unreachable is very complicated
	   routine. Particularly, it can hit the same neighbour entry!

	   So that, we try to be accurate and avoid dead loop. --ANK
	 */
	while (neigh->nud_state == NUD_FAILED &&
	       (skb = __skb_dequeue(&neigh->arp_queue)) != NULL) {
		write_unlock(&neigh->lock);
		neigh->ops->error_report(neigh, skb);
		write_lock(&neigh->lock);
	}
	__skb_queue_purge(&neigh->arp_queue);
	neigh->arp_queue_len_bytes = 0;
}

static void neigh_probe(struct neighbour *neigh)
	__releases(neigh->lock)
{
	struct sk_buff *skb = skb_peek_tail(&neigh->arp_queue);
	/* keep skb alive even if arp_queue overflows */
	if (skb)
		skb = skb_clone(skb, GFP_ATOMIC);
	write_unlock(&neigh->lock);
	if (neigh->ops->solicit)
		neigh->ops->solicit(neigh, skb);
	atomic_inc(&neigh->probes);
	consume_skb(skb);
}

/* Called when a timer expires for a neighbour entry. */

static void neigh_timer_handler(struct timer_list *t)
{
	unsigned long now, next;
	struct neighbour *neigh = from_timer(neigh, t, timer);
	unsigned int state;
	int notify = 0;

	write_lock(&neigh->lock);

	state = neigh->nud_state;
	now = jiffies;
	next = now + HZ;

	if (!(state & NUD_IN_TIMER))
		goto out;

	if (state & NUD_REACHABLE) {
		if (time_before_eq(now,
				   neigh->confirmed + neigh->parms->reachable_time)) {
			neigh_dbg(2, "neigh %p is still alive\n", neigh);
			next = neigh->confirmed + neigh->parms->reachable_time;
		} else if (time_before_eq(now,
					  neigh->used +
					  NEIGH_VAR(neigh->parms, DELAY_PROBE_TIME))) {
			neigh_dbg(2, "neigh %p is delayed\n", neigh);
			WRITE_ONCE(neigh->nud_state, NUD_DELAY);
			neigh->updated = jiffies;
			neigh_suspect(neigh);
			next = now + NEIGH_VAR(neigh->parms, DELAY_PROBE_TIME);
		} else {
			neigh_dbg(2, "neigh %p is suspected\n", neigh);
			WRITE_ONCE(neigh->nud_state, NUD_STALE);
			neigh->updated = jiffies;
			neigh_suspect(neigh);
			notify = 1;
		}
	} else if (state & NUD_DELAY) {
		if (time_before_eq(now,
				   neigh->confirmed +
				   NEIGH_VAR(neigh->parms, DELAY_PROBE_TIME))) {
			neigh_dbg(2, "neigh %p is now reachable\n", neigh);
			WRITE_ONCE(neigh->nud_state, NUD_REACHABLE);
			neigh->updated = jiffies;
			neigh_connect(neigh);
			notify = 1;
			next = neigh->confirmed + neigh->parms->reachable_time;
		} else {
			neigh_dbg(2, "neigh %p is probed\n", neigh);
			WRITE_ONCE(neigh->nud_state, NUD_PROBE);
			neigh->updated = jiffies;
			atomic_set(&neigh->probes, 0);
			notify = 1;
			next = now + max(NEIGH_VAR(neigh->parms, RETRANS_TIME),
					 HZ/100);
		}
	} else {
		/* NUD_PROBE|NUD_INCOMPLETE */
		next = now + max(NEIGH_VAR(neigh->parms, RETRANS_TIME), HZ/100);
	}

	if ((neigh->nud_state & (NUD_INCOMPLETE | NUD_PROBE)) &&
	    atomic_read(&neigh->probes) >= neigh_max_probes(neigh)) {
		WRITE_ONCE(neigh->nud_state, NUD_FAILED);
		notify = 1;
		neigh_invalidate(neigh);
		goto out;
	}

	if (neigh->nud_state & NUD_IN_TIMER) {
		if (time_before(next, jiffies + HZ/100))
			next = jiffies + HZ/100;
		if (!mod_timer(&neigh->timer, next))
			neigh_hold(neigh);
	}
	if (neigh->nud_state & (NUD_INCOMPLETE | NUD_PROBE)) {
		neigh_probe(neigh);
	} else {
out:
		write_unlock(&neigh->lock);
	}

	if (notify)
		neigh_update_notify(neigh, 0);

	trace_neigh_timer_handler(neigh, 0);

	neigh_release(neigh);
}

int __neigh_event_send(struct neighbour *neigh, struct sk_buff *skb,
		       const bool immediate_ok)
{
	int rc;
	bool immediate_probe = false;

	write_lock_bh(&neigh->lock);

	rc = 0;
	if (neigh->nud_state & (NUD_CONNECTED | NUD_DELAY | NUD_PROBE))
		goto out_unlock_bh;
	if (neigh->dead)
		goto out_dead;

	if (!(neigh->nud_state & (NUD_STALE | NUD_INCOMPLETE))) {
		if (NEIGH_VAR(neigh->parms, MCAST_PROBES) +
		    NEIGH_VAR(neigh->parms, APP_PROBES)) {
			unsigned long next, now = jiffies;

			atomic_set(&neigh->probes,
				   NEIGH_VAR(neigh->parms, UCAST_PROBES));
			neigh_del_timer(neigh);
			WRITE_ONCE(neigh->nud_state, NUD_INCOMPLETE);
			neigh->updated = now;
			if (!immediate_ok) {
				next = now + 1;
			} else {
				immediate_probe = true;
				next = now + max(NEIGH_VAR(neigh->parms,
							   RETRANS_TIME),
						 HZ / 100);
			}
			neigh_add_timer(neigh, next);
		} else {
			WRITE_ONCE(neigh->nud_state, NUD_FAILED);
			neigh->updated = jiffies;
			write_unlock_bh(&neigh->lock);

			kfree_skb_reason(skb, SKB_DROP_REASON_NEIGH_FAILED);
			return 1;
		}
	} else if (neigh->nud_state & NUD_STALE) {
		neigh_dbg(2, "neigh %p is delayed\n", neigh);
		neigh_del_timer(neigh);
		WRITE_ONCE(neigh->nud_state, NUD_DELAY);
		neigh->updated = jiffies;
		neigh_add_timer(neigh, jiffies +
				NEIGH_VAR(neigh->parms, DELAY_PROBE_TIME));
	}

	if (neigh->nud_state == NUD_INCOMPLETE) {
		if (skb) {
			while (neigh->arp_queue_len_bytes + skb->truesize >
			       NEIGH_VAR(neigh->parms, QUEUE_LEN_BYTES)) {
				struct sk_buff *buff;

				buff = __skb_dequeue(&neigh->arp_queue);
				if (!buff)
					break;
				neigh->arp_queue_len_bytes -= buff->truesize;
				kfree_skb_reason(buff, SKB_DROP_REASON_NEIGH_QUEUEFULL);
				NEIGH_CACHE_STAT_INC(neigh->tbl, unres_discards);
			}
			skb_dst_force(skb);
			__skb_queue_tail(&neigh->arp_queue, skb);
			neigh->arp_queue_len_bytes += skb->truesize;
		}
		rc = 1;
	}
out_unlock_bh:
	if (immediate_probe)
		neigh_probe(neigh);
	else
		write_unlock(&neigh->lock);
	local_bh_enable();
	trace_neigh_event_send_done(neigh, rc);
	return rc;

out_dead:
	if (neigh->nud_state & NUD_STALE)
		goto out_unlock_bh;
	write_unlock_bh(&neigh->lock);
	kfree_skb_reason(skb, SKB_DROP_REASON_NEIGH_DEAD);
	trace_neigh_event_send_dead(neigh, 1);
	return 1;
}
EXPORT_SYMBOL(__neigh_event_send);

static void neigh_update_hhs(struct neighbour *neigh)
{
	struct hh_cache *hh;
	void (*update)(struct hh_cache*, const struct net_device*, const unsigned char *)
		= NULL;

	if (neigh->dev->header_ops)
		update = neigh->dev->header_ops->cache_update;

	if (update) {
		hh = &neigh->hh;
		if (READ_ONCE(hh->hh_len)) {
			write_seqlock_bh(&hh->hh_lock);
			update(hh, neigh->dev, neigh->ha);
			write_sequnlock_bh(&hh->hh_lock);
		}
	}
}

/* Generic update routine.
   -- lladdr is new lladdr or NULL, if it is not supplied.
   -- new    is new state.
   -- flags
	NEIGH_UPDATE_F_OVERRIDE allows to override existing lladdr,
				if it is different.
	NEIGH_UPDATE_F_WEAK_OVERRIDE will suspect existing "connected"
				lladdr instead of overriding it
				if it is different.
	NEIGH_UPDATE_F_ADMIN	means that the change is administrative.
	NEIGH_UPDATE_F_USE	means that the entry is user triggered.
	NEIGH_UPDATE_F_MANAGED	means that the entry will be auto-refreshed.
	NEIGH_UPDATE_F_OVERRIDE_ISROUTER allows to override existing
				NTF_ROUTER flag.
	NEIGH_UPDATE_F_ISROUTER	indicates if the neighbour is known as
				a router.

   Caller MUST hold reference count on the entry.
 */
static int __neigh_update(struct neighbour *neigh, const u8 *lladdr,
			  u8 new, u32 flags, u32 nlmsg_pid,
			  struct netlink_ext_ack *extack)
{
	bool gc_update = false, managed_update = false;
	int update_isrouter = 0;
	struct net_device *dev;
	int err, notify = 0;
	u8 old;

	trace_neigh_update(neigh, lladdr, new, flags, nlmsg_pid);

	write_lock_bh(&neigh->lock);

	dev    = neigh->dev;
	old    = neigh->nud_state;
	err    = -EPERM;

	if (neigh->dead) {
		NL_SET_ERR_MSG(extack, "Neighbor entry is now dead");
		new = old;
		goto out;
	}
	if (!(flags & NEIGH_UPDATE_F_ADMIN) &&
	    (old & (NUD_NOARP | NUD_PERMANENT)))
		goto out;

	neigh_update_flags(neigh, flags, &notify, &gc_update, &managed_update);
	if (flags & (NEIGH_UPDATE_F_USE | NEIGH_UPDATE_F_MANAGED)) {
		new = old & ~NUD_PERMANENT;
		WRITE_ONCE(neigh->nud_state, new);
		err = 0;
		goto out;
	}

	if (!(new & NUD_VALID)) {
		neigh_del_timer(neigh);
		if (old & NUD_CONNECTED)
			neigh_suspect(neigh);
		WRITE_ONCE(neigh->nud_state, new);
		err = 0;
		notify = old & NUD_VALID;
		if ((old & (NUD_INCOMPLETE | NUD_PROBE)) &&
		    (new & NUD_FAILED)) {
			neigh_invalidate(neigh);
			notify = 1;
		}
		goto out;
	}

	/* Compare new lladdr with cached one */
	if (!dev->addr_len) {
		/* First case: device needs no address. */
		lladdr = neigh->ha;
	} else if (lladdr) {
		/* The second case: if something is already cached
		   and a new address is proposed:
		   - compare new & old
		   - if they are different, check override flag
		 */
		if ((old & NUD_VALID) &&
		    !memcmp(lladdr, neigh->ha, dev->addr_len))
			lladdr = neigh->ha;
	} else {
		/* No address is supplied; if we know something,
		   use it, otherwise discard the request.
		 */
		err = -EINVAL;
		if (!(old & NUD_VALID)) {
			NL_SET_ERR_MSG(extack, "No link layer address given");
			goto out;
		}
		lladdr = neigh->ha;
	}

	/* Update confirmed timestamp for neighbour entry after we
	 * received ARP packet even if it doesn't change IP to MAC binding.
	 */
	if (new & NUD_CONNECTED)
		neigh->confirmed = jiffies;

	/* If entry was valid and address is not changed,
	   do not change entry state, if new one is STALE.
	 */
	err = 0;
	update_isrouter = flags & NEIGH_UPDATE_F_OVERRIDE_ISROUTER;
	if (old & NUD_VALID) {
		if (lladdr != neigh->ha && !(flags & NEIGH_UPDATE_F_OVERRIDE)) {
			update_isrouter = 0;
			if ((flags & NEIGH_UPDATE_F_WEAK_OVERRIDE) &&
			    (old & NUD_CONNECTED)) {
				lladdr = neigh->ha;
				new = NUD_STALE;
			} else
				goto out;
		} else {
			if (lladdr == neigh->ha && new == NUD_STALE &&
			    !(flags & NEIGH_UPDATE_F_ADMIN))
				new = old;
		}
	}

	/* Update timestamp only once we know we will make a change to the
	 * neighbour entry. Otherwise we risk to move the locktime window with
	 * noop updates and ignore relevant ARP updates.
	 */
	if (new != old || lladdr != neigh->ha)
		neigh->updated = jiffies;

	if (new != old) {
		neigh_del_timer(neigh);
		if (new & NUD_PROBE)
			atomic_set(&neigh->probes, 0);
		if (new & NUD_IN_TIMER)
			neigh_add_timer(neigh, (jiffies +
						((new & NUD_REACHABLE) ?
						 neigh->parms->reachable_time :
						 0)));
		WRITE_ONCE(neigh->nud_state, new);
		notify = 1;
	}

	if (lladdr != neigh->ha) {
		write_seqlock(&neigh->ha_lock);
		memcpy(&neigh->ha, lladdr, dev->addr_len);
		write_sequnlock(&neigh->ha_lock);
		neigh_update_hhs(neigh);
		if (!(new & NUD_CONNECTED))
			neigh->confirmed = jiffies -
				      (NEIGH_VAR(neigh->parms, BASE_REACHABLE_TIME) << 1);
		notify = 1;
	}
	if (new == old)
		goto out;
	if (new & NUD_CONNECTED)
		neigh_connect(neigh);
	else
		neigh_suspect(neigh);
	if (!(old & NUD_VALID)) {
		struct sk_buff *skb;

		/* Again: avoid dead loop if something went wrong */

		while (neigh->nud_state & NUD_VALID &&
		       (skb = __skb_dequeue(&neigh->arp_queue)) != NULL) {
			struct dst_entry *dst = skb_dst(skb);
			struct neighbour *n2, *n1 = neigh;
			write_unlock_bh(&neigh->lock);

			rcu_read_lock();

			/* Why not just use 'neigh' as-is?  The problem is that
			 * things such as shaper, eql, and sch_teql can end up
			 * using alternative, different, neigh objects to output
			 * the packet in the output path.  So what we need to do
			 * here is re-lookup the top-level neigh in the path so
			 * we can reinject the packet there.
			 */
			n2 = NULL;
			if (dst && dst->obsolete != DST_OBSOLETE_DEAD) {
				n2 = dst_neigh_lookup_skb(dst, skb);
				if (n2)
					n1 = n2;
			}
			READ_ONCE(n1->output)(n1, skb);
			if (n2)
				neigh_release(n2);
			rcu_read_unlock();

			write_lock_bh(&neigh->lock);
		}
		__skb_queue_purge(&neigh->arp_queue);
		neigh->arp_queue_len_bytes = 0;
	}
out:
	if (update_isrouter)
		neigh_update_is_router(neigh, flags, &notify);
	write_unlock_bh(&neigh->lock);
	if (((new ^ old) & NUD_PERMANENT) || gc_update)
		neigh_update_gc_list(neigh);
	if (managed_update)
		neigh_update_managed_list(neigh);
	if (notify)
		neigh_update_notify(neigh, nlmsg_pid);
	trace_neigh_update_done(neigh, err);
	return err;
}

int neigh_update(struct neighbour *neigh, const u8 *lladdr, u8 new,
		 u32 flags, u32 nlmsg_pid)
{
	return __neigh_update(neigh, lladdr, new, flags, nlmsg_pid, NULL);
}
EXPORT_SYMBOL(neigh_update);

/* Update the neigh to listen temporarily for probe responses, even if it is
 * in a NUD_FAILED state. The caller has to hold neigh->lock for writing.
 */
void __neigh_set_probe_once(struct neighbour *neigh)
{
	if (neigh->dead)
		return;
	neigh->updated = jiffies;
	if (!(neigh->nud_state & NUD_FAILED))
		return;
	WRITE_ONCE(neigh->nud_state, NUD_INCOMPLETE);
	atomic_set(&neigh->probes, neigh_max_probes(neigh));
	neigh_add_timer(neigh,
			jiffies + max(NEIGH_VAR(neigh->parms, RETRANS_TIME),
				      HZ/100));
}
EXPORT_SYMBOL(__neigh_set_probe_once);

struct neighbour *neigh_event_ns(struct neigh_table *tbl,
				 u8 *lladdr, void *saddr,
				 struct net_device *dev)
{
	struct neighbour *neigh = __neigh_lookup(tbl, saddr, dev,
						 lladdr || !dev->addr_len);
	if (neigh)
		neigh_update(neigh, lladdr, NUD_STALE,
			     NEIGH_UPDATE_F_OVERRIDE, 0);
	return neigh;
}
EXPORT_SYMBOL(neigh_event_ns);

/* called with read_lock_bh(&n->lock); */
static void neigh_hh_init(struct neighbour *n)
{
	struct net_device *dev = n->dev;
	__be16 prot = n->tbl->protocol;
	struct hh_cache	*hh = &n->hh;

	write_lock_bh(&n->lock);

	/* Only one thread can come in here and initialize the
	 * hh_cache entry.
	 */
	if (!hh->hh_len)
		dev->header_ops->cache(n, hh, prot);

	write_unlock_bh(&n->lock);
}

/* Slow and careful. */

int neigh_resolve_output(struct neighbour *neigh, struct sk_buff *skb)
{
	int rc = 0;

	if (!neigh_event_send(neigh, skb)) {
		int err;
		struct net_device *dev = neigh->dev;
		unsigned int seq;

		if (dev->header_ops->cache && !READ_ONCE(neigh->hh.hh_len))
			neigh_hh_init(neigh);

		do {
			__skb_pull(skb, skb_network_offset(skb));
			seq = read_seqbegin(&neigh->ha_lock);
			err = dev_hard_header(skb, dev, ntohs(skb->protocol),
					      neigh->ha, NULL, skb->len);
		} while (read_seqretry(&neigh->ha_lock, seq));

		if (err >= 0)
			rc = dev_queue_xmit(skb);
		else
			goto out_kfree_skb;
	}
out:
	return rc;
out_kfree_skb:
	rc = -EINVAL;
	kfree_skb(skb);
	goto out;
}
EXPORT_SYMBOL(neigh_resolve_output);

/* As fast as possible without hh cache */

int neigh_connected_output(struct neighbour *neigh, struct sk_buff *skb)
{
	struct net_device *dev = neigh->dev;
	unsigned int seq;
	int err;

	do {
		__skb_pull(skb, skb_network_offset(skb));
		seq = read_seqbegin(&neigh->ha_lock);
		err = dev_hard_header(skb, dev, ntohs(skb->protocol),
				      neigh->ha, NULL, skb->len);
	} while (read_seqretry(&neigh->ha_lock, seq));

	if (err >= 0)
		err = dev_queue_xmit(skb);
	else {
		err = -EINVAL;
		kfree_skb(skb);
	}
	return err;
}
EXPORT_SYMBOL(neigh_connected_output);

int neigh_direct_output(struct neighbour *neigh, struct sk_buff *skb)
{
	return dev_queue_xmit(skb);
}
EXPORT_SYMBOL(neigh_direct_output);

static void neigh_managed_work(struct work_struct *work)
{
	struct neigh_table *tbl = container_of(work, struct neigh_table,
					       managed_work.work);
	struct neighbour *neigh;

	write_lock_bh(&tbl->lock);
	list_for_each_entry(neigh, &tbl->managed_list, managed_list)
		neigh_event_send_probe(neigh, NULL, false);
	queue_delayed_work(system_power_efficient_wq, &tbl->managed_work,
			   NEIGH_VAR(&tbl->parms, INTERVAL_PROBE_TIME_MS));
	write_unlock_bh(&tbl->lock);
}

static void neigh_proxy_process(struct timer_list *t)
{
	struct neigh_table *tbl = from_timer(tbl, t, proxy_timer);
	long sched_next = 0;
	unsigned long now = jiffies;
	struct sk_buff *skb, *n;

	spin_lock(&tbl->proxy_queue.lock);

	skb_queue_walk_safe(&tbl->proxy_queue, skb, n) {
		long tdif = NEIGH_CB(skb)->sched_next - now;

		if (tdif <= 0) {
			struct net_device *dev = skb->dev;

			neigh_parms_qlen_dec(dev, tbl->family);
			__skb_unlink(skb, &tbl->proxy_queue);

			if (tbl->proxy_redo && netif_running(dev)) {
				rcu_read_lock();
				tbl->proxy_redo(skb);
				rcu_read_unlock();
			} else {
				kfree_skb(skb);
			}

			dev_put(dev);
		} else if (!sched_next || tdif < sched_next)
			sched_next = tdif;
	}
	del_timer(&tbl->proxy_timer);
	if (sched_next)
		mod_timer(&tbl->proxy_timer, jiffies + sched_next);
	spin_unlock(&tbl->proxy_queue.lock);
}

static unsigned long neigh_proxy_delay(struct neigh_parms *p)
{
	/* If proxy_delay is zero, do not call get_random_u32_below()
	 * as it is undefined behavior.
	 */
	unsigned long proxy_delay = NEIGH_VAR(p, PROXY_DELAY);

	return proxy_delay ?
	       jiffies + get_random_u32_below(proxy_delay) : jiffies;
}

void pneigh_enqueue(struct neigh_table *tbl, struct neigh_parms *p,
		    struct sk_buff *skb)
{
	unsigned long sched_next = neigh_proxy_delay(p);

	if (p->qlen > NEIGH_VAR(p, PROXY_QLEN)) {
		kfree_skb(skb);
		return;
	}

	NEIGH_CB(skb)->sched_next = sched_next;
	NEIGH_CB(skb)->flags |= LOCALLY_ENQUEUED;

	spin_lock(&tbl->proxy_queue.lock);
	if (del_timer(&tbl->proxy_timer)) {
		if (time_before(tbl->proxy_timer.expires, sched_next))
			sched_next = tbl->proxy_timer.expires;
	}
	skb_dst_drop(skb);
	dev_hold(skb->dev);
	__skb_queue_tail(&tbl->proxy_queue, skb);
	p->qlen++;
	mod_timer(&tbl->proxy_timer, sched_next);
	spin_unlock(&tbl->proxy_queue.lock);
}
EXPORT_SYMBOL(pneigh_enqueue);

static inline struct neigh_parms *lookup_neigh_parms(struct neigh_table *tbl,
						      struct net *net, int ifindex)
{
	struct neigh_parms *p;

	list_for_each_entry(p, &tbl->parms_list, list) {
		if ((p->dev && p->dev->ifindex == ifindex && net_eq(neigh_parms_net(p), net)) ||
		    (!p->dev && !ifindex && net_eq(net, &init_net)))
			return p;
	}

	return NULL;
}

struct neigh_parms *neigh_parms_alloc(struct net_device *dev,
				      struct neigh_table *tbl)
{
	struct neigh_parms *p;
	struct net *net = dev_net(dev);
	const struct net_device_ops *ops = dev->netdev_ops;

	p = kmemdup(&tbl->parms, sizeof(*p), GFP_KERNEL);
	if (p) {
		p->tbl		  = tbl;
		refcount_set(&p->refcnt, 1);
		p->reachable_time =
				neigh_rand_reach_time(NEIGH_VAR(p, BASE_REACHABLE_TIME));
		p->qlen = 0;
		netdev_hold(dev, &p->dev_tracker, GFP_KERNEL);
		p->dev = dev;
		write_pnet(&p->net, net);
		p->sysctl_table = NULL;

		if (ops->ndo_neigh_setup && ops->ndo_neigh_setup(dev, p)) {
			netdev_put(dev, &p->dev_tracker);
			kfree(p);
			return NULL;
		}

		write_lock_bh(&tbl->lock);
		list_add(&p->list, &tbl->parms.list);
		write_unlock_bh(&tbl->lock);

		neigh_parms_data_state_cleanall(p);
	}
	return p;
}
EXPORT_SYMBOL(neigh_parms_alloc);

static void neigh_rcu_free_parms(struct rcu_head *head)
{
	struct neigh_parms *parms =
		container_of(head, struct neigh_parms, rcu_head);

	neigh_parms_put(parms);
}

void neigh_parms_release(struct neigh_table *tbl, struct neigh_parms *parms)
{
	if (!parms || parms == &tbl->parms)
		return;
	write_lock_bh(&tbl->lock);
	list_del(&parms->list);
	parms->dead = 1;
	write_unlock_bh(&tbl->lock);
	netdev_put(parms->dev, &parms->dev_tracker);
	call_rcu(&parms->rcu_head, neigh_rcu_free_parms);
}
EXPORT_SYMBOL(neigh_parms_release);

static void neigh_parms_destroy(struct neigh_parms *parms)
{
	kfree(parms);
}

static struct lock_class_key neigh_table_proxy_queue_class;

static struct neigh_table __rcu *neigh_tables[NEIGH_NR_TABLES] __read_mostly;

void neigh_table_init(int index, struct neigh_table *tbl)
{
	unsigned long now = jiffies;
	unsigned long phsize;

	INIT_LIST_HEAD(&tbl->parms_list);
	INIT_LIST_HEAD(&tbl->gc_list);
	INIT_LIST_HEAD(&tbl->managed_list);

	list_add(&tbl->parms.list, &tbl->parms_list);
	write_pnet(&tbl->parms.net, &init_net);
	refcount_set(&tbl->parms.refcnt, 1);
	tbl->parms.reachable_time =
			  neigh_rand_reach_time(NEIGH_VAR(&tbl->parms, BASE_REACHABLE_TIME));
	tbl->parms.qlen = 0;

	tbl->stats = alloc_percpu(struct neigh_statistics);
	if (!tbl->stats)
		panic("cannot create neighbour cache statistics");

#ifdef CONFIG_PROC_FS
	if (!proc_create_seq_data(tbl->id, 0, init_net.proc_net_stat,
			      &neigh_stat_seq_ops, tbl))
		panic("cannot create neighbour proc dir entry");
#endif

	RCU_INIT_POINTER(tbl->nht, neigh_hash_alloc(3));

	phsize = (PNEIGH_HASHMASK + 1) * sizeof(struct pneigh_entry *);
	tbl->phash_buckets = kzalloc(phsize, GFP_KERNEL);

	if (!tbl->nht || !tbl->phash_buckets)
		panic("cannot allocate neighbour cache hashes");

	if (!tbl->entry_size)
		tbl->entry_size = ALIGN(offsetof(struct neighbour, primary_key) +
					tbl->key_len, NEIGH_PRIV_ALIGN);
	else
		WARN_ON(tbl->entry_size % NEIGH_PRIV_ALIGN);

	rwlock_init(&tbl->lock);

	INIT_DEFERRABLE_WORK(&tbl->gc_work, neigh_periodic_work);
	queue_delayed_work(system_power_efficient_wq, &tbl->gc_work,
			tbl->parms.reachable_time);
	INIT_DEFERRABLE_WORK(&tbl->managed_work, neigh_managed_work);
	queue_delayed_work(system_power_efficient_wq, &tbl->managed_work, 0);

	timer_setup(&tbl->proxy_timer, neigh_proxy_process, 0);
	skb_queue_head_init_class(&tbl->proxy_queue,
			&neigh_table_proxy_queue_class);

	tbl->last_flush = now;
	tbl->last_rand	= now + tbl->parms.reachable_time * 20;

	rcu_assign_pointer(neigh_tables[index], tbl);
}
EXPORT_SYMBOL(neigh_table_init);

/*
 * Only called from ndisc_cleanup(), which means this is dead code
 * because we no longer can unload IPv6 module.
 */
int neigh_table_clear(int index, struct neigh_table *tbl)
{
	RCU_INIT_POINTER(neigh_tables[index], NULL);
	synchronize_rcu();

	/* It is not clean... Fix it to unload IPv6 module safely */
	cancel_delayed_work_sync(&tbl->managed_work);
	cancel_delayed_work_sync(&tbl->gc_work);
	del_timer_sync(&tbl->proxy_timer);
	pneigh_queue_purge(&tbl->proxy_queue, NULL, tbl->family);
	neigh_ifdown(tbl, NULL);
	if (atomic_read(&tbl->entries))
		pr_crit("neighbour leakage\n");

	call_rcu(&rcu_dereference_protected(tbl->nht, 1)->rcu,
		 neigh_hash_free_rcu);
	tbl->nht = NULL;

	kfree(tbl->phash_buckets);
	tbl->phash_buckets = NULL;

	remove_proc_entry(tbl->id, init_net.proc_net_stat);

	free_percpu(tbl->stats);
	tbl->stats = NULL;

	return 0;
}
EXPORT_SYMBOL(neigh_table_clear);

static struct neigh_table *neigh_find_table(int family)
{
	struct neigh_table *tbl = NULL;

	switch (family) {
	case AF_INET:
		tbl = rcu_dereference_rtnl(neigh_tables[NEIGH_ARP_TABLE]);
		break;
	case AF_INET6:
		tbl = rcu_dereference_rtnl(neigh_tables[NEIGH_ND_TABLE]);
		break;
	}

	return tbl;
}

const struct nla_policy nda_policy[NDA_MAX+1] = {
	[NDA_UNSPEC]		= { .strict_start_type = NDA_NH_ID },
	[NDA_DST]		= { .type = NLA_BINARY, .len = MAX_ADDR_LEN },
	[NDA_LLADDR]		= { .type = NLA_BINARY, .len = MAX_ADDR_LEN },
	[NDA_CACHEINFO]		= { .len = sizeof(struct nda_cacheinfo) },
	[NDA_PROBES]		= { .type = NLA_U32 },
	[NDA_VLAN]		= { .type = NLA_U16 },
	[NDA_PORT]		= { .type = NLA_U16 },
	[NDA_VNI]		= { .type = NLA_U32 },
	[NDA_IFINDEX]		= { .type = NLA_U32 },
	[NDA_MASTER]		= { .type = NLA_U32 },
	[NDA_PROTOCOL]		= { .type = NLA_U8 },
	[NDA_NH_ID]		= { .type = NLA_U32 },
	[NDA_FLAGS_EXT]		= NLA_POLICY_MASK(NLA_U32, NTF_EXT_MASK),
	[NDA_FDB_EXT_ATTRS]	= { .type = NLA_NESTED },
};

static int neigh_delete(struct sk_buff *skb, struct nlmsghdr *nlh,
			struct netlink_ext_ack *extack)
{
	struct net *net = sock_net(skb->sk);
	struct ndmsg *ndm;
	struct nlattr *dst_attr;
	struct neigh_table *tbl;
	struct neighbour *neigh;
	struct net_device *dev = NULL;
	int err = -EINVAL;

	ASSERT_RTNL();
	if (nlmsg_len(nlh) < sizeof(*ndm))
		goto out;

	dst_attr = nlmsg_find_attr(nlh, sizeof(*ndm), NDA_DST);
	if (!dst_attr) {
		NL_SET_ERR_MSG(extack, "Network address not specified");
		goto out;
	}

	ndm = nlmsg_data(nlh);
	if (ndm->ndm_ifindex) {
		dev = __dev_get_by_index(net, ndm->ndm_ifindex);
		if (dev == NULL) {
			err = -ENODEV;
			goto out;
		}
	}

	tbl = neigh_find_table(ndm->ndm_family);
	if (tbl == NULL)
		return -EAFNOSUPPORT;

	if (nla_len(dst_attr) < (int)tbl->key_len) {
		NL_SET_ERR_MSG(extack, "Invalid network address");
		goto out;
	}

	if (ndm->ndm_flags & NTF_PROXY) {
		err = pneigh_delete(tbl, net, nla_data(dst_attr), dev);
		goto out;
	}

	if (dev == NULL)
		goto out;

	neigh = neigh_lookup(tbl, nla_data(dst_attr), dev);
	if (neigh == NULL) {
		err = -ENOENT;
		goto out;
	}

	err = __neigh_update(neigh, NULL, NUD_FAILED,
			     NEIGH_UPDATE_F_OVERRIDE | NEIGH_UPDATE_F_ADMIN,
			     NETLINK_CB(skb).portid, extack);
	write_lock_bh(&tbl->lock);
	neigh_release(neigh);
	neigh_remove_one(neigh, tbl);
	write_unlock_bh(&tbl->lock);

out:
	return err;
}

static int neigh_add(struct sk_buff *skb, struct nlmsghdr *nlh,
		     struct netlink_ext_ack *extack)
{
	int flags = NEIGH_UPDATE_F_ADMIN | NEIGH_UPDATE_F_OVERRIDE |
		    NEIGH_UPDATE_F_OVERRIDE_ISROUTER;
	struct net *net = sock_net(skb->sk);
	struct ndmsg *ndm;
	struct nlattr *tb[NDA_MAX+1];
	struct neigh_table *tbl;
	struct net_device *dev = NULL;
	struct neighbour *neigh;
	void *dst, *lladdr;
	u8 protocol = 0;
	u32 ndm_flags;
	int err;

	ASSERT_RTNL();
	err = nlmsg_parse_deprecated(nlh, sizeof(*ndm), tb, NDA_MAX,
				     nda_policy, extack);
	if (err < 0)
		goto out;

	err = -EINVAL;
	if (!tb[NDA_DST]) {
		NL_SET_ERR_MSG(extack, "Network address not specified");
		goto out;
	}

	ndm = nlmsg_data(nlh);
	ndm_flags = ndm->ndm_flags;
	if (tb[NDA_FLAGS_EXT]) {
		u32 ext = nla_get_u32(tb[NDA_FLAGS_EXT]);

		BUILD_BUG_ON(sizeof(neigh->flags) * BITS_PER_BYTE <
			     (sizeof(ndm->ndm_flags) * BITS_PER_BYTE +
			      hweight32(NTF_EXT_MASK)));
		ndm_flags |= (ext << NTF_EXT_SHIFT);
	}
	if (ndm->ndm_ifindex) {
		dev = __dev_get_by_index(net, ndm->ndm_ifindex);
		if (dev == NULL) {
			err = -ENODEV;
			goto out;
		}

		if (tb[NDA_LLADDR] && nla_len(tb[NDA_LLADDR]) < dev->addr_len) {
			NL_SET_ERR_MSG(extack, "Invalid link address");
			goto out;
		}
	}

	tbl = neigh_find_table(ndm->ndm_family);
	if (tbl == NULL)
		return -EAFNOSUPPORT;

	if (nla_len(tb[NDA_DST]) < (int)tbl->key_len) {
		NL_SET_ERR_MSG(extack, "Invalid network address");
		goto out;
	}

	dst = nla_data(tb[NDA_DST]);
	lladdr = tb[NDA_LLADDR] ? nla_data(tb[NDA_LLADDR]) : NULL;

	if (tb[NDA_PROTOCOL])
		protocol = nla_get_u8(tb[NDA_PROTOCOL]);
	if (ndm_flags & NTF_PROXY) {
		struct pneigh_entry *pn;

		if (ndm_flags & NTF_MANAGED) {
			NL_SET_ERR_MSG(extack, "Invalid NTF_* flag combination");
			goto out;
		}

		err = -ENOBUFS;
		pn = pneigh_lookup(tbl, net, dst, dev, 1);
		if (pn) {
			pn->flags = ndm_flags;
			if (protocol)
				pn->protocol = protocol;
			err = 0;
		}
		goto out;
	}

	if (!dev) {
		NL_SET_ERR_MSG(extack, "Device not specified");
		goto out;
	}

	if (tbl->allow_add && !tbl->allow_add(dev, extack)) {
		err = -EINVAL;
		goto out;
	}

	neigh = neigh_lookup(tbl, dst, dev);
	if (neigh == NULL) {
		bool ndm_permanent  = ndm->ndm_state & NUD_PERMANENT;
		bool exempt_from_gc = ndm_permanent ||
				      ndm_flags & NTF_EXT_LEARNED;

		if (!(nlh->nlmsg_flags & NLM_F_CREATE)) {
			err = -ENOENT;
			goto out;
		}
		if (ndm_permanent && (ndm_flags & NTF_MANAGED)) {
			NL_SET_ERR_MSG(extack, "Invalid NTF_* flag for permanent entry");
			err = -EINVAL;
			goto out;
		}

		neigh = ___neigh_create(tbl, dst, dev,
					ndm_flags &
					(NTF_EXT_LEARNED | NTF_MANAGED),
					exempt_from_gc, true);
		if (IS_ERR(neigh)) {
			err = PTR_ERR(neigh);
			goto out;
		}
	} else {
		if (nlh->nlmsg_flags & NLM_F_EXCL) {
			err = -EEXIST;
			neigh_release(neigh);
			goto out;
		}

		if (!(nlh->nlmsg_flags & NLM_F_REPLACE))
			flags &= ~(NEIGH_UPDATE_F_OVERRIDE |
				   NEIGH_UPDATE_F_OVERRIDE_ISROUTER);
	}

	if (protocol)
		neigh->protocol = protocol;
	if (ndm_flags & NTF_EXT_LEARNED)
		flags |= NEIGH_UPDATE_F_EXT_LEARNED;
	if (ndm_flags & NTF_ROUTER)
		flags |= NEIGH_UPDATE_F_ISROUTER;
	if (ndm_flags & NTF_MANAGED)
		flags |= NEIGH_UPDATE_F_MANAGED;
	if (ndm_flags & NTF_USE)
		flags |= NEIGH_UPDATE_F_USE;

	err = __neigh_update(neigh, lladdr, ndm->ndm_state, flags,
			     NETLINK_CB(skb).portid, extack);
	if (!err && ndm_flags & (NTF_USE | NTF_MANAGED)) {
		neigh_event_send(neigh, NULL);
		err = 0;
	}
	neigh_release(neigh);
out:
	return err;
}

static int neightbl_fill_parms(struct sk_buff *skb, struct neigh_parms *parms)
{
	struct nlattr *nest;

	nest = nla_nest_start_noflag(skb, NDTA_PARMS);
	if (nest == NULL)
		return -ENOBUFS;

	if ((parms->dev &&
	     nla_put_u32(skb, NDTPA_IFINDEX, parms->dev->ifindex)) ||
	    nla_put_u32(skb, NDTPA_REFCNT, refcount_read(&parms->refcnt)) ||
	    nla_put_u32(skb, NDTPA_QUEUE_LENBYTES,
			NEIGH_VAR(parms, QUEUE_LEN_BYTES)) ||
	    /* approximative value for deprecated QUEUE_LEN (in packets) */
	    nla_put_u32(skb, NDTPA_QUEUE_LEN,
			NEIGH_VAR(parms, QUEUE_LEN_BYTES) / SKB_TRUESIZE(ETH_FRAME_LEN)) ||
	    nla_put_u32(skb, NDTPA_PROXY_QLEN, NEIGH_VAR(parms, PROXY_QLEN)) ||
	    nla_put_u32(skb, NDTPA_APP_PROBES, NEIGH_VAR(parms, APP_PROBES)) ||
	    nla_put_u32(skb, NDTPA_UCAST_PROBES,
			NEIGH_VAR(parms, UCAST_PROBES)) ||
	    nla_put_u32(skb, NDTPA_MCAST_PROBES,
			NEIGH_VAR(parms, MCAST_PROBES)) ||
	    nla_put_u32(skb, NDTPA_MCAST_REPROBES,
			NEIGH_VAR(parms, MCAST_REPROBES)) ||
	    nla_put_msecs(skb, NDTPA_REACHABLE_TIME, parms->reachable_time,
			  NDTPA_PAD) ||
	    nla_put_msecs(skb, NDTPA_BASE_REACHABLE_TIME,
			  NEIGH_VAR(parms, BASE_REACHABLE_TIME), NDTPA_PAD) ||
	    nla_put_msecs(skb, NDTPA_GC_STALETIME,
			  NEIGH_VAR(parms, GC_STALETIME), NDTPA_PAD) ||
	    nla_put_msecs(skb, NDTPA_DELAY_PROBE_TIME,
			  NEIGH_VAR(parms, DELAY_PROBE_TIME), NDTPA_PAD) ||
	    nla_put_msecs(skb, NDTPA_RETRANS_TIME,
			  NEIGH_VAR(parms, RETRANS_TIME), NDTPA_PAD) ||
	    nla_put_msecs(skb, NDTPA_ANYCAST_DELAY,
			  NEIGH_VAR(parms, ANYCAST_DELAY), NDTPA_PAD) ||
	    nla_put_msecs(skb, NDTPA_PROXY_DELAY,
			  NEIGH_VAR(parms, PROXY_DELAY), NDTPA_PAD) ||
	    nla_put_msecs(skb, NDTPA_LOCKTIME,
			  NEIGH_VAR(parms, LOCKTIME), NDTPA_PAD) ||
	    nla_put_msecs(skb, NDTPA_INTERVAL_PROBE_TIME_MS,
			  NEIGH_VAR(parms, INTERVAL_PROBE_TIME_MS), NDTPA_PAD))
		goto nla_put_failure;
	return nla_nest_end(skb, nest);

nla_put_failure:
	nla_nest_cancel(skb, nest);
	return -EMSGSIZE;
}

static int neightbl_fill_info(struct sk_buff *skb, struct neigh_table *tbl,
			      u32 pid, u32 seq, int type, int flags)
{
	struct nlmsghdr *nlh;
	struct ndtmsg *ndtmsg;

	nlh = nlmsg_put(skb, pid, seq, type, sizeof(*ndtmsg), flags);
	if (nlh == NULL)
		return -EMSGSIZE;

	ndtmsg = nlmsg_data(nlh);

	read_lock_bh(&tbl->lock);
	ndtmsg->ndtm_family = tbl->family;
	ndtmsg->ndtm_pad1   = 0;
	ndtmsg->ndtm_pad2   = 0;

	if (nla_put_string(skb, NDTA_NAME, tbl->id) ||
	    nla_put_msecs(skb, NDTA_GC_INTERVAL, READ_ONCE(tbl->gc_interval),
			  NDTA_PAD) ||
	    nla_put_u32(skb, NDTA_THRESH1, READ_ONCE(tbl->gc_thresh1)) ||
	    nla_put_u32(skb, NDTA_THRESH2, READ_ONCE(tbl->gc_thresh2)) ||
	    nla_put_u32(skb, NDTA_THRESH3, READ_ONCE(tbl->gc_thresh3)))
		goto nla_put_failure;
	{
		unsigned long now = jiffies;
		long flush_delta = now - READ_ONCE(tbl->last_flush);
		long rand_delta = now - READ_ONCE(tbl->last_rand);
		struct neigh_hash_table *nht;
		struct ndt_config ndc = {
			.ndtc_key_len		= tbl->key_len,
			.ndtc_entry_size	= tbl->entry_size,
			.ndtc_entries		= atomic_read(&tbl->entries),
			.ndtc_last_flush	= jiffies_to_msecs(flush_delta),
			.ndtc_last_rand		= jiffies_to_msecs(rand_delta),
			.ndtc_proxy_qlen	= READ_ONCE(tbl->proxy_queue.qlen),
		};

		rcu_read_lock();
		nht = rcu_dereference(tbl->nht);
		ndc.ndtc_hash_rnd = nht->hash_rnd[0];
		ndc.ndtc_hash_mask = ((1 << nht->hash_shift) - 1);
		rcu_read_unlock();

		if (nla_put(skb, NDTA_CONFIG, sizeof(ndc), &ndc))
			goto nla_put_failure;
	}

	{
		int cpu;
		struct ndt_stats ndst;

		memset(&ndst, 0, sizeof(ndst));

		for_each_possible_cpu(cpu) {
			struct neigh_statistics	*st;

			st = per_cpu_ptr(tbl->stats, cpu);
			ndst.ndts_allocs		+= READ_ONCE(st->allocs);
			ndst.ndts_destroys		+= READ_ONCE(st->destroys);
			ndst.ndts_hash_grows		+= READ_ONCE(st->hash_grows);
			ndst.ndts_res_failed		+= READ_ONCE(st->res_failed);
			ndst.ndts_lookups		+= READ_ONCE(st->lookups);
			ndst.ndts_hits			+= READ_ONCE(st->hits);
			ndst.ndts_rcv_probes_mcast	+= READ_ONCE(st->rcv_probes_mcast);
			ndst.ndts_rcv_probes_ucast	+= READ_ONCE(st->rcv_probes_ucast);
			ndst.ndts_periodic_gc_runs	+= READ_ONCE(st->periodic_gc_runs);
			ndst.ndts_forced_gc_runs	+= READ_ONCE(st->forced_gc_runs);
			ndst.ndts_table_fulls		+= READ_ONCE(st->table_fulls);
		}

		if (nla_put_64bit(skb, NDTA_STATS, sizeof(ndst), &ndst,
				  NDTA_PAD))
			goto nla_put_failure;
	}

	BUG_ON(tbl->parms.dev);
	if (neightbl_fill_parms(skb, &tbl->parms) < 0)
		goto nla_put_failure;

	read_unlock_bh(&tbl->lock);
	nlmsg_end(skb, nlh);
	return 0;

nla_put_failure:
	read_unlock_bh(&tbl->lock);
	nlmsg_cancel(skb, nlh);
	return -EMSGSIZE;
}

static int neightbl_fill_param_info(struct sk_buff *skb,
				    struct neigh_table *tbl,
				    struct neigh_parms *parms,
				    u32 pid, u32 seq, int type,
				    unsigned int flags)
{
	struct ndtmsg *ndtmsg;
	struct nlmsghdr *nlh;

	nlh = nlmsg_put(skb, pid, seq, type, sizeof(*ndtmsg), flags);
	if (nlh == NULL)
		return -EMSGSIZE;

	ndtmsg = nlmsg_data(nlh);

	read_lock_bh(&tbl->lock);
	ndtmsg->ndtm_family = tbl->family;
	ndtmsg->ndtm_pad1   = 0;
	ndtmsg->ndtm_pad2   = 0;

	if (nla_put_string(skb, NDTA_NAME, tbl->id) < 0 ||
	    neightbl_fill_parms(skb, parms) < 0)
		goto errout;

	read_unlock_bh(&tbl->lock);
	nlmsg_end(skb, nlh);
	return 0;
errout:
	read_unlock_bh(&tbl->lock);
	nlmsg_cancel(skb, nlh);
	return -EMSGSIZE;
}

static const struct nla_policy nl_neightbl_policy[NDTA_MAX+1] = {
	[NDTA_NAME]		= { .type = NLA_STRING },
	[NDTA_THRESH1]		= { .type = NLA_U32 },
	[NDTA_THRESH2]		= { .type = NLA_U32 },
	[NDTA_THRESH3]		= { .type = NLA_U32 },
	[NDTA_GC_INTERVAL]	= { .type = NLA_U64 },
	[NDTA_PARMS]		= { .type = NLA_NESTED },
};

static const struct nla_policy nl_ntbl_parm_policy[NDTPA_MAX+1] = {
	[NDTPA_IFINDEX]			= { .type = NLA_U32 },
	[NDTPA_QUEUE_LEN]		= { .type = NLA_U32 },
	[NDTPA_PROXY_QLEN]		= { .type = NLA_U32 },
	[NDTPA_APP_PROBES]		= { .type = NLA_U32 },
	[NDTPA_UCAST_PROBES]		= { .type = NLA_U32 },
	[NDTPA_MCAST_PROBES]		= { .type = NLA_U32 },
	[NDTPA_MCAST_REPROBES]		= { .type = NLA_U32 },
	[NDTPA_BASE_REACHABLE_TIME]	= { .type = NLA_U64 },
	[NDTPA_GC_STALETIME]		= { .type = NLA_U64 },
	[NDTPA_DELAY_PROBE_TIME]	= { .type = NLA_U64 },
	[NDTPA_RETRANS_TIME]		= { .type = NLA_U64 },
	[NDTPA_ANYCAST_DELAY]		= { .type = NLA_U64 },
	[NDTPA_PROXY_DELAY]		= { .type = NLA_U64 },
	[NDTPA_LOCKTIME]		= { .type = NLA_U64 },
	[NDTPA_INTERVAL_PROBE_TIME_MS]	= { .type = NLA_U64, .min = 1 },
};

static int neightbl_set(struct sk_buff *skb, struct nlmsghdr *nlh,
			struct netlink_ext_ack *extack)
{
	struct net *net = sock_net(skb->sk);
	struct neigh_table *tbl;
	struct ndtmsg *ndtmsg;
	struct nlattr *tb[NDTA_MAX+1];
	bool found = false;
	int err, tidx;

	err = nlmsg_parse_deprecated(nlh, sizeof(*ndtmsg), tb, NDTA_MAX,
				     nl_neightbl_policy, extack);
	if (err < 0)
		goto errout;

	if (tb[NDTA_NAME] == NULL) {
		err = -EINVAL;
		goto errout;
	}

	ndtmsg = nlmsg_data(nlh);

	for (tidx = 0; tidx < NEIGH_NR_TABLES; tidx++) {
		tbl = rcu_dereference_rtnl(neigh_tables[tidx]);
		if (!tbl)
			continue;
		if (ndtmsg->ndtm_family && tbl->family != ndtmsg->ndtm_family)
			continue;
		if (nla_strcmp(tb[NDTA_NAME], tbl->id) == 0) {
			found = true;
			break;
		}
	}

	if (!found)
		return -ENOENT;

	/*
	 * We acquire tbl->lock to be nice to the periodic timers and
	 * make sure they always see a consistent set of values.
	 */
	write_lock_bh(&tbl->lock);

	if (tb[NDTA_PARMS]) {
		struct nlattr *tbp[NDTPA_MAX+1];
		struct neigh_parms *p;
		int i, ifindex = 0;

		err = nla_parse_nested_deprecated(tbp, NDTPA_MAX,
						  tb[NDTA_PARMS],
						  nl_ntbl_parm_policy, extack);
		if (err < 0)
			goto errout_tbl_lock;

		if (tbp[NDTPA_IFINDEX])
			ifindex = nla_get_u32(tbp[NDTPA_IFINDEX]);

		p = lookup_neigh_parms(tbl, net, ifindex);
		if (p == NULL) {
			err = -ENOENT;
			goto errout_tbl_lock;
		}

		for (i = 1; i <= NDTPA_MAX; i++) {
			if (tbp[i] == NULL)
				continue;

			switch (i) {
			case NDTPA_QUEUE_LEN:
				NEIGH_VAR_SET(p, QUEUE_LEN_BYTES,
					      nla_get_u32(tbp[i]) *
					      SKB_TRUESIZE(ETH_FRAME_LEN));
				break;
			case NDTPA_QUEUE_LENBYTES:
				NEIGH_VAR_SET(p, QUEUE_LEN_BYTES,
					      nla_get_u32(tbp[i]));
				break;
			case NDTPA_PROXY_QLEN:
				NEIGH_VAR_SET(p, PROXY_QLEN,
					      nla_get_u32(tbp[i]));
				break;
			case NDTPA_APP_PROBES:
				NEIGH_VAR_SET(p, APP_PROBES,
					      nla_get_u32(tbp[i]));
				break;
			case NDTPA_UCAST_PROBES:
				NEIGH_VAR_SET(p, UCAST_PROBES,
					      nla_get_u32(tbp[i]));
				break;
			case NDTPA_MCAST_PROBES:
				NEIGH_VAR_SET(p, MCAST_PROBES,
					      nla_get_u32(tbp[i]));
				break;
			case NDTPA_MCAST_REPROBES:
				NEIGH_VAR_SET(p, MCAST_REPROBES,
					      nla_get_u32(tbp[i]));
				break;
			case NDTPA_BASE_REACHABLE_TIME:
				NEIGH_VAR_SET(p, BASE_REACHABLE_TIME,
					      nla_get_msecs(tbp[i]));
				/* update reachable_time as well, otherwise, the change will
				 * only be effective after the next time neigh_periodic_work
				 * decides to recompute it (can be multiple minutes)
				 */
				p->reachable_time =
					neigh_rand_reach_time(NEIGH_VAR(p, BASE_REACHABLE_TIME));
				break;
			case NDTPA_GC_STALETIME:
				NEIGH_VAR_SET(p, GC_STALETIME,
					      nla_get_msecs(tbp[i]));
				break;
			case NDTPA_DELAY_PROBE_TIME:
				NEIGH_VAR_SET(p, DELAY_PROBE_TIME,
					      nla_get_msecs(tbp[i]));
				call_netevent_notifiers(NETEVENT_DELAY_PROBE_TIME_UPDATE, p);
				break;
			case NDTPA_INTERVAL_PROBE_TIME_MS:
				NEIGH_VAR_SET(p, INTERVAL_PROBE_TIME_MS,
					      nla_get_msecs(tbp[i]));
				break;
			case NDTPA_RETRANS_TIME:
				NEIGH_VAR_SET(p, RETRANS_TIME,
					      nla_get_msecs(tbp[i]));
				break;
			case NDTPA_ANYCAST_DELAY:
				NEIGH_VAR_SET(p, ANYCAST_DELAY,
					      nla_get_msecs(tbp[i]));
				break;
			case NDTPA_PROXY_DELAY:
				NEIGH_VAR_SET(p, PROXY_DELAY,
					      nla_get_msecs(tbp[i]));
				break;
			case NDTPA_LOCKTIME:
				NEIGH_VAR_SET(p, LOCKTIME,
					      nla_get_msecs(tbp[i]));
				break;
			}
		}
	}

	err = -ENOENT;
	if ((tb[NDTA_THRESH1] || tb[NDTA_THRESH2] ||
	     tb[NDTA_THRESH3] || tb[NDTA_GC_INTERVAL]) &&
	    !net_eq(net, &init_net))
		goto errout_tbl_lock;

	if (tb[NDTA_THRESH1])
		WRITE_ONCE(tbl->gc_thresh1, nla_get_u32(tb[NDTA_THRESH1]));

	if (tb[NDTA_THRESH2])
		WRITE_ONCE(tbl->gc_thresh2, nla_get_u32(tb[NDTA_THRESH2]));

	if (tb[NDTA_THRESH3])
		WRITE_ONCE(tbl->gc_thresh3, nla_get_u32(tb[NDTA_THRESH3]));

	if (tb[NDTA_GC_INTERVAL])
		WRITE_ONCE(tbl->gc_interval, nla_get_msecs(tb[NDTA_GC_INTERVAL]));

	err = 0;

errout_tbl_lock:
	write_unlock_bh(&tbl->lock);
errout:
	return err;
}

static int neightbl_valid_dump_info(const struct nlmsghdr *nlh,
				    struct netlink_ext_ack *extack)
{
	struct ndtmsg *ndtm;

	if (nlh->nlmsg_len < nlmsg_msg_size(sizeof(*ndtm))) {
		NL_SET_ERR_MSG(extack, "Invalid header for neighbor table dump request");
		return -EINVAL;
	}

	ndtm = nlmsg_data(nlh);
	if (ndtm->ndtm_pad1  || ndtm->ndtm_pad2) {
		NL_SET_ERR_MSG(extack, "Invalid values in header for neighbor table dump request");
		return -EINVAL;
	}

	if (nlmsg_attrlen(nlh, sizeof(*ndtm))) {
		NL_SET_ERR_MSG(extack, "Invalid data after header in neighbor table dump request");
		return -EINVAL;
	}

	return 0;
}

static int neightbl_dump_info(struct sk_buff *skb, struct netlink_callback *cb)
{
	const struct nlmsghdr *nlh = cb->nlh;
	struct net *net = sock_net(skb->sk);
	int family, tidx, nidx = 0;
	int tbl_skip = cb->args[0];
	int neigh_skip = cb->args[1];
	struct neigh_table *tbl;

	if (cb->strict_check) {
		int err = neightbl_valid_dump_info(nlh, cb->extack);

		if (err < 0)
			return err;
	}

	family = ((struct rtgenmsg *)nlmsg_data(nlh))->rtgen_family;

	for (tidx = 0; tidx < NEIGH_NR_TABLES; tidx++) {
		struct neigh_parms *p;

		tbl = rcu_dereference_rtnl(neigh_tables[tidx]);
		if (!tbl)
			continue;

		if (tidx < tbl_skip || (family && tbl->family != family))
			continue;

		if (neightbl_fill_info(skb, tbl, NETLINK_CB(cb->skb).portid,
				       nlh->nlmsg_seq, RTM_NEWNEIGHTBL,
				       NLM_F_MULTI) < 0)
			break;

		nidx = 0;
		p = list_next_entry(&tbl->parms, list);
		list_for_each_entry_from(p, &tbl->parms_list, list) {
			if (!net_eq(neigh_parms_net(p), net))
				continue;

			if (nidx < neigh_skip)
				goto next;

			if (neightbl_fill_param_info(skb, tbl, p,
						     NETLINK_CB(cb->skb).portid,
						     nlh->nlmsg_seq,
						     RTM_NEWNEIGHTBL,
						     NLM_F_MULTI) < 0)
				goto out;
		next:
			nidx++;
		}

		neigh_skip = 0;
	}
out:
	cb->args[0] = tidx;
	cb->args[1] = nidx;

	return skb->len;
}

static int neigh_fill_info(struct sk_buff *skb, struct neighbour *neigh,
			   u32 pid, u32 seq, int type, unsigned int flags)
{
	u32 neigh_flags, neigh_flags_ext;
	unsigned long now = jiffies;
	struct nda_cacheinfo ci;
	struct nlmsghdr *nlh;
	struct ndmsg *ndm;

	nlh = nlmsg_put(skb, pid, seq, type, sizeof(*ndm), flags);
	if (nlh == NULL)
		return -EMSGSIZE;

	neigh_flags_ext = neigh->flags >> NTF_EXT_SHIFT;
	neigh_flags     = neigh->flags & NTF_OLD_MASK;

	ndm = nlmsg_data(nlh);
	ndm->ndm_family	 = neigh->ops->family;
	ndm->ndm_pad1    = 0;
	ndm->ndm_pad2    = 0;
	ndm->ndm_flags	 = neigh_flags;
	ndm->ndm_type	 = neigh->type;
	ndm->ndm_ifindex = neigh->dev->ifindex;

	if (nla_put(skb, NDA_DST, neigh->tbl->key_len, neigh->primary_key))
		goto nla_put_failure;

	read_lock_bh(&neigh->lock);
	ndm->ndm_state	 = neigh->nud_state;
	if (neigh->nud_state & NUD_VALID) {
		char haddr[MAX_ADDR_LEN];

		neigh_ha_snapshot(haddr, neigh, neigh->dev);
		if (nla_put(skb, NDA_LLADDR, neigh->dev->addr_len, haddr) < 0) {
			read_unlock_bh(&neigh->lock);
			goto nla_put_failure;
		}
	}

	ci.ndm_used	 = jiffies_to_clock_t(now - neigh->used);
	ci.ndm_confirmed = jiffies_to_clock_t(now - neigh->confirmed);
	ci.ndm_updated	 = jiffies_to_clock_t(now - neigh->updated);
	ci.ndm_refcnt	 = refcount_read(&neigh->refcnt) - 1;
	read_unlock_bh(&neigh->lock);

	if (nla_put_u32(skb, NDA_PROBES, atomic_read(&neigh->probes)) ||
	    nla_put(skb, NDA_CACHEINFO, sizeof(ci), &ci))
		goto nla_put_failure;

	if (neigh->protocol && nla_put_u8(skb, NDA_PROTOCOL, neigh->protocol))
		goto nla_put_failure;
	if (neigh_flags_ext && nla_put_u32(skb, NDA_FLAGS_EXT, neigh_flags_ext))
		goto nla_put_failure;

	nlmsg_end(skb, nlh);
	return 0;

nla_put_failure:
	nlmsg_cancel(skb, nlh);
	return -EMSGSIZE;
}

static int pneigh_fill_info(struct sk_buff *skb, struct pneigh_entry *pn,
			    u32 pid, u32 seq, int type, unsigned int flags,
			    struct neigh_table *tbl)
{
	u32 neigh_flags, neigh_flags_ext;
	struct nlmsghdr *nlh;
	struct ndmsg *ndm;

	nlh = nlmsg_put(skb, pid, seq, type, sizeof(*ndm), flags);
	if (nlh == NULL)
		return -EMSGSIZE;

	neigh_flags_ext = pn->flags >> NTF_EXT_SHIFT;
	neigh_flags     = pn->flags & NTF_OLD_MASK;

	ndm = nlmsg_data(nlh);
	ndm->ndm_family	 = tbl->family;
	ndm->ndm_pad1    = 0;
	ndm->ndm_pad2    = 0;
	ndm->ndm_flags	 = neigh_flags | NTF_PROXY;
	ndm->ndm_type	 = RTN_UNICAST;
	ndm->ndm_ifindex = pn->dev ? pn->dev->ifindex : 0;
	ndm->ndm_state	 = NUD_NONE;

	if (nla_put(skb, NDA_DST, tbl->key_len, pn->key))
		goto nla_put_failure;

	if (pn->protocol && nla_put_u8(skb, NDA_PROTOCOL, pn->protocol))
		goto nla_put_failure;
	if (neigh_flags_ext && nla_put_u32(skb, NDA_FLAGS_EXT, neigh_flags_ext))
		goto nla_put_failure;

	nlmsg_end(skb, nlh);
	return 0;

nla_put_failure:
	nlmsg_cancel(skb, nlh);
	return -EMSGSIZE;
}

static void neigh_update_notify(struct neighbour *neigh, u32 nlmsg_pid)
{
	call_netevent_notifiers(NETEVENT_NEIGH_UPDATE, neigh);
	__neigh_notify(neigh, RTM_NEWNEIGH, 0, nlmsg_pid);
}

static bool neigh_master_filtered(struct net_device *dev, int master_idx)
{
	struct net_device *master;

	if (!master_idx)
		return false;

	master = dev ? netdev_master_upper_dev_get_rcu(dev) : NULL;

	/* 0 is already used to denote NDA_MASTER wasn't passed, therefore need another
	 * invalid value for ifindex to denote "no master".
	 */
	if (master_idx == -1)
		return !!master;

	if (!master || master->ifindex != master_idx)
		return true;

	return false;
}

static bool neigh_ifindex_filtered(struct net_device *dev, int filter_idx)
{
	if (filter_idx && (!dev || dev->ifindex != filter_idx))
		return true;

	return false;
}

struct neigh_dump_filter {
	int master_idx;
	int dev_idx;
};

static int neigh_dump_table(struct neigh_table *tbl, struct sk_buff *skb,
			    struct netlink_callback *cb,
			    struct neigh_dump_filter *filter)
{
	struct net *net = sock_net(skb->sk);
	struct neighbour *n;
	int err = 0, h, s_h = cb->args[1];
	int idx, s_idx = idx = cb->args[2];
	struct neigh_hash_table *nht;
	unsigned int flags = NLM_F_MULTI;

	if (filter->dev_idx || filter->master_idx)
		flags |= NLM_F_DUMP_FILTERED;

	nht = rcu_dereference(tbl->nht);

	for (h = s_h; h < (1 << nht->hash_shift); h++) {
		if (h > s_h)
			s_idx = 0;
		for (n = rcu_dereference(nht->hash_buckets[h]), idx = 0;
		     n != NULL;
		     n = rcu_dereference(n->next)) {
			if (idx < s_idx || !net_eq(dev_net(n->dev), net))
				goto next;
			if (neigh_ifindex_filtered(n->dev, filter->dev_idx) ||
			    neigh_master_filtered(n->dev, filter->master_idx))
				goto next;
			err = neigh_fill_info(skb, n, NETLINK_CB(cb->skb).portid,
					      cb->nlh->nlmsg_seq,
					      RTM_NEWNEIGH, flags);
			if (err < 0)
				goto out;
next:
			idx++;
		}
	}
out:
	cb->args[1] = h;
	cb->args[2] = idx;
	return err;
}

static int pneigh_dump_table(struct neigh_table *tbl, struct sk_buff *skb,
			     struct netlink_callback *cb,
			     struct neigh_dump_filter *filter)
{
	struct pneigh_entry *n;
	struct net *net = sock_net(skb->sk);
	int err = 0, h, s_h = cb->args[3];
	int idx, s_idx = idx = cb->args[4];
	unsigned int flags = NLM_F_MULTI;

	if (filter->dev_idx || filter->master_idx)
		flags |= NLM_F_DUMP_FILTERED;

	read_lock_bh(&tbl->lock);

	for (h = s_h; h <= PNEIGH_HASHMASK; h++) {
		if (h > s_h)
			s_idx = 0;
		for (n = tbl->phash_buckets[h], idx = 0; n; n = n->next) {
			if (idx < s_idx || pneigh_net(n) != net)
				goto next;
			if (neigh_ifindex_filtered(n->dev, filter->dev_idx) ||
			    neigh_master_filtered(n->dev, filter->master_idx))
				goto next;
			err = pneigh_fill_info(skb, n, NETLINK_CB(cb->skb).portid,
					       cb->nlh->nlmsg_seq,
					       RTM_NEWNEIGH, flags, tbl);
			if (err < 0) {
				read_unlock_bh(&tbl->lock);
				goto out;
			}
		next:
			idx++;
		}
	}

	read_unlock_bh(&tbl->lock);
out:
	cb->args[3] = h;
	cb->args[4] = idx;
	return err;
}

static int neigh_valid_dump_req(const struct nlmsghdr *nlh,
				bool strict_check,
				struct neigh_dump_filter *filter,
				struct netlink_ext_ack *extack)
{
	struct nlattr *tb[NDA_MAX + 1];
	int err, i;

	if (strict_check) {
		struct ndmsg *ndm;

		if (nlh->nlmsg_len < nlmsg_msg_size(sizeof(*ndm))) {
			NL_SET_ERR_MSG(extack, "Invalid header for neighbor dump request");
			return -EINVAL;
		}

		ndm = nlmsg_data(nlh);
		if (ndm->ndm_pad1  || ndm->ndm_pad2  || ndm->ndm_ifindex ||
		    ndm->ndm_state || ndm->ndm_type) {
			NL_SET_ERR_MSG(extack, "Invalid values in header for neighbor dump request");
			return -EINVAL;
		}

		if (ndm->ndm_flags & ~NTF_PROXY) {
			NL_SET_ERR_MSG(extack, "Invalid flags in header for neighbor dump request");
			return -EINVAL;
		}

		err = nlmsg_parse_deprecated_strict(nlh, sizeof(struct ndmsg),
						    tb, NDA_MAX, nda_policy,
						    extack);
	} else {
		err = nlmsg_parse_deprecated(nlh, sizeof(struct ndmsg), tb,
					     NDA_MAX, nda_policy, extack);
	}
	if (err < 0)
		return err;

	for (i = 0; i <= NDA_MAX; ++i) {
		if (!tb[i])
			continue;

		/* all new attributes should require strict_check */
		switch (i) {
		case NDA_IFINDEX:
			filter->dev_idx = nla_get_u32(tb[i]);
			break;
		case NDA_MASTER:
			filter->master_idx = nla_get_u32(tb[i]);
			break;
		default:
			if (strict_check) {
				NL_SET_ERR_MSG(extack, "Unsupported attribute in neighbor dump request");
				return -EINVAL;
			}
		}
	}

	return 0;
}

static int neigh_dump_info(struct sk_buff *skb, struct netlink_callback *cb)
{
	const struct nlmsghdr *nlh = cb->nlh;
	struct neigh_dump_filter filter = {};
	struct neigh_table *tbl;
	int t, family, s_t;
	int proxy = 0;
	int err;

	family = ((struct rtgenmsg *)nlmsg_data(nlh))->rtgen_family;

	/* check for full ndmsg structure presence, family member is
	 * the same for both structures
	 */
	if (nlmsg_len(nlh) >= sizeof(struct ndmsg) &&
	    ((struct ndmsg *)nlmsg_data(nlh))->ndm_flags == NTF_PROXY)
		proxy = 1;

	err = neigh_valid_dump_req(nlh, cb->strict_check, &filter, cb->extack);
	if (err < 0 && cb->strict_check)
		return err;

	s_t = cb->args[0];

	rcu_read_lock();
	for (t = 0; t < NEIGH_NR_TABLES; t++) {
		tbl = rcu_dereference(neigh_tables[t]);

		if (!tbl)
			continue;
		if (t < s_t || (family && tbl->family != family))
			continue;
		if (t > s_t)
			memset(&cb->args[1], 0, sizeof(cb->args) -
						sizeof(cb->args[0]));
		if (proxy)
			err = pneigh_dump_table(tbl, skb, cb, &filter);
		else
			err = neigh_dump_table(tbl, skb, cb, &filter);
		if (err < 0)
			break;
	}
	rcu_read_unlock();

	cb->args[0] = t;
	return err;
}

static int neigh_valid_get_req(const struct nlmsghdr *nlh,
			       struct neigh_table **tbl,
			       void **dst, int *dev_idx, u8 *ndm_flags,
			       struct netlink_ext_ack *extack)
{
	struct nlattr *tb[NDA_MAX + 1];
	struct ndmsg *ndm;
	int err, i;

	if (nlh->nlmsg_len < nlmsg_msg_size(sizeof(*ndm))) {
		NL_SET_ERR_MSG(extack, "Invalid header for neighbor get request");
		return -EINVAL;
	}

	ndm = nlmsg_data(nlh);
	if (ndm->ndm_pad1  || ndm->ndm_pad2  || ndm->ndm_state ||
	    ndm->ndm_type) {
		NL_SET_ERR_MSG(extack, "Invalid values in header for neighbor get request");
		return -EINVAL;
	}

	if (ndm->ndm_flags & ~NTF_PROXY) {
		NL_SET_ERR_MSG(extack, "Invalid flags in header for neighbor get request");
		return -EINVAL;
	}

	err = nlmsg_parse_deprecated_strict(nlh, sizeof(struct ndmsg), tb,
					    NDA_MAX, nda_policy, extack);
	if (err < 0)
		return err;

	*ndm_flags = ndm->ndm_flags;
	*dev_idx = ndm->ndm_ifindex;
	*tbl = neigh_find_table(ndm->ndm_family);
	if (*tbl == NULL) {
		NL_SET_ERR_MSG(extack, "Unsupported family in header for neighbor get request");
		return -EAFNOSUPPORT;
	}

	for (i = 0; i <= NDA_MAX; ++i) {
		if (!tb[i])
			continue;

		switch (i) {
		case NDA_DST:
			if (nla_len(tb[i]) != (int)(*tbl)->key_len) {
				NL_SET_ERR_MSG(extack, "Invalid network address in neighbor get request");
				return -EINVAL;
			}
			*dst = nla_data(tb[i]);
			break;
		default:
			NL_SET_ERR_MSG(extack, "Unsupported attribute in neighbor get request");
			return -EINVAL;
		}
	}

	return 0;
}

static inline size_t neigh_nlmsg_size(void)
{
	return NLMSG_ALIGN(sizeof(struct ndmsg))
	       + nla_total_size(MAX_ADDR_LEN) /* NDA_DST */
	       + nla_total_size(MAX_ADDR_LEN) /* NDA_LLADDR */
	       + nla_total_size(sizeof(struct nda_cacheinfo))
	       + nla_total_size(4)  /* NDA_PROBES */
	       + nla_total_size(4)  /* NDA_FLAGS_EXT */
	       + nla_total_size(1); /* NDA_PROTOCOL */
}

static int neigh_get_reply(struct net *net, struct neighbour *neigh,
			   u32 pid, u32 seq)
{
	struct sk_buff *skb;
	int err = 0;

	skb = nlmsg_new(neigh_nlmsg_size(), GFP_KERNEL);
	if (!skb)
		return -ENOBUFS;

	err = neigh_fill_info(skb, neigh, pid, seq, RTM_NEWNEIGH, 0);
	if (err) {
		kfree_skb(skb);
		goto errout;
	}

	err = rtnl_unicast(skb, net, pid);
errout:
	return err;
}

static inline size_t pneigh_nlmsg_size(void)
{
	return NLMSG_ALIGN(sizeof(struct ndmsg))
	       + nla_total_size(MAX_ADDR_LEN) /* NDA_DST */
	       + nla_total_size(4)  /* NDA_FLAGS_EXT */
	       + nla_total_size(1); /* NDA_PROTOCOL */
}

static int pneigh_get_reply(struct net *net, struct pneigh_entry *neigh,
			    u32 pid, u32 seq, struct neigh_table *tbl)
{
	struct sk_buff *skb;
	int err = 0;

	skb = nlmsg_new(pneigh_nlmsg_size(), GFP_KERNEL);
	if (!skb)
		return -ENOBUFS;

	err = pneigh_fill_info(skb, neigh, pid, seq, RTM_NEWNEIGH, 0, tbl);
	if (err) {
		kfree_skb(skb);
		goto errout;
	}

	err = rtnl_unicast(skb, net, pid);
errout:
	return err;
}

static int neigh_get(struct sk_buff *in_skb, struct nlmsghdr *nlh,
		     struct netlink_ext_ack *extack)
{
	struct net *net = sock_net(in_skb->sk);
	struct net_device *dev = NULL;
	struct neigh_table *tbl = NULL;
	struct neighbour *neigh;
	void *dst = NULL;
	u8 ndm_flags = 0;
	int dev_idx = 0;
	int err;

	err = neigh_valid_get_req(nlh, &tbl, &dst, &dev_idx, &ndm_flags,
				  extack);
	if (err < 0)
		return err;

	if (dev_idx) {
		dev = __dev_get_by_index(net, dev_idx);
		if (!dev) {
			NL_SET_ERR_MSG(extack, "Unknown device ifindex");
			return -ENODEV;
		}
	}

	if (!dst) {
		NL_SET_ERR_MSG(extack, "Network address not specified");
		return -EINVAL;
	}

	if (ndm_flags & NTF_PROXY) {
		struct pneigh_entry *pn;

		pn = pneigh_lookup(tbl, net, dst, dev, 0);
		if (!pn) {
			NL_SET_ERR_MSG(extack, "Proxy neighbour entry not found");
			return -ENOENT;
		}
		return pneigh_get_reply(net, pn, NETLINK_CB(in_skb).portid,
					nlh->nlmsg_seq, tbl);
	}

	if (!dev) {
		NL_SET_ERR_MSG(extack, "No device specified");
		return -EINVAL;
	}

	neigh = neigh_lookup(tbl, dst, dev);
	if (!neigh) {
		NL_SET_ERR_MSG(extack, "Neighbour entry not found");
		return -ENOENT;
	}

	err = neigh_get_reply(net, neigh, NETLINK_CB(in_skb).portid,
			      nlh->nlmsg_seq);

	neigh_release(neigh);

	return err;
}

void neigh_for_each(struct neigh_table *tbl, void (*cb)(struct neighbour *, void *), void *cookie)
{
	int chain;
	struct neigh_hash_table *nht;

	rcu_read_lock();
	nht = rcu_dereference(tbl->nht);

	read_lock_bh(&tbl->lock); /* avoid resizes */
	for (chain = 0; chain < (1 << nht->hash_shift); chain++) {
		struct neighbour *n;

		for (n = rcu_dereference(nht->hash_buckets[chain]);
		     n != NULL;
		     n = rcu_dereference(n->next))
			cb(n, cookie);
	}
	read_unlock_bh(&tbl->lock);
	rcu_read_unlock();
}
EXPORT_SYMBOL(neigh_for_each);

/* The tbl->lock must be held as a writer and BH disabled. */
void __neigh_for_each_release(struct neigh_table *tbl,
			      int (*cb)(struct neighbour *))
{
	int chain;
	struct neigh_hash_table *nht;

	nht = rcu_dereference_protected(tbl->nht,
					lockdep_is_held(&tbl->lock));
	for (chain = 0; chain < (1 << nht->hash_shift); chain++) {
		struct neighbour *n;
		struct neighbour __rcu **np;

		np = &nht->hash_buckets[chain];
		while ((n = rcu_dereference_protected(*np,
					lockdep_is_held(&tbl->lock))) != NULL) {
			int release;

			write_lock(&n->lock);
			release = cb(n);
			if (release) {
				rcu_assign_pointer(*np,
					rcu_dereference_protected(n->next,
						lockdep_is_held(&tbl->lock)));
				neigh_mark_dead(n);
			} else
				np = &n->next;
			write_unlock(&n->lock);
			if (release)
				neigh_cleanup_and_release(n);
		}
	}
}
EXPORT_SYMBOL(__neigh_for_each_release);

int neigh_xmit(int index, struct net_device *dev,
	       const void *addr, struct sk_buff *skb)
{
	int err = -EAFNOSUPPORT;

	if (likely(index < NEIGH_NR_TABLES)) {
		struct neigh_table *tbl;
		struct neighbour *neigh;

		rcu_read_lock();
		tbl = rcu_dereference(neigh_tables[index]);
		if (!tbl)
			goto out_unlock;
		if (index == NEIGH_ARP_TABLE) {
			u32 key = *((u32 *)addr);

			neigh = __ipv4_neigh_lookup_noref(dev, key);
		} else {
			neigh = __neigh_lookup_noref(tbl, addr, dev);
		}
		if (!neigh)
			neigh = __neigh_create(tbl, addr, dev, false);
		err = PTR_ERR(neigh);
		if (IS_ERR(neigh)) {
			rcu_read_unlock();
			goto out_kfree_skb;
		}
		err = READ_ONCE(neigh->output)(neigh, skb);
<<<<<<< HEAD
=======
out_unlock:
>>>>>>> 0c383648
		rcu_read_unlock();
	}
	else if (index == NEIGH_LINK_TABLE) {
		err = dev_hard_header(skb, dev, ntohs(skb->protocol),
				      addr, NULL, skb->len);
		if (err < 0)
			goto out_kfree_skb;
		err = dev_queue_xmit(skb);
	}
out:
	return err;
out_kfree_skb:
	kfree_skb(skb);
	goto out;
}
EXPORT_SYMBOL(neigh_xmit);

#ifdef CONFIG_PROC_FS

static struct neighbour *neigh_get_first(struct seq_file *seq)
{
	struct neigh_seq_state *state = seq->private;
	struct net *net = seq_file_net(seq);
	struct neigh_hash_table *nht = state->nht;
	struct neighbour *n = NULL;
	int bucket;

	state->flags &= ~NEIGH_SEQ_IS_PNEIGH;
	for (bucket = 0; bucket < (1 << nht->hash_shift); bucket++) {
		n = rcu_dereference(nht->hash_buckets[bucket]);

		while (n) {
			if (!net_eq(dev_net(n->dev), net))
				goto next;
			if (state->neigh_sub_iter) {
				loff_t fakep = 0;
				void *v;

				v = state->neigh_sub_iter(state, n, &fakep);
				if (!v)
					goto next;
			}
			if (!(state->flags & NEIGH_SEQ_SKIP_NOARP))
				break;
			if (READ_ONCE(n->nud_state) & ~NUD_NOARP)
				break;
next:
			n = rcu_dereference(n->next);
		}

		if (n)
			break;
	}
	state->bucket = bucket;

	return n;
}

static struct neighbour *neigh_get_next(struct seq_file *seq,
					struct neighbour *n,
					loff_t *pos)
{
	struct neigh_seq_state *state = seq->private;
	struct net *net = seq_file_net(seq);
	struct neigh_hash_table *nht = state->nht;

	if (state->neigh_sub_iter) {
		void *v = state->neigh_sub_iter(state, n, pos);
		if (v)
			return n;
	}
	n = rcu_dereference(n->next);

	while (1) {
		while (n) {
			if (!net_eq(dev_net(n->dev), net))
				goto next;
			if (state->neigh_sub_iter) {
				void *v = state->neigh_sub_iter(state, n, pos);
				if (v)
					return n;
				goto next;
			}
			if (!(state->flags & NEIGH_SEQ_SKIP_NOARP))
				break;

			if (READ_ONCE(n->nud_state) & ~NUD_NOARP)
				break;
next:
			n = rcu_dereference(n->next);
		}

		if (n)
			break;

		if (++state->bucket >= (1 << nht->hash_shift))
			break;

		n = rcu_dereference(nht->hash_buckets[state->bucket]);
	}

	if (n && pos)
		--(*pos);
	return n;
}

static struct neighbour *neigh_get_idx(struct seq_file *seq, loff_t *pos)
{
	struct neighbour *n = neigh_get_first(seq);

	if (n) {
		--(*pos);
		while (*pos) {
			n = neigh_get_next(seq, n, pos);
			if (!n)
				break;
		}
	}
	return *pos ? NULL : n;
}

static struct pneigh_entry *pneigh_get_first(struct seq_file *seq)
{
	struct neigh_seq_state *state = seq->private;
	struct net *net = seq_file_net(seq);
	struct neigh_table *tbl = state->tbl;
	struct pneigh_entry *pn = NULL;
	int bucket;

	state->flags |= NEIGH_SEQ_IS_PNEIGH;
	for (bucket = 0; bucket <= PNEIGH_HASHMASK; bucket++) {
		pn = tbl->phash_buckets[bucket];
		while (pn && !net_eq(pneigh_net(pn), net))
			pn = pn->next;
		if (pn)
			break;
	}
	state->bucket = bucket;

	return pn;
}

static struct pneigh_entry *pneigh_get_next(struct seq_file *seq,
					    struct pneigh_entry *pn,
					    loff_t *pos)
{
	struct neigh_seq_state *state = seq->private;
	struct net *net = seq_file_net(seq);
	struct neigh_table *tbl = state->tbl;

	do {
		pn = pn->next;
	} while (pn && !net_eq(pneigh_net(pn), net));

	while (!pn) {
		if (++state->bucket > PNEIGH_HASHMASK)
			break;
		pn = tbl->phash_buckets[state->bucket];
		while (pn && !net_eq(pneigh_net(pn), net))
			pn = pn->next;
		if (pn)
			break;
	}

	if (pn && pos)
		--(*pos);

	return pn;
}

static struct pneigh_entry *pneigh_get_idx(struct seq_file *seq, loff_t *pos)
{
	struct pneigh_entry *pn = pneigh_get_first(seq);

	if (pn) {
		--(*pos);
		while (*pos) {
			pn = pneigh_get_next(seq, pn, pos);
			if (!pn)
				break;
		}
	}
	return *pos ? NULL : pn;
}

static void *neigh_get_idx_any(struct seq_file *seq, loff_t *pos)
{
	struct neigh_seq_state *state = seq->private;
	void *rc;
	loff_t idxpos = *pos;

	rc = neigh_get_idx(seq, &idxpos);
	if (!rc && !(state->flags & NEIGH_SEQ_NEIGH_ONLY))
		rc = pneigh_get_idx(seq, &idxpos);

	return rc;
}

void *neigh_seq_start(struct seq_file *seq, loff_t *pos, struct neigh_table *tbl, unsigned int neigh_seq_flags)
	__acquires(tbl->lock)
	__acquires(rcu)
{
	struct neigh_seq_state *state = seq->private;

	state->tbl = tbl;
	state->bucket = 0;
	state->flags = (neigh_seq_flags & ~NEIGH_SEQ_IS_PNEIGH);

	rcu_read_lock();
	state->nht = rcu_dereference(tbl->nht);
	read_lock_bh(&tbl->lock);

	return *pos ? neigh_get_idx_any(seq, pos) : SEQ_START_TOKEN;
}
EXPORT_SYMBOL(neigh_seq_start);

void *neigh_seq_next(struct seq_file *seq, void *v, loff_t *pos)
{
	struct neigh_seq_state *state;
	void *rc;

	if (v == SEQ_START_TOKEN) {
		rc = neigh_get_first(seq);
		goto out;
	}

	state = seq->private;
	if (!(state->flags & NEIGH_SEQ_IS_PNEIGH)) {
		rc = neigh_get_next(seq, v, NULL);
		if (rc)
			goto out;
		if (!(state->flags & NEIGH_SEQ_NEIGH_ONLY))
			rc = pneigh_get_first(seq);
	} else {
		BUG_ON(state->flags & NEIGH_SEQ_NEIGH_ONLY);
		rc = pneigh_get_next(seq, v, NULL);
	}
out:
	++(*pos);
	return rc;
}
EXPORT_SYMBOL(neigh_seq_next);

void neigh_seq_stop(struct seq_file *seq, void *v)
	__releases(tbl->lock)
	__releases(rcu)
{
	struct neigh_seq_state *state = seq->private;
	struct neigh_table *tbl = state->tbl;

	read_unlock_bh(&tbl->lock);
	rcu_read_unlock();
}
EXPORT_SYMBOL(neigh_seq_stop);

/* statistics via seq_file */

static void *neigh_stat_seq_start(struct seq_file *seq, loff_t *pos)
{
	struct neigh_table *tbl = pde_data(file_inode(seq->file));
	int cpu;

	if (*pos == 0)
		return SEQ_START_TOKEN;

	for (cpu = *pos-1; cpu < nr_cpu_ids; ++cpu) {
		if (!cpu_possible(cpu))
			continue;
		*pos = cpu+1;
		return per_cpu_ptr(tbl->stats, cpu);
	}
	return NULL;
}

static void *neigh_stat_seq_next(struct seq_file *seq, void *v, loff_t *pos)
{
	struct neigh_table *tbl = pde_data(file_inode(seq->file));
	int cpu;

	for (cpu = *pos; cpu < nr_cpu_ids; ++cpu) {
		if (!cpu_possible(cpu))
			continue;
		*pos = cpu+1;
		return per_cpu_ptr(tbl->stats, cpu);
	}
	(*pos)++;
	return NULL;
}

static void neigh_stat_seq_stop(struct seq_file *seq, void *v)
{

}

static int neigh_stat_seq_show(struct seq_file *seq, void *v)
{
	struct neigh_table *tbl = pde_data(file_inode(seq->file));
	struct neigh_statistics *st = v;

	if (v == SEQ_START_TOKEN) {
		seq_puts(seq, "entries  allocs   destroys hash_grows lookups  hits     res_failed rcv_probes_mcast rcv_probes_ucast periodic_gc_runs forced_gc_runs unresolved_discards table_fulls\n");
		return 0;
	}

	seq_printf(seq, "%08x %08lx %08lx %08lx   %08lx %08lx %08lx   "
			"%08lx         %08lx         %08lx         "
			"%08lx       %08lx            %08lx\n",
		   atomic_read(&tbl->entries),

		   st->allocs,
		   st->destroys,
		   st->hash_grows,

		   st->lookups,
		   st->hits,

		   st->res_failed,

		   st->rcv_probes_mcast,
		   st->rcv_probes_ucast,

		   st->periodic_gc_runs,
		   st->forced_gc_runs,
		   st->unres_discards,
		   st->table_fulls
		   );

	return 0;
}

static const struct seq_operations neigh_stat_seq_ops = {
	.start	= neigh_stat_seq_start,
	.next	= neigh_stat_seq_next,
	.stop	= neigh_stat_seq_stop,
	.show	= neigh_stat_seq_show,
};
#endif /* CONFIG_PROC_FS */

static void __neigh_notify(struct neighbour *n, int type, int flags,
			   u32 pid)
{
	struct net *net = dev_net(n->dev);
	struct sk_buff *skb;
	int err = -ENOBUFS;

	skb = nlmsg_new(neigh_nlmsg_size(), GFP_ATOMIC);
	if (skb == NULL)
		goto errout;

	err = neigh_fill_info(skb, n, pid, 0, type, flags);
	if (err < 0) {
		/* -EMSGSIZE implies BUG in neigh_nlmsg_size() */
		WARN_ON(err == -EMSGSIZE);
		kfree_skb(skb);
		goto errout;
	}
	rtnl_notify(skb, net, 0, RTNLGRP_NEIGH, NULL, GFP_ATOMIC);
	return;
errout:
	if (err < 0)
		rtnl_set_sk_err(net, RTNLGRP_NEIGH, err);
}

void neigh_app_ns(struct neighbour *n)
{
	__neigh_notify(n, RTM_GETNEIGH, NLM_F_REQUEST, 0);
}
EXPORT_SYMBOL(neigh_app_ns);

#ifdef CONFIG_SYSCTL
static int unres_qlen_max = INT_MAX / SKB_TRUESIZE(ETH_FRAME_LEN);

static int proc_unres_qlen(struct ctl_table *ctl, int write,
			   void *buffer, size_t *lenp, loff_t *ppos)
{
	int size, ret;
	struct ctl_table tmp = *ctl;

	tmp.extra1 = SYSCTL_ZERO;
	tmp.extra2 = &unres_qlen_max;
	tmp.data = &size;

	size = *(int *)ctl->data / SKB_TRUESIZE(ETH_FRAME_LEN);
	ret = proc_dointvec_minmax(&tmp, write, buffer, lenp, ppos);

	if (write && !ret)
		*(int *)ctl->data = size * SKB_TRUESIZE(ETH_FRAME_LEN);
	return ret;
}

static void neigh_copy_dflt_parms(struct net *net, struct neigh_parms *p,
				  int index)
{
	struct net_device *dev;
	int family = neigh_parms_family(p);

	rcu_read_lock();
	for_each_netdev_rcu(net, dev) {
		struct neigh_parms *dst_p =
				neigh_get_dev_parms_rcu(dev, family);

		if (dst_p && !test_bit(index, dst_p->data_state))
			dst_p->data[index] = p->data[index];
	}
	rcu_read_unlock();
}

static void neigh_proc_update(struct ctl_table *ctl, int write)
{
	struct net_device *dev = ctl->extra1;
	struct neigh_parms *p = ctl->extra2;
	struct net *net = neigh_parms_net(p);
	int index = (int *) ctl->data - p->data;

	if (!write)
		return;

	set_bit(index, p->data_state);
	if (index == NEIGH_VAR_DELAY_PROBE_TIME)
		call_netevent_notifiers(NETEVENT_DELAY_PROBE_TIME_UPDATE, p);
	if (!dev) /* NULL dev means this is default value */
		neigh_copy_dflt_parms(net, p, index);
}

static int neigh_proc_dointvec_zero_intmax(struct ctl_table *ctl, int write,
					   void *buffer, size_t *lenp,
					   loff_t *ppos)
{
	struct ctl_table tmp = *ctl;
	int ret;

	tmp.extra1 = SYSCTL_ZERO;
	tmp.extra2 = SYSCTL_INT_MAX;

	ret = proc_dointvec_minmax(&tmp, write, buffer, lenp, ppos);
	neigh_proc_update(ctl, write);
	return ret;
}

static int neigh_proc_dointvec_ms_jiffies_positive(struct ctl_table *ctl, int write,
						   void *buffer, size_t *lenp, loff_t *ppos)
{
	struct ctl_table tmp = *ctl;
	int ret;

	int min = msecs_to_jiffies(1);

	tmp.extra1 = &min;
	tmp.extra2 = NULL;

	ret = proc_dointvec_ms_jiffies_minmax(&tmp, write, buffer, lenp, ppos);
	neigh_proc_update(ctl, write);
	return ret;
}

int neigh_proc_dointvec(struct ctl_table *ctl, int write, void *buffer,
			size_t *lenp, loff_t *ppos)
{
	int ret = proc_dointvec(ctl, write, buffer, lenp, ppos);

	neigh_proc_update(ctl, write);
	return ret;
}
EXPORT_SYMBOL(neigh_proc_dointvec);

int neigh_proc_dointvec_jiffies(struct ctl_table *ctl, int write, void *buffer,
				size_t *lenp, loff_t *ppos)
{
	int ret = proc_dointvec_jiffies(ctl, write, buffer, lenp, ppos);

	neigh_proc_update(ctl, write);
	return ret;
}
EXPORT_SYMBOL(neigh_proc_dointvec_jiffies);

static int neigh_proc_dointvec_userhz_jiffies(struct ctl_table *ctl, int write,
					      void *buffer, size_t *lenp,
					      loff_t *ppos)
{
	int ret = proc_dointvec_userhz_jiffies(ctl, write, buffer, lenp, ppos);

	neigh_proc_update(ctl, write);
	return ret;
}

int neigh_proc_dointvec_ms_jiffies(struct ctl_table *ctl, int write,
				   void *buffer, size_t *lenp, loff_t *ppos)
{
	int ret = proc_dointvec_ms_jiffies(ctl, write, buffer, lenp, ppos);

	neigh_proc_update(ctl, write);
	return ret;
}
EXPORT_SYMBOL(neigh_proc_dointvec_ms_jiffies);

static int neigh_proc_dointvec_unres_qlen(struct ctl_table *ctl, int write,
					  void *buffer, size_t *lenp,
					  loff_t *ppos)
{
	int ret = proc_unres_qlen(ctl, write, buffer, lenp, ppos);

	neigh_proc_update(ctl, write);
	return ret;
}

static int neigh_proc_base_reachable_time(struct ctl_table *ctl, int write,
					  void *buffer, size_t *lenp,
					  loff_t *ppos)
{
	struct neigh_parms *p = ctl->extra2;
	int ret;

	if (strcmp(ctl->procname, "base_reachable_time") == 0)
		ret = neigh_proc_dointvec_jiffies(ctl, write, buffer, lenp, ppos);
	else if (strcmp(ctl->procname, "base_reachable_time_ms") == 0)
		ret = neigh_proc_dointvec_ms_jiffies(ctl, write, buffer, lenp, ppos);
	else
		ret = -1;

	if (write && ret == 0) {
		/* update reachable_time as well, otherwise, the change will
		 * only be effective after the next time neigh_periodic_work
		 * decides to recompute it
		 */
		p->reachable_time =
			neigh_rand_reach_time(NEIGH_VAR(p, BASE_REACHABLE_TIME));
	}
	return ret;
}

#define NEIGH_PARMS_DATA_OFFSET(index)	\
	(&((struct neigh_parms *) 0)->data[index])

#define NEIGH_SYSCTL_ENTRY(attr, data_attr, name, mval, proc) \
	[NEIGH_VAR_ ## attr] = { \
		.procname	= name, \
		.data		= NEIGH_PARMS_DATA_OFFSET(NEIGH_VAR_ ## data_attr), \
		.maxlen		= sizeof(int), \
		.mode		= mval, \
		.proc_handler	= proc, \
	}

#define NEIGH_SYSCTL_ZERO_INTMAX_ENTRY(attr, name) \
	NEIGH_SYSCTL_ENTRY(attr, attr, name, 0644, neigh_proc_dointvec_zero_intmax)

#define NEIGH_SYSCTL_JIFFIES_ENTRY(attr, name) \
	NEIGH_SYSCTL_ENTRY(attr, attr, name, 0644, neigh_proc_dointvec_jiffies)

#define NEIGH_SYSCTL_USERHZ_JIFFIES_ENTRY(attr, name) \
	NEIGH_SYSCTL_ENTRY(attr, attr, name, 0644, neigh_proc_dointvec_userhz_jiffies)

#define NEIGH_SYSCTL_MS_JIFFIES_POSITIVE_ENTRY(attr, name) \
	NEIGH_SYSCTL_ENTRY(attr, attr, name, 0644, neigh_proc_dointvec_ms_jiffies_positive)

#define NEIGH_SYSCTL_MS_JIFFIES_REUSED_ENTRY(attr, data_attr, name) \
	NEIGH_SYSCTL_ENTRY(attr, data_attr, name, 0644, neigh_proc_dointvec_ms_jiffies)

#define NEIGH_SYSCTL_UNRES_QLEN_REUSED_ENTRY(attr, data_attr, name) \
	NEIGH_SYSCTL_ENTRY(attr, data_attr, name, 0644, neigh_proc_dointvec_unres_qlen)

static struct neigh_sysctl_table {
	struct ctl_table_header *sysctl_header;
	struct ctl_table neigh_vars[NEIGH_VAR_MAX];
} neigh_sysctl_template __read_mostly = {
	.neigh_vars = {
		NEIGH_SYSCTL_ZERO_INTMAX_ENTRY(MCAST_PROBES, "mcast_solicit"),
		NEIGH_SYSCTL_ZERO_INTMAX_ENTRY(UCAST_PROBES, "ucast_solicit"),
		NEIGH_SYSCTL_ZERO_INTMAX_ENTRY(APP_PROBES, "app_solicit"),
		NEIGH_SYSCTL_ZERO_INTMAX_ENTRY(MCAST_REPROBES, "mcast_resolicit"),
		NEIGH_SYSCTL_USERHZ_JIFFIES_ENTRY(RETRANS_TIME, "retrans_time"),
		NEIGH_SYSCTL_JIFFIES_ENTRY(BASE_REACHABLE_TIME, "base_reachable_time"),
		NEIGH_SYSCTL_JIFFIES_ENTRY(DELAY_PROBE_TIME, "delay_first_probe_time"),
		NEIGH_SYSCTL_MS_JIFFIES_POSITIVE_ENTRY(INTERVAL_PROBE_TIME_MS,
						       "interval_probe_time_ms"),
		NEIGH_SYSCTL_JIFFIES_ENTRY(GC_STALETIME, "gc_stale_time"),
		NEIGH_SYSCTL_ZERO_INTMAX_ENTRY(QUEUE_LEN_BYTES, "unres_qlen_bytes"),
		NEIGH_SYSCTL_ZERO_INTMAX_ENTRY(PROXY_QLEN, "proxy_qlen"),
		NEIGH_SYSCTL_USERHZ_JIFFIES_ENTRY(ANYCAST_DELAY, "anycast_delay"),
		NEIGH_SYSCTL_USERHZ_JIFFIES_ENTRY(PROXY_DELAY, "proxy_delay"),
		NEIGH_SYSCTL_USERHZ_JIFFIES_ENTRY(LOCKTIME, "locktime"),
		NEIGH_SYSCTL_UNRES_QLEN_REUSED_ENTRY(QUEUE_LEN, QUEUE_LEN_BYTES, "unres_qlen"),
		NEIGH_SYSCTL_MS_JIFFIES_REUSED_ENTRY(RETRANS_TIME_MS, RETRANS_TIME, "retrans_time_ms"),
		NEIGH_SYSCTL_MS_JIFFIES_REUSED_ENTRY(BASE_REACHABLE_TIME_MS, BASE_REACHABLE_TIME, "base_reachable_time_ms"),
		[NEIGH_VAR_GC_INTERVAL] = {
			.procname	= "gc_interval",
			.maxlen		= sizeof(int),
			.mode		= 0644,
			.proc_handler	= proc_dointvec_jiffies,
		},
		[NEIGH_VAR_GC_THRESH1] = {
			.procname	= "gc_thresh1",
			.maxlen		= sizeof(int),
			.mode		= 0644,
			.extra1		= SYSCTL_ZERO,
			.extra2		= SYSCTL_INT_MAX,
			.proc_handler	= proc_dointvec_minmax,
		},
		[NEIGH_VAR_GC_THRESH2] = {
			.procname	= "gc_thresh2",
			.maxlen		= sizeof(int),
			.mode		= 0644,
			.extra1		= SYSCTL_ZERO,
			.extra2		= SYSCTL_INT_MAX,
			.proc_handler	= proc_dointvec_minmax,
		},
		[NEIGH_VAR_GC_THRESH3] = {
			.procname	= "gc_thresh3",
			.maxlen		= sizeof(int),
			.mode		= 0644,
			.extra1		= SYSCTL_ZERO,
			.extra2		= SYSCTL_INT_MAX,
			.proc_handler	= proc_dointvec_minmax,
		},
	},
};

int neigh_sysctl_register(struct net_device *dev, struct neigh_parms *p,
			  proc_handler *handler)
{
	int i;
	struct neigh_sysctl_table *t;
	const char *dev_name_source;
	char neigh_path[ sizeof("net//neigh/") + IFNAMSIZ + IFNAMSIZ ];
	char *p_name;
	size_t neigh_vars_size;

	t = kmemdup(&neigh_sysctl_template, sizeof(*t), GFP_KERNEL_ACCOUNT);
	if (!t)
		goto err;

	for (i = 0; i < NEIGH_VAR_GC_INTERVAL; i++) {
		t->neigh_vars[i].data += (long) p;
		t->neigh_vars[i].extra1 = dev;
		t->neigh_vars[i].extra2 = p;
	}

	neigh_vars_size = ARRAY_SIZE(t->neigh_vars);
	if (dev) {
		dev_name_source = dev->name;
		/* Terminate the table early */
<<<<<<< HEAD
		memset(&t->neigh_vars[NEIGH_VAR_GC_INTERVAL], 0,
		       sizeof(t->neigh_vars[NEIGH_VAR_GC_INTERVAL]));
=======
>>>>>>> 0c383648
		neigh_vars_size = NEIGH_VAR_BASE_REACHABLE_TIME_MS + 1;
	} else {
		struct neigh_table *tbl = p->tbl;
		dev_name_source = "default";
		t->neigh_vars[NEIGH_VAR_GC_INTERVAL].data = &tbl->gc_interval;
		t->neigh_vars[NEIGH_VAR_GC_THRESH1].data = &tbl->gc_thresh1;
		t->neigh_vars[NEIGH_VAR_GC_THRESH2].data = &tbl->gc_thresh2;
		t->neigh_vars[NEIGH_VAR_GC_THRESH3].data = &tbl->gc_thresh3;
	}

	if (handler) {
		/* RetransTime */
		t->neigh_vars[NEIGH_VAR_RETRANS_TIME].proc_handler = handler;
		/* ReachableTime */
		t->neigh_vars[NEIGH_VAR_BASE_REACHABLE_TIME].proc_handler = handler;
		/* RetransTime (in milliseconds)*/
		t->neigh_vars[NEIGH_VAR_RETRANS_TIME_MS].proc_handler = handler;
		/* ReachableTime (in milliseconds) */
		t->neigh_vars[NEIGH_VAR_BASE_REACHABLE_TIME_MS].proc_handler = handler;
	} else {
		/* Those handlers will update p->reachable_time after
		 * base_reachable_time(_ms) is set to ensure the new timer starts being
		 * applied after the next neighbour update instead of waiting for
		 * neigh_periodic_work to update its value (can be multiple minutes)
		 * So any handler that replaces them should do this as well
		 */
		/* ReachableTime */
		t->neigh_vars[NEIGH_VAR_BASE_REACHABLE_TIME].proc_handler =
			neigh_proc_base_reachable_time;
		/* ReachableTime (in milliseconds) */
		t->neigh_vars[NEIGH_VAR_BASE_REACHABLE_TIME_MS].proc_handler =
			neigh_proc_base_reachable_time;
	}

	switch (neigh_parms_family(p)) {
	case AF_INET:
	      p_name = "ipv4";
	      break;
	case AF_INET6:
	      p_name = "ipv6";
	      break;
	default:
	      BUG();
	}

	snprintf(neigh_path, sizeof(neigh_path), "net/%s/neigh/%s",
		p_name, dev_name_source);
	t->sysctl_header = register_net_sysctl_sz(neigh_parms_net(p),
						  neigh_path, t->neigh_vars,
						  neigh_vars_size);
	if (!t->sysctl_header)
		goto free;

	p->sysctl_table = t;
	return 0;

free:
	kfree(t);
err:
	return -ENOBUFS;
}
EXPORT_SYMBOL(neigh_sysctl_register);

void neigh_sysctl_unregister(struct neigh_parms *p)
{
	if (p->sysctl_table) {
		struct neigh_sysctl_table *t = p->sysctl_table;
		p->sysctl_table = NULL;
		unregister_net_sysctl_table(t->sysctl_header);
		kfree(t);
	}
}
EXPORT_SYMBOL(neigh_sysctl_unregister);

#endif	/* CONFIG_SYSCTL */

static int __init neigh_init(void)
{
	rtnl_register(PF_UNSPEC, RTM_NEWNEIGH, neigh_add, NULL, 0);
	rtnl_register(PF_UNSPEC, RTM_DELNEIGH, neigh_delete, NULL, 0);
	rtnl_register(PF_UNSPEC, RTM_GETNEIGH, neigh_get, neigh_dump_info,
		      RTNL_FLAG_DUMP_UNLOCKED);

	rtnl_register(PF_UNSPEC, RTM_GETNEIGHTBL, NULL, neightbl_dump_info,
		      0);
	rtnl_register(PF_UNSPEC, RTM_SETNEIGHTBL, neightbl_set, NULL, 0);

	return 0;
}

subsys_initcall(neigh_init);<|MERGE_RESOLUTION|>--- conflicted
+++ resolved
@@ -3170,10 +3170,7 @@
 			goto out_kfree_skb;
 		}
 		err = READ_ONCE(neigh->output)(neigh, skb);
-<<<<<<< HEAD
-=======
 out_unlock:
->>>>>>> 0c383648
 		rcu_read_unlock();
 	}
 	else if (index == NEIGH_LINK_TABLE) {
@@ -3814,11 +3811,6 @@
 	if (dev) {
 		dev_name_source = dev->name;
 		/* Terminate the table early */
-<<<<<<< HEAD
-		memset(&t->neigh_vars[NEIGH_VAR_GC_INTERVAL], 0,
-		       sizeof(t->neigh_vars[NEIGH_VAR_GC_INTERVAL]));
-=======
->>>>>>> 0c383648
 		neigh_vars_size = NEIGH_VAR_BASE_REACHABLE_TIME_MS + 1;
 	} else {
 		struct neigh_table *tbl = p->tbl;
