--- conflicted
+++ resolved
@@ -819,12 +819,8 @@
 	struct ieee80211_local *local = sdata->local;
 	struct ieee80211_chanctx_conf *conf;
 	struct ieee80211_chanctx *curr_ctx = NULL;
-<<<<<<< HEAD
+	bool new_idle;
 	int ret;
-=======
-	bool new_idle;
-	int ret = 0;
->>>>>>> 52afb15e
 
 	if (WARN_ON(sdata->vif.type == NL80211_IFTYPE_NAN))
 		return -EOPNOTSUPP;
