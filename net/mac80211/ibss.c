--- conflicted
+++ resolved
@@ -47,76 +47,10 @@
 	struct ieee80211_mgmt *mgmt;
 	u8 *pos;
 	struct ieee80211_supported_band *sband;
-<<<<<<< HEAD
-	struct cfg80211_bss *bss;
-	u32 bss_change, rate_flags, rates = 0, rates_added = 0;
-	struct cfg80211_chan_def chandef;
-	enum nl80211_bss_scan_width scan_width;
-	bool have_higher_than_11mbit = false;
-	struct beacon_data *presp;
-	int frame_len;
-	int shift;
-
-	sdata_assert_lock(sdata);
-
-	/* Reset own TSF to allow time synchronization work. */
-	drv_reset_tsf(local, sdata);
-
-	if (!ether_addr_equal(ifibss->bssid, bssid))
-		sta_info_flush(sdata);
-
-	/* if merging, indicate to driver that we leave the old IBSS */
-	if (sdata->vif.bss_conf.ibss_joined) {
-		sdata->vif.bss_conf.ibss_joined = false;
-		sdata->vif.bss_conf.ibss_creator = false;
-		sdata->vif.bss_conf.enable_beacon = false;
-		netif_carrier_off(sdata->dev);
-		ieee80211_bss_info_change_notify(sdata,
-						 BSS_CHANGED_IBSS |
-						 BSS_CHANGED_BEACON_ENABLED);
-	}
-
-	presp = rcu_dereference_protected(ifibss->presp,
-					  lockdep_is_held(&sdata->wdev.mtx));
-	rcu_assign_pointer(ifibss->presp, NULL);
-	if (presp)
-		kfree_rcu(presp, rcu_head);
-
-	sdata->drop_unencrypted = capability & WLAN_CAPABILITY_PRIVACY ? 1 : 0;
-
-	chandef = ifibss->chandef;
-	if (!cfg80211_reg_can_beacon(local->hw.wiphy, &chandef)) {
-		if (chandef.width == NL80211_CHAN_WIDTH_5 ||
-		    chandef.width == NL80211_CHAN_WIDTH_10 ||
-		    chandef.width == NL80211_CHAN_WIDTH_20_NOHT ||
-		    chandef.width == NL80211_CHAN_WIDTH_20) {
-			sdata_info(sdata,
-				   "Failed to join IBSS, beacons forbidden\n");
-			return;
-		}
-		chandef.width = NL80211_CHAN_WIDTH_20;
-		chandef.center_freq1 = chan->center_freq;
-	}
-
-	ieee80211_vif_release_channel(sdata);
-	if (ieee80211_vif_use_channel(sdata, &chandef,
-				      ifibss->fixed_channel ?
-					IEEE80211_CHANCTX_SHARED :
-					IEEE80211_CHANCTX_EXCLUSIVE)) {
-		sdata_info(sdata, "Failed to join IBSS, no channel context\n");
-		return;
-	}
-
-	memcpy(ifibss->bssid, bssid, ETH_ALEN);
-
-	sband = local->hw.wiphy->bands[chan->band];
-	shift = ieee80211_vif_get_shift(&sdata->vif);
-=======
 	u32 rate_flags, rates = 0, rates_added = 0;
 	struct beacon_data *presp;
 	int frame_len;
 	int shift;
->>>>>>> 076f0d20
 
 	/* Build IBSS probe response */
 	frame_len = sizeof(struct ieee80211_hdr_3addr) +
@@ -152,14 +86,6 @@
 	memcpy(pos, ifibss->ssid, ifibss->ssid_len);
 	pos += ifibss->ssid_len;
 
-<<<<<<< HEAD
-	rate_flags = ieee80211_chandef_rate_flags(&chandef);
-	for (i = 0; i < sband->n_bitrates; i++) {
-		if ((rate_flags & sband->bitrates[i].flags) != rate_flags)
-			continue;
-		if (sband->bitrates[i].bitrate > 110)
-			have_higher_than_11mbit = true;
-=======
 	sband = local->hw.wiphy->bands[chandef->chan->band];
 	rate_flags = ieee80211_chandef_rate_flags(chandef);
 	shift = ieee80211_chandef_get_shift(chandef);
@@ -173,7 +99,6 @@
 		if (sband->bitrates[i].bitrate > 110 &&
 		    have_higher_than_11mbit)
 			*have_higher_than_11mbit = true;
->>>>>>> 076f0d20
 
 		rates |= BIT(i);
 		rates_n++;
