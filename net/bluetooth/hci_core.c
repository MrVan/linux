--- conflicted
+++ resolved
@@ -2343,11 +2343,7 @@
 {
 	struct blocked_key *b;
 
-<<<<<<< HEAD
-	list_for_each_entry_rcu(b, &hdev->blocked_keys, list) {
-=======
 	list_for_each_entry(b, &hdev->blocked_keys, list) {
->>>>>>> 04d5ce62
 		list_del_rcu(&b->list);
 		kfree_rcu(b, rcu);
 	}
@@ -2359,11 +2355,7 @@
 	struct blocked_key *b;
 
 	rcu_read_lock();
-<<<<<<< HEAD
-	list_for_each_entry(b, &hdev->blocked_keys, list) {
-=======
 	list_for_each_entry_rcu(b, &hdev->blocked_keys, list) {
->>>>>>> 04d5ce62
 		if (b->type == type && !memcmp(b->val, val, sizeof(b->val))) {
 			blocked = true;
 			break;
