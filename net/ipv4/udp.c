// SPDX-License-Identifier: GPL-2.0-or-later
/*
 * INET		An implementation of the TCP/IP protocol suite for the LINUX
 *		operating system.  INET is implemented using the  BSD Socket
 *		interface as the means of communication with the user level.
 *
 *		The User Datagram Protocol (UDP).
 *
 * Authors:	Ross Biro
 *		Fred N. van Kempen, <waltje@uWalt.NL.Mugnet.ORG>
 *		Arnt Gulbrandsen, <agulbra@nvg.unit.no>
 *		Alan Cox, <alan@lxorguk.ukuu.org.uk>
 *		Hirokazu Takahashi, <taka@valinux.co.jp>
 *
 * Fixes:
 *		Alan Cox	:	verify_area() calls
 *		Alan Cox	: 	stopped close while in use off icmp
 *					messages. Not a fix but a botch that
 *					for udp at least is 'valid'.
 *		Alan Cox	:	Fixed icmp handling properly
 *		Alan Cox	: 	Correct error for oversized datagrams
 *		Alan Cox	:	Tidied select() semantics.
 *		Alan Cox	:	udp_err() fixed properly, also now
 *					select and read wake correctly on errors
 *		Alan Cox	:	udp_send verify_area moved to avoid mem leak
 *		Alan Cox	:	UDP can count its memory
 *		Alan Cox	:	send to an unknown connection causes
 *					an ECONNREFUSED off the icmp, but
 *					does NOT close.
 *		Alan Cox	:	Switched to new sk_buff handlers. No more backlog!
 *		Alan Cox	:	Using generic datagram code. Even smaller and the PEEK
 *					bug no longer crashes it.
 *		Fred Van Kempen	: 	Net2e support for sk->broadcast.
 *		Alan Cox	:	Uses skb_free_datagram
 *		Alan Cox	:	Added get/set sockopt support.
 *		Alan Cox	:	Broadcasting without option set returns EACCES.
 *		Alan Cox	:	No wakeup calls. Instead we now use the callbacks.
 *		Alan Cox	:	Use ip_tos and ip_ttl
 *		Alan Cox	:	SNMP Mibs
 *		Alan Cox	:	MSG_DONTROUTE, and 0.0.0.0 support.
 *		Matt Dillon	:	UDP length checks.
 *		Alan Cox	:	Smarter af_inet used properly.
 *		Alan Cox	:	Use new kernel side addressing.
 *		Alan Cox	:	Incorrect return on truncated datagram receive.
 *	Arnt Gulbrandsen 	:	New udp_send and stuff
 *		Alan Cox	:	Cache last socket
 *		Alan Cox	:	Route cache
 *		Jon Peatfield	:	Minor efficiency fix to sendto().
 *		Mike Shaver	:	RFC1122 checks.
 *		Alan Cox	:	Nonblocking error fix.
 *	Willy Konynenberg	:	Transparent proxying support.
 *		Mike McLagan	:	Routing by source
 *		David S. Miller	:	New socket lookup architecture.
 *					Last socket cache retained as it
 *					does have a high hit rate.
 *		Olaf Kirch	:	Don't linearise iovec on sendmsg.
 *		Andi Kleen	:	Some cleanups, cache destination entry
 *					for connect.
 *	Vitaly E. Lavrov	:	Transparent proxy revived after year coma.
 *		Melvin Smith	:	Check msg_name not msg_namelen in sendto(),
 *					return ENOTCONN for unconnected sockets (POSIX)
 *		Janos Farkas	:	don't deliver multi/broadcasts to a different
 *					bound-to-device socket
 *	Hirokazu Takahashi	:	HW checksumming for outgoing UDP
 *					datagrams.
 *	Hirokazu Takahashi	:	sendfile() on UDP works now.
 *		Arnaldo C. Melo :	convert /proc/net/udp to seq_file
 *	YOSHIFUJI Hideaki @USAGI and:	Support IPV6_V6ONLY socket option, which
 *	Alexey Kuznetsov:		allow both IPv4 and IPv6 sockets to bind
 *					a single port at the same time.
 *	Derek Atkins <derek@ihtfp.com>: Add Encapulation Support
 *	James Chapman		:	Add L2TP encapsulation type.
 */

#define pr_fmt(fmt) "UDP: " fmt

#include <linux/bpf-cgroup.h>
#include <linux/uaccess.h>
#include <asm/ioctls.h>
#include <linux/memblock.h>
#include <linux/highmem.h>
#include <linux/types.h>
#include <linux/fcntl.h>
#include <linux/module.h>
#include <linux/socket.h>
#include <linux/sockios.h>
#include <linux/igmp.h>
#include <linux/inetdevice.h>
#include <linux/in.h>
#include <linux/errno.h>
#include <linux/timer.h>
#include <linux/mm.h>
#include <linux/inet.h>
#include <linux/netdevice.h>
#include <linux/slab.h>
#include <net/tcp_states.h>
#include <linux/skbuff.h>
#include <linux/proc_fs.h>
#include <linux/seq_file.h>
#include <net/net_namespace.h>
#include <net/icmp.h>
#include <net/inet_hashtables.h>
#include <net/ip_tunnels.h>
#include <net/route.h>
#include <net/checksum.h>
#include <net/xfrm.h>
#include <trace/events/udp.h>
#include <linux/static_key.h>
#include <linux/btf_ids.h>
#include <trace/events/skb.h>
#include <net/busy_poll.h>
#include "udp_impl.h"
#include <net/sock_reuseport.h>
#include <net/addrconf.h>
#include <net/udp_tunnel.h>
#if IS_ENABLED(CONFIG_IPV6)
#include <net/ipv6_stubs.h>
#endif

struct udp_table udp_table __read_mostly;
EXPORT_SYMBOL(udp_table);

long sysctl_udp_mem[3] __read_mostly;
EXPORT_SYMBOL(sysctl_udp_mem);

atomic_long_t udp_memory_allocated ____cacheline_aligned_in_smp;
EXPORT_SYMBOL(udp_memory_allocated);
DEFINE_PER_CPU(int, udp_memory_per_cpu_fw_alloc);
EXPORT_PER_CPU_SYMBOL_GPL(udp_memory_per_cpu_fw_alloc);

#define MAX_UDP_PORTS 65536
#define PORTS_PER_CHAIN (MAX_UDP_PORTS / UDP_HTABLE_SIZE_MIN)

static int udp_lib_lport_inuse(struct net *net, __u16 num,
			       const struct udp_hslot *hslot,
			       unsigned long *bitmap,
			       struct sock *sk, unsigned int log)
{
	struct sock *sk2;
	kuid_t uid = sock_i_uid(sk);

	sk_for_each(sk2, &hslot->head) {
		if (net_eq(sock_net(sk2), net) &&
		    sk2 != sk &&
		    (bitmap || udp_sk(sk2)->udp_port_hash == num) &&
		    (!sk2->sk_reuse || !sk->sk_reuse) &&
		    (!sk2->sk_bound_dev_if || !sk->sk_bound_dev_if ||
		     sk2->sk_bound_dev_if == sk->sk_bound_dev_if) &&
		    inet_rcv_saddr_equal(sk, sk2, true)) {
			if (sk2->sk_reuseport && sk->sk_reuseport &&
			    !rcu_access_pointer(sk->sk_reuseport_cb) &&
			    uid_eq(uid, sock_i_uid(sk2))) {
				if (!bitmap)
					return 0;
			} else {
				if (!bitmap)
					return 1;
				__set_bit(udp_sk(sk2)->udp_port_hash >> log,
					  bitmap);
			}
		}
	}
	return 0;
}

/*
 * Note: we still hold spinlock of primary hash chain, so no other writer
 * can insert/delete a socket with local_port == num
 */
static int udp_lib_lport_inuse2(struct net *net, __u16 num,
				struct udp_hslot *hslot2,
				struct sock *sk)
{
	struct sock *sk2;
	kuid_t uid = sock_i_uid(sk);
	int res = 0;

	spin_lock(&hslot2->lock);
	udp_portaddr_for_each_entry(sk2, &hslot2->head) {
		if (net_eq(sock_net(sk2), net) &&
		    sk2 != sk &&
		    (udp_sk(sk2)->udp_port_hash == num) &&
		    (!sk2->sk_reuse || !sk->sk_reuse) &&
		    (!sk2->sk_bound_dev_if || !sk->sk_bound_dev_if ||
		     sk2->sk_bound_dev_if == sk->sk_bound_dev_if) &&
		    inet_rcv_saddr_equal(sk, sk2, true)) {
			if (sk2->sk_reuseport && sk->sk_reuseport &&
			    !rcu_access_pointer(sk->sk_reuseport_cb) &&
			    uid_eq(uid, sock_i_uid(sk2))) {
				res = 0;
			} else {
				res = 1;
			}
			break;
		}
	}
	spin_unlock(&hslot2->lock);
	return res;
}

static int udp_reuseport_add_sock(struct sock *sk, struct udp_hslot *hslot)
{
	struct net *net = sock_net(sk);
	kuid_t uid = sock_i_uid(sk);
	struct sock *sk2;

	sk_for_each(sk2, &hslot->head) {
		if (net_eq(sock_net(sk2), net) &&
		    sk2 != sk &&
		    sk2->sk_family == sk->sk_family &&
		    ipv6_only_sock(sk2) == ipv6_only_sock(sk) &&
		    (udp_sk(sk2)->udp_port_hash == udp_sk(sk)->udp_port_hash) &&
		    (sk2->sk_bound_dev_if == sk->sk_bound_dev_if) &&
		    sk2->sk_reuseport && uid_eq(uid, sock_i_uid(sk2)) &&
		    inet_rcv_saddr_equal(sk, sk2, false)) {
			return reuseport_add_sock(sk, sk2,
						  inet_rcv_saddr_any(sk));
		}
	}

	return reuseport_alloc(sk, inet_rcv_saddr_any(sk));
}

/**
 *  udp_lib_get_port  -  UDP/-Lite port lookup for IPv4 and IPv6
 *
 *  @sk:          socket struct in question
 *  @snum:        port number to look up
 *  @hash2_nulladdr: AF-dependent hash value in secondary hash chains,
 *                   with NULL address
 */
int udp_lib_get_port(struct sock *sk, unsigned short snum,
		     unsigned int hash2_nulladdr)
{
	struct udp_hslot *hslot, *hslot2;
	struct udp_table *udptable = sk->sk_prot->h.udp_table;
	int    error = 1;
	struct net *net = sock_net(sk);

	if (!snum) {
		int low, high, remaining;
		unsigned int rand;
		unsigned short first, last;
		DECLARE_BITMAP(bitmap, PORTS_PER_CHAIN);

		inet_get_local_port_range(net, &low, &high);
		remaining = (high - low) + 1;

		rand = get_random_u32();
		first = reciprocal_scale(rand, remaining) + low;
		/*
		 * force rand to be an odd multiple of UDP_HTABLE_SIZE
		 */
		rand = (rand | 1) * (udptable->mask + 1);
		last = first + udptable->mask + 1;
		do {
			hslot = udp_hashslot(udptable, net, first);
			bitmap_zero(bitmap, PORTS_PER_CHAIN);
			spin_lock_bh(&hslot->lock);
			udp_lib_lport_inuse(net, snum, hslot, bitmap, sk,
					    udptable->log);

			snum = first;
			/*
			 * Iterate on all possible values of snum for this hash.
			 * Using steps of an odd multiple of UDP_HTABLE_SIZE
			 * give us randomization and full range coverage.
			 */
			do {
				if (low <= snum && snum <= high &&
				    !test_bit(snum >> udptable->log, bitmap) &&
				    !inet_is_local_reserved_port(net, snum))
					goto found;
				snum += rand;
			} while (snum != first);
			spin_unlock_bh(&hslot->lock);
			cond_resched();
		} while (++first != last);
		goto fail;
	} else {
		hslot = udp_hashslot(udptable, net, snum);
		spin_lock_bh(&hslot->lock);
		if (hslot->count > 10) {
			int exist;
			unsigned int slot2 = udp_sk(sk)->udp_portaddr_hash ^ snum;

			slot2          &= udptable->mask;
			hash2_nulladdr &= udptable->mask;

			hslot2 = udp_hashslot2(udptable, slot2);
			if (hslot->count < hslot2->count)
				goto scan_primary_hash;

			exist = udp_lib_lport_inuse2(net, snum, hslot2, sk);
			if (!exist && (hash2_nulladdr != slot2)) {
				hslot2 = udp_hashslot2(udptable, hash2_nulladdr);
				exist = udp_lib_lport_inuse2(net, snum, hslot2,
							     sk);
			}
			if (exist)
				goto fail_unlock;
			else
				goto found;
		}
scan_primary_hash:
		if (udp_lib_lport_inuse(net, snum, hslot, NULL, sk, 0))
			goto fail_unlock;
	}
found:
	inet_sk(sk)->inet_num = snum;
	udp_sk(sk)->udp_port_hash = snum;
	udp_sk(sk)->udp_portaddr_hash ^= snum;
	if (sk_unhashed(sk)) {
		if (sk->sk_reuseport &&
		    udp_reuseport_add_sock(sk, hslot)) {
			inet_sk(sk)->inet_num = 0;
			udp_sk(sk)->udp_port_hash = 0;
			udp_sk(sk)->udp_portaddr_hash ^= snum;
			goto fail_unlock;
		}

		sk_add_node_rcu(sk, &hslot->head);
		hslot->count++;
		sock_prot_inuse_add(sock_net(sk), sk->sk_prot, 1);

		hslot2 = udp_hashslot2(udptable, udp_sk(sk)->udp_portaddr_hash);
		spin_lock(&hslot2->lock);
		if (IS_ENABLED(CONFIG_IPV6) && sk->sk_reuseport &&
		    sk->sk_family == AF_INET6)
			hlist_add_tail_rcu(&udp_sk(sk)->udp_portaddr_node,
					   &hslot2->head);
		else
			hlist_add_head_rcu(&udp_sk(sk)->udp_portaddr_node,
					   &hslot2->head);
		hslot2->count++;
		spin_unlock(&hslot2->lock);
	}
	sock_set_flag(sk, SOCK_RCU_FREE);
	error = 0;
fail_unlock:
	spin_unlock_bh(&hslot->lock);
fail:
	return error;
}
EXPORT_SYMBOL(udp_lib_get_port);

int udp_v4_get_port(struct sock *sk, unsigned short snum)
{
	unsigned int hash2_nulladdr =
		ipv4_portaddr_hash(sock_net(sk), htonl(INADDR_ANY), snum);
	unsigned int hash2_partial =
		ipv4_portaddr_hash(sock_net(sk), inet_sk(sk)->inet_rcv_saddr, 0);

	/* precompute partial secondary hash */
	udp_sk(sk)->udp_portaddr_hash = hash2_partial;
	return udp_lib_get_port(sk, snum, hash2_nulladdr);
}

static int compute_score(struct sock *sk, struct net *net,
			 __be32 saddr, __be16 sport,
			 __be32 daddr, unsigned short hnum,
			 int dif, int sdif)
{
	int score;
	struct inet_sock *inet;
	bool dev_match;

	if (!net_eq(sock_net(sk), net) ||
	    udp_sk(sk)->udp_port_hash != hnum ||
	    ipv6_only_sock(sk))
		return -1;

	if (sk->sk_rcv_saddr != daddr)
		return -1;

	score = (sk->sk_family == PF_INET) ? 2 : 1;

	inet = inet_sk(sk);
	if (inet->inet_daddr) {
		if (inet->inet_daddr != saddr)
			return -1;
		score += 4;
	}

	if (inet->inet_dport) {
		if (inet->inet_dport != sport)
			return -1;
		score += 4;
	}

	dev_match = udp_sk_bound_dev_eq(net, sk->sk_bound_dev_if,
					dif, sdif);
	if (!dev_match)
		return -1;
	if (sk->sk_bound_dev_if)
		score += 4;

	if (READ_ONCE(sk->sk_incoming_cpu) == raw_smp_processor_id())
		score++;
	return score;
}

static u32 udp_ehashfn(const struct net *net, const __be32 laddr,
		       const __u16 lport, const __be32 faddr,
		       const __be16 fport)
{
	static u32 udp_ehash_secret __read_mostly;

	net_get_random_once(&udp_ehash_secret, sizeof(udp_ehash_secret));

	return __inet_ehashfn(laddr, lport, faddr, fport,
			      udp_ehash_secret + net_hash_mix(net));
}

static struct sock *lookup_reuseport(struct net *net, struct sock *sk,
				     struct sk_buff *skb,
				     __be32 saddr, __be16 sport,
				     __be32 daddr, unsigned short hnum)
{
	struct sock *reuse_sk = NULL;
	u32 hash;

	if (sk->sk_reuseport && sk->sk_state != TCP_ESTABLISHED) {
		hash = udp_ehashfn(net, daddr, hnum, saddr, sport);
		reuse_sk = reuseport_select_sock(sk, hash, skb,
						 sizeof(struct udphdr));
	}
	return reuse_sk;
}

/* called with rcu_read_lock() */
static struct sock *udp4_lib_lookup2(struct net *net,
				     __be32 saddr, __be16 sport,
				     __be32 daddr, unsigned int hnum,
				     int dif, int sdif,
				     struct udp_hslot *hslot2,
				     struct sk_buff *skb)
{
	struct sock *sk, *result;
	int score, badness;

	result = NULL;
	badness = 0;
	udp_portaddr_for_each_entry_rcu(sk, &hslot2->head) {
		score = compute_score(sk, net, saddr, sport,
				      daddr, hnum, dif, sdif);
		if (score > badness) {
			result = lookup_reuseport(net, sk, skb,
						  saddr, sport, daddr, hnum);
			/* Fall back to scoring if group has connections */
			if (result && !reuseport_has_conns(sk, false))
				return result;

			result = result ? : sk;
			badness = score;
		}
	}
	return result;
}

static struct sock *udp4_lookup_run_bpf(struct net *net,
					struct udp_table *udptable,
					struct sk_buff *skb,
					__be32 saddr, __be16 sport,
					__be32 daddr, u16 hnum, const int dif)
{
	struct sock *sk, *reuse_sk;
	bool no_reuseport;

	if (udptable != &udp_table)
		return NULL; /* only UDP is supported */

	no_reuseport = bpf_sk_lookup_run_v4(net, IPPROTO_UDP, saddr, sport,
					    daddr, hnum, dif, &sk);
	if (no_reuseport || IS_ERR_OR_NULL(sk))
		return sk;

	reuse_sk = lookup_reuseport(net, sk, skb, saddr, sport, daddr, hnum);
	if (reuse_sk)
		sk = reuse_sk;
	return sk;
}

/* UDP is nearly always wildcards out the wazoo, it makes no sense to try
 * harder than this. -DaveM
 */
struct sock *__udp4_lib_lookup(struct net *net, __be32 saddr,
		__be16 sport, __be32 daddr, __be16 dport, int dif,
		int sdif, struct udp_table *udptable, struct sk_buff *skb)
{
	unsigned short hnum = ntohs(dport);
	unsigned int hash2, slot2;
	struct udp_hslot *hslot2;
	struct sock *result, *sk;

	hash2 = ipv4_portaddr_hash(net, daddr, hnum);
	slot2 = hash2 & udptable->mask;
	hslot2 = &udptable->hash2[slot2];

	/* Lookup connected or non-wildcard socket */
	result = udp4_lib_lookup2(net, saddr, sport,
				  daddr, hnum, dif, sdif,
				  hslot2, skb);
	if (!IS_ERR_OR_NULL(result) && result->sk_state == TCP_ESTABLISHED)
		goto done;

	/* Lookup redirect from BPF */
	if (static_branch_unlikely(&bpf_sk_lookup_enabled)) {
		sk = udp4_lookup_run_bpf(net, udptable, skb,
					 saddr, sport, daddr, hnum, dif);
		if (sk) {
			result = sk;
			goto done;
		}
	}

	/* Got non-wildcard socket or error on first lookup */
	if (result)
		goto done;

	/* Lookup wildcard sockets */
	hash2 = ipv4_portaddr_hash(net, htonl(INADDR_ANY), hnum);
	slot2 = hash2 & udptable->mask;
	hslot2 = &udptable->hash2[slot2];

	result = udp4_lib_lookup2(net, saddr, sport,
				  htonl(INADDR_ANY), hnum, dif, sdif,
				  hslot2, skb);
done:
	if (IS_ERR(result))
		return NULL;
	return result;
}
EXPORT_SYMBOL_GPL(__udp4_lib_lookup);

static inline struct sock *__udp4_lib_lookup_skb(struct sk_buff *skb,
						 __be16 sport, __be16 dport,
						 struct udp_table *udptable)
{
	const struct iphdr *iph = ip_hdr(skb);

	return __udp4_lib_lookup(dev_net(skb->dev), iph->saddr, sport,
				 iph->daddr, dport, inet_iif(skb),
				 inet_sdif(skb), udptable, skb);
}

struct sock *udp4_lib_lookup_skb(const struct sk_buff *skb,
				 __be16 sport, __be16 dport)
{
	const struct iphdr *iph = ip_hdr(skb);

	return __udp4_lib_lookup(dev_net(skb->dev), iph->saddr, sport,
				 iph->daddr, dport, inet_iif(skb),
				 inet_sdif(skb), &udp_table, NULL);
}

/* Must be called under rcu_read_lock().
 * Does increment socket refcount.
 */
#if IS_ENABLED(CONFIG_NF_TPROXY_IPV4) || IS_ENABLED(CONFIG_NF_SOCKET_IPV4)
struct sock *udp4_lib_lookup(struct net *net, __be32 saddr, __be16 sport,
			     __be32 daddr, __be16 dport, int dif)
{
	struct sock *sk;

	sk = __udp4_lib_lookup(net, saddr, sport, daddr, dport,
			       dif, 0, &udp_table, NULL);
	if (sk && !refcount_inc_not_zero(&sk->sk_refcnt))
		sk = NULL;
	return sk;
}
EXPORT_SYMBOL_GPL(udp4_lib_lookup);
#endif

static inline bool __udp_is_mcast_sock(struct net *net, struct sock *sk,
				       __be16 loc_port, __be32 loc_addr,
				       __be16 rmt_port, __be32 rmt_addr,
				       int dif, int sdif, unsigned short hnum)
{
	struct inet_sock *inet = inet_sk(sk);

	if (!net_eq(sock_net(sk), net) ||
	    udp_sk(sk)->udp_port_hash != hnum ||
	    (inet->inet_daddr && inet->inet_daddr != rmt_addr) ||
	    (inet->inet_dport != rmt_port && inet->inet_dport) ||
	    (inet->inet_rcv_saddr && inet->inet_rcv_saddr != loc_addr) ||
	    ipv6_only_sock(sk) ||
	    !udp_sk_bound_dev_eq(net, sk->sk_bound_dev_if, dif, sdif))
		return false;
	if (!ip_mc_sf_allow(sk, loc_addr, rmt_addr, dif, sdif))
		return false;
	return true;
}

DEFINE_STATIC_KEY_FALSE(udp_encap_needed_key);
void udp_encap_enable(void)
{
	static_branch_inc(&udp_encap_needed_key);
}
EXPORT_SYMBOL(udp_encap_enable);

void udp_encap_disable(void)
{
	static_branch_dec(&udp_encap_needed_key);
}
EXPORT_SYMBOL(udp_encap_disable);

/* Handler for tunnels with arbitrary destination ports: no socket lookup, go
 * through error handlers in encapsulations looking for a match.
 */
static int __udp4_lib_err_encap_no_sk(struct sk_buff *skb, u32 info)
{
	int i;

	for (i = 0; i < MAX_IPTUN_ENCAP_OPS; i++) {
		int (*handler)(struct sk_buff *skb, u32 info);
		const struct ip_tunnel_encap_ops *encap;

		encap = rcu_dereference(iptun_encaps[i]);
		if (!encap)
			continue;
		handler = encap->err_handler;
		if (handler && !handler(skb, info))
			return 0;
	}

	return -ENOENT;
}

/* Try to match ICMP errors to UDP tunnels by looking up a socket without
 * reversing source and destination port: this will match tunnels that force the
 * same destination port on both endpoints (e.g. VXLAN, GENEVE). Note that
 * lwtunnels might actually break this assumption by being configured with
 * different destination ports on endpoints, in this case we won't be able to
 * trace ICMP messages back to them.
 *
 * If this doesn't match any socket, probe tunnels with arbitrary destination
 * ports (e.g. FoU, GUE): there, the receiving socket is useless, as the port
 * we've sent packets to won't necessarily match the local destination port.
 *
 * Then ask the tunnel implementation to match the error against a valid
 * association.
 *
 * Return an error if we can't find a match, the socket if we need further
 * processing, zero otherwise.
 */
static struct sock *__udp4_lib_err_encap(struct net *net,
					 const struct iphdr *iph,
					 struct udphdr *uh,
					 struct udp_table *udptable,
					 struct sock *sk,
					 struct sk_buff *skb, u32 info)
{
	int (*lookup)(struct sock *sk, struct sk_buff *skb);
	int network_offset, transport_offset;
	struct udp_sock *up;

	network_offset = skb_network_offset(skb);
	transport_offset = skb_transport_offset(skb);

	/* Network header needs to point to the outer IPv4 header inside ICMP */
	skb_reset_network_header(skb);

	/* Transport header needs to point to the UDP header */
	skb_set_transport_header(skb, iph->ihl << 2);

	if (sk) {
		up = udp_sk(sk);

		lookup = READ_ONCE(up->encap_err_lookup);
		if (lookup && lookup(sk, skb))
			sk = NULL;

		goto out;
	}

	sk = __udp4_lib_lookup(net, iph->daddr, uh->source,
			       iph->saddr, uh->dest, skb->dev->ifindex, 0,
			       udptable, NULL);
	if (sk) {
		up = udp_sk(sk);

		lookup = READ_ONCE(up->encap_err_lookup);
		if (!lookup || lookup(sk, skb))
			sk = NULL;
	}

out:
	if (!sk)
		sk = ERR_PTR(__udp4_lib_err_encap_no_sk(skb, info));

	skb_set_transport_header(skb, transport_offset);
	skb_set_network_header(skb, network_offset);

	return sk;
}

/*
 * This routine is called by the ICMP module when it gets some
 * sort of error condition.  If err < 0 then the socket should
 * be closed and the error returned to the user.  If err > 0
 * it's just the icmp type << 8 | icmp code.
 * Header points to the ip header of the error packet. We move
 * on past this. Then (as it used to claim before adjustment)
 * header points to the first 8 bytes of the udp header.  We need
 * to find the appropriate port.
 */

int __udp4_lib_err(struct sk_buff *skb, u32 info, struct udp_table *udptable)
{
	struct inet_sock *inet;
	const struct iphdr *iph = (const struct iphdr *)skb->data;
	struct udphdr *uh = (struct udphdr *)(skb->data+(iph->ihl<<2));
	const int type = icmp_hdr(skb)->type;
	const int code = icmp_hdr(skb)->code;
	bool tunnel = false;
	struct sock *sk;
	int harderr;
	int err;
	struct net *net = dev_net(skb->dev);

	sk = __udp4_lib_lookup(net, iph->daddr, uh->dest,
			       iph->saddr, uh->source, skb->dev->ifindex,
			       inet_sdif(skb), udptable, NULL);

	if (!sk || udp_sk(sk)->encap_type) {
		/* No socket for error: try tunnels before discarding */
		if (static_branch_unlikely(&udp_encap_needed_key)) {
			sk = __udp4_lib_err_encap(net, iph, uh, udptable, sk, skb,
						  info);
			if (!sk)
				return 0;
		} else
			sk = ERR_PTR(-ENOENT);

		if (IS_ERR(sk)) {
			__ICMP_INC_STATS(net, ICMP_MIB_INERRORS);
			return PTR_ERR(sk);
		}

		tunnel = true;
	}

	err = 0;
	harderr = 0;
	inet = inet_sk(sk);

	switch (type) {
	default:
	case ICMP_TIME_EXCEEDED:
		err = EHOSTUNREACH;
		break;
	case ICMP_SOURCE_QUENCH:
		goto out;
	case ICMP_PARAMETERPROB:
		err = EPROTO;
		harderr = 1;
		break;
	case ICMP_DEST_UNREACH:
		if (code == ICMP_FRAG_NEEDED) { /* Path MTU discovery */
			ipv4_sk_update_pmtu(skb, sk, info);
			if (inet->pmtudisc != IP_PMTUDISC_DONT) {
				err = EMSGSIZE;
				harderr = 1;
				break;
			}
			goto out;
		}
		err = EHOSTUNREACH;
		if (code <= NR_ICMP_UNREACH) {
			harderr = icmp_err_convert[code].fatal;
			err = icmp_err_convert[code].errno;
		}
		break;
	case ICMP_REDIRECT:
		ipv4_sk_redirect(skb, sk);
		goto out;
	}

	/*
	 *      RFC1122: OK.  Passes ICMP errors back to application, as per
	 *	4.1.3.3.
	 */
	if (tunnel) {
		/* ...not for tunnels though: we don't have a sending socket */
		if (udp_sk(sk)->encap_err_rcv)
			udp_sk(sk)->encap_err_rcv(sk, skb, iph->ihl << 2);
		goto out;
	}
	if (!inet->recverr) {
		if (!harderr || sk->sk_state != TCP_ESTABLISHED)
			goto out;
	} else
		ip_icmp_error(sk, skb, err, uh->dest, info, (u8 *)(uh+1));

	sk->sk_err = err;
	sk_error_report(sk);
out:
	return 0;
}

int udp_err(struct sk_buff *skb, u32 info)
{
	return __udp4_lib_err(skb, info, &udp_table);
}

/*
 * Throw away all pending data and cancel the corking. Socket is locked.
 */
void udp_flush_pending_frames(struct sock *sk)
{
	struct udp_sock *up = udp_sk(sk);

	if (up->pending) {
		up->len = 0;
		up->pending = 0;
		ip_flush_pending_frames(sk);
	}
}
EXPORT_SYMBOL(udp_flush_pending_frames);

/**
 * 	udp4_hwcsum  -  handle outgoing HW checksumming
 * 	@skb: 	sk_buff containing the filled-in UDP header
 * 	        (checksum field must be zeroed out)
 *	@src:	source IP address
 *	@dst:	destination IP address
 */
void udp4_hwcsum(struct sk_buff *skb, __be32 src, __be32 dst)
{
	struct udphdr *uh = udp_hdr(skb);
	int offset = skb_transport_offset(skb);
	int len = skb->len - offset;
	int hlen = len;
	__wsum csum = 0;

	if (!skb_has_frag_list(skb)) {
		/*
		 * Only one fragment on the socket.
		 */
		skb->csum_start = skb_transport_header(skb) - skb->head;
		skb->csum_offset = offsetof(struct udphdr, check);
		uh->check = ~csum_tcpudp_magic(src, dst, len,
					       IPPROTO_UDP, 0);
	} else {
		struct sk_buff *frags;

		/*
		 * HW-checksum won't work as there are two or more
		 * fragments on the socket so that all csums of sk_buffs
		 * should be together
		 */
		skb_walk_frags(skb, frags) {
			csum = csum_add(csum, frags->csum);
			hlen -= frags->len;
		}

		csum = skb_checksum(skb, offset, hlen, csum);
		skb->ip_summed = CHECKSUM_NONE;

		uh->check = csum_tcpudp_magic(src, dst, len, IPPROTO_UDP, csum);
		if (uh->check == 0)
			uh->check = CSUM_MANGLED_0;
	}
}
EXPORT_SYMBOL_GPL(udp4_hwcsum);

/* Function to set UDP checksum for an IPv4 UDP packet. This is intended
 * for the simple case like when setting the checksum for a UDP tunnel.
 */
void udp_set_csum(bool nocheck, struct sk_buff *skb,
		  __be32 saddr, __be32 daddr, int len)
{
	struct udphdr *uh = udp_hdr(skb);

	if (nocheck) {
		uh->check = 0;
	} else if (skb_is_gso(skb)) {
		uh->check = ~udp_v4_check(len, saddr, daddr, 0);
	} else if (skb->ip_summed == CHECKSUM_PARTIAL) {
		uh->check = 0;
		uh->check = udp_v4_check(len, saddr, daddr, lco_csum(skb));
		if (uh->check == 0)
			uh->check = CSUM_MANGLED_0;
	} else {
		skb->ip_summed = CHECKSUM_PARTIAL;
		skb->csum_start = skb_transport_header(skb) - skb->head;
		skb->csum_offset = offsetof(struct udphdr, check);
		uh->check = ~udp_v4_check(len, saddr, daddr, 0);
	}
}
EXPORT_SYMBOL(udp_set_csum);

static int udp_send_skb(struct sk_buff *skb, struct flowi4 *fl4,
			struct inet_cork *cork)
{
	struct sock *sk = skb->sk;
	struct inet_sock *inet = inet_sk(sk);
	struct udphdr *uh;
	int err;
	int is_udplite = IS_UDPLITE(sk);
	int offset = skb_transport_offset(skb);
	int len = skb->len - offset;
	int datalen = len - sizeof(*uh);
	__wsum csum = 0;

	/*
	 * Create a UDP header
	 */
	uh = udp_hdr(skb);
	uh->source = inet->inet_sport;
	uh->dest = fl4->fl4_dport;
	uh->len = htons(len);
	uh->check = 0;

	if (cork->gso_size) {
		const int hlen = skb_network_header_len(skb) +
				 sizeof(struct udphdr);

		if (hlen + cork->gso_size > cork->fragsize) {
			kfree_skb(skb);
			return -EINVAL;
		}
		if (datalen > cork->gso_size * UDP_MAX_SEGMENTS) {
			kfree_skb(skb);
			return -EINVAL;
		}
		if (sk->sk_no_check_tx) {
			kfree_skb(skb);
			return -EINVAL;
		}
		if (skb->ip_summed != CHECKSUM_PARTIAL || is_udplite ||
		    dst_xfrm(skb_dst(skb))) {
			kfree_skb(skb);
			return -EIO;
		}

		if (datalen > cork->gso_size) {
			skb_shinfo(skb)->gso_size = cork->gso_size;
			skb_shinfo(skb)->gso_type = SKB_GSO_UDP_L4;
			skb_shinfo(skb)->gso_segs = DIV_ROUND_UP(datalen,
								 cork->gso_size);
		}
		goto csum_partial;
	}

	if (is_udplite)  				 /*     UDP-Lite      */
		csum = udplite_csum(skb);

	else if (sk->sk_no_check_tx) {			 /* UDP csum off */

		skb->ip_summed = CHECKSUM_NONE;
		goto send;

	} else if (skb->ip_summed == CHECKSUM_PARTIAL) { /* UDP hardware csum */
csum_partial:

		udp4_hwcsum(skb, fl4->saddr, fl4->daddr);
		goto send;

	} else
		csum = udp_csum(skb);

	/* add protocol-dependent pseudo-header */
	uh->check = csum_tcpudp_magic(fl4->saddr, fl4->daddr, len,
				      sk->sk_protocol, csum);
	if (uh->check == 0)
		uh->check = CSUM_MANGLED_0;

send:
	err = ip_send_skb(sock_net(sk), skb);
	if (err) {
		if (err == -ENOBUFS && !inet->recverr) {
			UDP_INC_STATS(sock_net(sk),
				      UDP_MIB_SNDBUFERRORS, is_udplite);
			err = 0;
		}
	} else
		UDP_INC_STATS(sock_net(sk),
			      UDP_MIB_OUTDATAGRAMS, is_udplite);
	return err;
}

/*
 * Push out all pending data as one UDP datagram. Socket is locked.
 */
int udp_push_pending_frames(struct sock *sk)
{
	struct udp_sock  *up = udp_sk(sk);
	struct inet_sock *inet = inet_sk(sk);
	struct flowi4 *fl4 = &inet->cork.fl.u.ip4;
	struct sk_buff *skb;
	int err = 0;

	skb = ip_finish_skb(sk, fl4);
	if (!skb)
		goto out;

	err = udp_send_skb(skb, fl4, &inet->cork.base);

out:
	up->len = 0;
	up->pending = 0;
	return err;
}
EXPORT_SYMBOL(udp_push_pending_frames);

static int __udp_cmsg_send(struct cmsghdr *cmsg, u16 *gso_size)
{
	switch (cmsg->cmsg_type) {
	case UDP_SEGMENT:
		if (cmsg->cmsg_len != CMSG_LEN(sizeof(__u16)))
			return -EINVAL;
		*gso_size = *(__u16 *)CMSG_DATA(cmsg);
		return 0;
	default:
		return -EINVAL;
	}
}

int udp_cmsg_send(struct sock *sk, struct msghdr *msg, u16 *gso_size)
{
	struct cmsghdr *cmsg;
	bool need_ip = false;
	int err;

	for_each_cmsghdr(cmsg, msg) {
		if (!CMSG_OK(msg, cmsg))
			return -EINVAL;

		if (cmsg->cmsg_level != SOL_UDP) {
			need_ip = true;
			continue;
		}

		err = __udp_cmsg_send(cmsg, gso_size);
		if (err)
			return err;
	}

	return need_ip;
}
EXPORT_SYMBOL_GPL(udp_cmsg_send);

int udp_sendmsg(struct sock *sk, struct msghdr *msg, size_t len)
{
	struct inet_sock *inet = inet_sk(sk);
	struct udp_sock *up = udp_sk(sk);
	DECLARE_SOCKADDR(struct sockaddr_in *, usin, msg->msg_name);
	struct flowi4 fl4_stack;
	struct flowi4 *fl4;
	int ulen = len;
	struct ipcm_cookie ipc;
	struct rtable *rt = NULL;
	int free = 0;
	int connected = 0;
	__be32 daddr, faddr, saddr;
	__be16 dport;
	u8  tos;
	int err, is_udplite = IS_UDPLITE(sk);
	int corkreq = READ_ONCE(up->corkflag) || msg->msg_flags&MSG_MORE;
	int (*getfrag)(void *, char *, int, int, int, struct sk_buff *);
	struct sk_buff *skb;
	struct ip_options_data opt_copy;

	if (len > 0xFFFF)
		return -EMSGSIZE;

	/*
	 *	Check the flags.
	 */

	if (msg->msg_flags & MSG_OOB) /* Mirror BSD error message compatibility */
		return -EOPNOTSUPP;

	getfrag = is_udplite ? udplite_getfrag : ip_generic_getfrag;

	fl4 = &inet->cork.fl.u.ip4;
	if (up->pending) {
		/*
		 * There are pending frames.
		 * The socket lock must be held while it's corked.
		 */
		lock_sock(sk);
		if (likely(up->pending)) {
			if (unlikely(up->pending != AF_INET)) {
				release_sock(sk);
				return -EINVAL;
			}
			goto do_append_data;
		}
		release_sock(sk);
	}
	ulen += sizeof(struct udphdr);

	/*
	 *	Get and verify the address.
	 */
	if (usin) {
		if (msg->msg_namelen < sizeof(*usin))
			return -EINVAL;
		if (usin->sin_family != AF_INET) {
			if (usin->sin_family != AF_UNSPEC)
				return -EAFNOSUPPORT;
		}

		daddr = usin->sin_addr.s_addr;
		dport = usin->sin_port;
		if (dport == 0)
			return -EINVAL;
	} else {
		if (sk->sk_state != TCP_ESTABLISHED)
			return -EDESTADDRREQ;
		daddr = inet->inet_daddr;
		dport = inet->inet_dport;
		/* Open fast path for connected socket.
		   Route will not be used, if at least one option is set.
		 */
		connected = 1;
	}

	ipcm_init_sk(&ipc, inet);
	ipc.gso_size = READ_ONCE(up->gso_size);

	if (msg->msg_controllen) {
		err = udp_cmsg_send(sk, msg, &ipc.gso_size);
		if (err > 0)
			err = ip_cmsg_send(sk, msg, &ipc,
					   sk->sk_family == AF_INET6);
		if (unlikely(err < 0)) {
			kfree(ipc.opt);
			return err;
		}
		if (ipc.opt)
			free = 1;
		connected = 0;
	}
	if (!ipc.opt) {
		struct ip_options_rcu *inet_opt;

		rcu_read_lock();
		inet_opt = rcu_dereference(inet->inet_opt);
		if (inet_opt) {
			memcpy(&opt_copy, inet_opt,
			       sizeof(*inet_opt) + inet_opt->opt.optlen);
			ipc.opt = &opt_copy.opt;
		}
		rcu_read_unlock();
	}

	if (cgroup_bpf_enabled(CGROUP_UDP4_SENDMSG) && !connected) {
		err = BPF_CGROUP_RUN_PROG_UDP4_SENDMSG_LOCK(sk,
					    (struct sockaddr *)usin, &ipc.addr);
		if (err)
			goto out_free;
		if (usin) {
			if (usin->sin_port == 0) {
				/* BPF program set invalid port. Reject it. */
				err = -EINVAL;
				goto out_free;
			}
			daddr = usin->sin_addr.s_addr;
			dport = usin->sin_port;
		}
	}

	saddr = ipc.addr;
	ipc.addr = faddr = daddr;

	if (ipc.opt && ipc.opt->opt.srr) {
		if (!daddr) {
			err = -EINVAL;
			goto out_free;
		}
		faddr = ipc.opt->opt.faddr;
		connected = 0;
	}
	tos = get_rttos(&ipc, inet);
	if (sock_flag(sk, SOCK_LOCALROUTE) ||
	    (msg->msg_flags & MSG_DONTROUTE) ||
	    (ipc.opt && ipc.opt->opt.is_strictroute)) {
		tos |= RTO_ONLINK;
		connected = 0;
	}

	if (ipv4_is_multicast(daddr)) {
		if (!ipc.oif || netif_index_is_l3_master(sock_net(sk), ipc.oif))
			ipc.oif = inet->mc_index;
		if (!saddr)
			saddr = inet->mc_addr;
		connected = 0;
	} else if (!ipc.oif) {
		ipc.oif = inet->uc_index;
	} else if (ipv4_is_lbcast(daddr) && inet->uc_index) {
		/* oif is set, packet is to local broadcast and
		 * uc_index is set. oif is most likely set
		 * by sk_bound_dev_if. If uc_index != oif check if the
		 * oif is an L3 master and uc_index is an L3 slave.
		 * If so, we want to allow the send using the uc_index.
		 */
		if (ipc.oif != inet->uc_index &&
		    ipc.oif == l3mdev_master_ifindex_by_index(sock_net(sk),
							      inet->uc_index)) {
			ipc.oif = inet->uc_index;
		}
	}

	if (connected)
		rt = (struct rtable *)sk_dst_check(sk, 0);

	if (!rt) {
		struct net *net = sock_net(sk);
		__u8 flow_flags = inet_sk_flowi_flags(sk);

		fl4 = &fl4_stack;

		flowi4_init_output(fl4, ipc.oif, ipc.sockc.mark, tos,
				   RT_SCOPE_UNIVERSE, sk->sk_protocol,
				   flow_flags,
				   faddr, saddr, dport, inet->inet_sport,
				   sk->sk_uid);

		security_sk_classify_flow(sk, flowi4_to_flowi_common(fl4));
		rt = ip_route_output_flow(net, fl4, sk);
		if (IS_ERR(rt)) {
			err = PTR_ERR(rt);
			rt = NULL;
			if (err == -ENETUNREACH)
				IP_INC_STATS(net, IPSTATS_MIB_OUTNOROUTES);
			goto out;
		}

		err = -EACCES;
		if ((rt->rt_flags & RTCF_BROADCAST) &&
		    !sock_flag(sk, SOCK_BROADCAST))
			goto out;
		if (connected)
			sk_dst_set(sk, dst_clone(&rt->dst));
	}

	if (msg->msg_flags&MSG_CONFIRM)
		goto do_confirm;
back_from_confirm:

	saddr = fl4->saddr;
	if (!ipc.addr)
		daddr = ipc.addr = fl4->daddr;

	/* Lockless fast path for the non-corking case. */
	if (!corkreq) {
		struct inet_cork cork;

		skb = ip_make_skb(sk, fl4, getfrag, msg, ulen,
				  sizeof(struct udphdr), &ipc, &rt,
				  &cork, msg->msg_flags);
		err = PTR_ERR(skb);
		if (!IS_ERR_OR_NULL(skb))
			err = udp_send_skb(skb, fl4, &cork);
		goto out;
	}

	lock_sock(sk);
	if (unlikely(up->pending)) {
		/* The socket is already corked while preparing it. */
		/* ... which is an evident application bug. --ANK */
		release_sock(sk);

		net_dbg_ratelimited("socket already corked\n");
		err = -EINVAL;
		goto out;
	}
	/*
	 *	Now cork the socket to pend data.
	 */
	fl4 = &inet->cork.fl.u.ip4;
	fl4->daddr = daddr;
	fl4->saddr = saddr;
	fl4->fl4_dport = dport;
	fl4->fl4_sport = inet->inet_sport;
	up->pending = AF_INET;

do_append_data:
	up->len += ulen;
	err = ip_append_data(sk, fl4, getfrag, msg, ulen,
			     sizeof(struct udphdr), &ipc, &rt,
			     corkreq ? msg->msg_flags|MSG_MORE : msg->msg_flags);
	if (err)
		udp_flush_pending_frames(sk);
	else if (!corkreq)
		err = udp_push_pending_frames(sk);
	else if (unlikely(skb_queue_empty(&sk->sk_write_queue)))
		up->pending = 0;
	release_sock(sk);

out:
	ip_rt_put(rt);
out_free:
	if (free)
		kfree(ipc.opt);
	if (!err)
		return len;
	/*
	 * ENOBUFS = no kernel mem, SOCK_NOSPACE = no sndbuf space.  Reporting
	 * ENOBUFS might not be good (it's not tunable per se), but otherwise
	 * we don't have a good statistic (IpOutDiscards but it can be too many
	 * things).  We could add another new stat but at least for now that
	 * seems like overkill.
	 */
	if (err == -ENOBUFS || test_bit(SOCK_NOSPACE, &sk->sk_socket->flags)) {
		UDP_INC_STATS(sock_net(sk),
			      UDP_MIB_SNDBUFERRORS, is_udplite);
	}
	return err;

do_confirm:
	if (msg->msg_flags & MSG_PROBE)
		dst_confirm_neigh(&rt->dst, &fl4->daddr);
	if (!(msg->msg_flags&MSG_PROBE) || len)
		goto back_from_confirm;
	err = 0;
	goto out;
}
EXPORT_SYMBOL(udp_sendmsg);

int udp_sendpage(struct sock *sk, struct page *page, int offset,
		 size_t size, int flags)
{
	struct inet_sock *inet = inet_sk(sk);
	struct udp_sock *up = udp_sk(sk);
	int ret;

	if (flags & MSG_SENDPAGE_NOTLAST)
		flags |= MSG_MORE;

	if (!up->pending) {
		struct msghdr msg = {	.msg_flags = flags|MSG_MORE };

		/* Call udp_sendmsg to specify destination address which
		 * sendpage interface can't pass.
		 * This will succeed only when the socket is connected.
		 */
		ret = udp_sendmsg(sk, &msg, 0);
		if (ret < 0)
			return ret;
	}

	lock_sock(sk);

	if (unlikely(!up->pending)) {
		release_sock(sk);

		net_dbg_ratelimited("cork failed\n");
		return -EINVAL;
	}

	ret = ip_append_page(sk, &inet->cork.fl.u.ip4,
			     page, offset, size, flags);
	if (ret == -EOPNOTSUPP) {
		release_sock(sk);
		return sock_no_sendpage(sk->sk_socket, page, offset,
					size, flags);
	}
	if (ret < 0) {
		udp_flush_pending_frames(sk);
		goto out;
	}

	up->len += size;
	if (!(READ_ONCE(up->corkflag) || (flags&MSG_MORE)))
		ret = udp_push_pending_frames(sk);
	if (!ret)
		ret = size;
out:
	release_sock(sk);
	return ret;
}

#define UDP_SKB_IS_STATELESS 0x80000000

/* all head states (dst, sk, nf conntrack) except skb extensions are
 * cleared by udp_rcv().
 *
 * We need to preserve secpath, if present, to eventually process
 * IP_CMSG_PASSSEC at recvmsg() time.
 *
 * Other extensions can be cleared.
 */
static bool udp_try_make_stateless(struct sk_buff *skb)
{
	if (!skb_has_extensions(skb))
		return true;

	if (!secpath_exists(skb)) {
		skb_ext_reset(skb);
		return true;
	}

	return false;
}

static void udp_set_dev_scratch(struct sk_buff *skb)
{
	struct udp_dev_scratch *scratch = udp_skb_scratch(skb);

	BUILD_BUG_ON(sizeof(struct udp_dev_scratch) > sizeof(long));
	scratch->_tsize_state = skb->truesize;
#if BITS_PER_LONG == 64
	scratch->len = skb->len;
	scratch->csum_unnecessary = !!skb_csum_unnecessary(skb);
	scratch->is_linear = !skb_is_nonlinear(skb);
#endif
	if (udp_try_make_stateless(skb))
		scratch->_tsize_state |= UDP_SKB_IS_STATELESS;
}

static void udp_skb_csum_unnecessary_set(struct sk_buff *skb)
{
	/* We come here after udp_lib_checksum_complete() returned 0.
	 * This means that __skb_checksum_complete() might have
	 * set skb->csum_valid to 1.
	 * On 64bit platforms, we can set csum_unnecessary
	 * to true, but only if the skb is not shared.
	 */
#if BITS_PER_LONG == 64
	if (!skb_shared(skb))
		udp_skb_scratch(skb)->csum_unnecessary = true;
#endif
}

static int udp_skb_truesize(struct sk_buff *skb)
{
	return udp_skb_scratch(skb)->_tsize_state & ~UDP_SKB_IS_STATELESS;
}

static bool udp_skb_has_head_state(struct sk_buff *skb)
{
	return !(udp_skb_scratch(skb)->_tsize_state & UDP_SKB_IS_STATELESS);
}

/* fully reclaim rmem/fwd memory allocated for skb */
static void udp_rmem_release(struct sock *sk, int size, int partial,
			     bool rx_queue_lock_held)
{
	struct udp_sock *up = udp_sk(sk);
	struct sk_buff_head *sk_queue;
	int amt;

	if (likely(partial)) {
		up->forward_deficit += size;
		size = up->forward_deficit;
		if (size < (sk->sk_rcvbuf >> 2) &&
		    !skb_queue_empty(&up->reader_queue))
			return;
	} else {
		size += up->forward_deficit;
	}
	up->forward_deficit = 0;

	/* acquire the sk_receive_queue for fwd allocated memory scheduling,
	 * if the called don't held it already
	 */
	sk_queue = &sk->sk_receive_queue;
	if (!rx_queue_lock_held)
		spin_lock(&sk_queue->lock);


	sk->sk_forward_alloc += size;
	amt = (sk->sk_forward_alloc - partial) & ~(PAGE_SIZE - 1);
	sk->sk_forward_alloc -= amt;

	if (amt)
		__sk_mem_reduce_allocated(sk, amt >> PAGE_SHIFT);

	atomic_sub(size, &sk->sk_rmem_alloc);

	/* this can save us from acquiring the rx queue lock on next receive */
	skb_queue_splice_tail_init(sk_queue, &up->reader_queue);

	if (!rx_queue_lock_held)
		spin_unlock(&sk_queue->lock);
}

/* Note: called with reader_queue.lock held.
 * Instead of using skb->truesize here, find a copy of it in skb->dev_scratch
 * This avoids a cache line miss while receive_queue lock is held.
 * Look at __udp_enqueue_schedule_skb() to find where this copy is done.
 */
void udp_skb_destructor(struct sock *sk, struct sk_buff *skb)
{
	prefetch(&skb->data);
	udp_rmem_release(sk, udp_skb_truesize(skb), 1, false);
}
EXPORT_SYMBOL(udp_skb_destructor);

/* as above, but the caller held the rx queue lock, too */
static void udp_skb_dtor_locked(struct sock *sk, struct sk_buff *skb)
{
	prefetch(&skb->data);
	udp_rmem_release(sk, udp_skb_truesize(skb), 1, true);
}

/* Idea of busylocks is to let producers grab an extra spinlock
 * to relieve pressure on the receive_queue spinlock shared by consumer.
 * Under flood, this means that only one producer can be in line
 * trying to acquire the receive_queue spinlock.
 * These busylock can be allocated on a per cpu manner, instead of a
 * per socket one (that would consume a cache line per socket)
 */
static int udp_busylocks_log __read_mostly;
static spinlock_t *udp_busylocks __read_mostly;

static spinlock_t *busylock_acquire(void *ptr)
{
	spinlock_t *busy;

	busy = udp_busylocks + hash_ptr(ptr, udp_busylocks_log);
	spin_lock(busy);
	return busy;
}

static void busylock_release(spinlock_t *busy)
{
	if (busy)
		spin_unlock(busy);
}

int __udp_enqueue_schedule_skb(struct sock *sk, struct sk_buff *skb)
{
	struct sk_buff_head *list = &sk->sk_receive_queue;
	int rmem, delta, amt, err = -ENOMEM;
	spinlock_t *busy = NULL;
	int size;

	/* try to avoid the costly atomic add/sub pair when the receive
	 * queue is full; always allow at least a packet
	 */
	rmem = atomic_read(&sk->sk_rmem_alloc);
	if (rmem > sk->sk_rcvbuf)
		goto drop;

	/* Under mem pressure, it might be helpful to help udp_recvmsg()
	 * having linear skbs :
	 * - Reduce memory overhead and thus increase receive queue capacity
	 * - Less cache line misses at copyout() time
	 * - Less work at consume_skb() (less alien page frag freeing)
	 */
	if (rmem > (sk->sk_rcvbuf >> 1)) {
		skb_condense(skb);

		busy = busylock_acquire(sk);
	}
	size = skb->truesize;
	udp_set_dev_scratch(skb);

	/* we drop only if the receive buf is full and the receive
	 * queue contains some other skb
	 */
	rmem = atomic_add_return(size, &sk->sk_rmem_alloc);
	if (rmem > (size + (unsigned int)sk->sk_rcvbuf))
		goto uncharge_drop;

	spin_lock(&list->lock);
	if (size >= sk->sk_forward_alloc) {
		amt = sk_mem_pages(size);
		delta = amt << PAGE_SHIFT;
		if (!__sk_mem_raise_allocated(sk, delta, amt, SK_MEM_RECV)) {
			err = -ENOBUFS;
			spin_unlock(&list->lock);
			goto uncharge_drop;
		}

		sk->sk_forward_alloc += delta;
	}

	sk->sk_forward_alloc -= size;

	/* no need to setup a destructor, we will explicitly release the
	 * forward allocated memory on dequeue
	 */
	sock_skb_set_dropcount(sk, skb);

	__skb_queue_tail(list, skb);
	spin_unlock(&list->lock);

	if (!sock_flag(sk, SOCK_DEAD))
		sk->sk_data_ready(sk);

	busylock_release(busy);
	return 0;

uncharge_drop:
	atomic_sub(skb->truesize, &sk->sk_rmem_alloc);

drop:
	atomic_inc(&sk->sk_drops);
	busylock_release(busy);
	return err;
}
EXPORT_SYMBOL_GPL(__udp_enqueue_schedule_skb);

void udp_destruct_common(struct sock *sk)
{
	/* reclaim completely the forward allocated memory */
	struct udp_sock *up = udp_sk(sk);
	unsigned int total = 0;
	struct sk_buff *skb;

	skb_queue_splice_tail_init(&sk->sk_receive_queue, &up->reader_queue);
	while ((skb = __skb_dequeue(&up->reader_queue)) != NULL) {
		total += skb->truesize;
		kfree_skb(skb);
	}
	udp_rmem_release(sk, total, 0, true);
}
EXPORT_SYMBOL_GPL(udp_destruct_common);

static void udp_destruct_sock(struct sock *sk)
{
	udp_destruct_common(sk);
	inet_sock_destruct(sk);
}

int udp_init_sock(struct sock *sk)
{
	skb_queue_head_init(&udp_sk(sk)->reader_queue);
	sk->sk_destruct = udp_destruct_sock;
	return 0;
}

void skb_consume_udp(struct sock *sk, struct sk_buff *skb, int len)
{
	if (unlikely(READ_ONCE(sk->sk_peek_off) >= 0)) {
		bool slow = lock_sock_fast(sk);

		sk_peek_offset_bwd(sk, len);
		unlock_sock_fast(sk, slow);
	}

	if (!skb_unref(skb))
		return;

	/* In the more common cases we cleared the head states previously,
	 * see __udp_queue_rcv_skb().
	 */
	if (unlikely(udp_skb_has_head_state(skb)))
		skb_release_head_state(skb);
	__consume_stateless_skb(skb);
}
EXPORT_SYMBOL_GPL(skb_consume_udp);

static struct sk_buff *__first_packet_length(struct sock *sk,
					     struct sk_buff_head *rcvq,
					     int *total)
{
	struct sk_buff *skb;

	while ((skb = skb_peek(rcvq)) != NULL) {
		if (udp_lib_checksum_complete(skb)) {
			__UDP_INC_STATS(sock_net(sk), UDP_MIB_CSUMERRORS,
					IS_UDPLITE(sk));
			__UDP_INC_STATS(sock_net(sk), UDP_MIB_INERRORS,
					IS_UDPLITE(sk));
			atomic_inc(&sk->sk_drops);
			__skb_unlink(skb, rcvq);
			*total += skb->truesize;
			kfree_skb(skb);
		} else {
			udp_skb_csum_unnecessary_set(skb);
			break;
		}
	}
	return skb;
}

/**
 *	first_packet_length	- return length of first packet in receive queue
 *	@sk: socket
 *
 *	Drops all bad checksum frames, until a valid one is found.
 *	Returns the length of found skb, or -1 if none is found.
 */
static int first_packet_length(struct sock *sk)
{
	struct sk_buff_head *rcvq = &udp_sk(sk)->reader_queue;
	struct sk_buff_head *sk_queue = &sk->sk_receive_queue;
	struct sk_buff *skb;
	int total = 0;
	int res;

	spin_lock_bh(&rcvq->lock);
	skb = __first_packet_length(sk, rcvq, &total);
	if (!skb && !skb_queue_empty_lockless(sk_queue)) {
		spin_lock(&sk_queue->lock);
		skb_queue_splice_tail_init(sk_queue, rcvq);
		spin_unlock(&sk_queue->lock);

		skb = __first_packet_length(sk, rcvq, &total);
	}
	res = skb ? skb->len : -1;
	if (total)
		udp_rmem_release(sk, total, 1, false);
	spin_unlock_bh(&rcvq->lock);
	return res;
}

/*
 *	IOCTL requests applicable to the UDP protocol
 */

int udp_ioctl(struct sock *sk, int cmd, unsigned long arg)
{
	switch (cmd) {
	case SIOCOUTQ:
	{
		int amount = sk_wmem_alloc_get(sk);

		return put_user(amount, (int __user *)arg);
	}

	case SIOCINQ:
	{
		int amount = max_t(int, 0, first_packet_length(sk));

		return put_user(amount, (int __user *)arg);
	}

	default:
		return -ENOIOCTLCMD;
	}

	return 0;
}
EXPORT_SYMBOL(udp_ioctl);

struct sk_buff *__skb_recv_udp(struct sock *sk, unsigned int flags,
			       int *off, int *err)
{
	struct sk_buff_head *sk_queue = &sk->sk_receive_queue;
	struct sk_buff_head *queue;
	struct sk_buff *last;
	long timeo;
	int error;

	queue = &udp_sk(sk)->reader_queue;
	timeo = sock_rcvtimeo(sk, flags & MSG_DONTWAIT);
	do {
		struct sk_buff *skb;

		error = sock_error(sk);
		if (error)
			break;

		error = -EAGAIN;
		do {
			spin_lock_bh(&queue->lock);
			skb = __skb_try_recv_from_queue(sk, queue, flags, off,
							err, &last);
			if (skb) {
				if (!(flags & MSG_PEEK))
					udp_skb_destructor(sk, skb);
				spin_unlock_bh(&queue->lock);
				return skb;
			}

			if (skb_queue_empty_lockless(sk_queue)) {
				spin_unlock_bh(&queue->lock);
				goto busy_check;
			}

			/* refill the reader queue and walk it again
			 * keep both queues locked to avoid re-acquiring
			 * the sk_receive_queue lock if fwd memory scheduling
			 * is needed.
			 */
			spin_lock(&sk_queue->lock);
			skb_queue_splice_tail_init(sk_queue, queue);

			skb = __skb_try_recv_from_queue(sk, queue, flags, off,
							err, &last);
			if (skb && !(flags & MSG_PEEK))
				udp_skb_dtor_locked(sk, skb);
			spin_unlock(&sk_queue->lock);
			spin_unlock_bh(&queue->lock);
			if (skb)
				return skb;

busy_check:
			if (!sk_can_busy_loop(sk))
				break;

			sk_busy_loop(sk, flags & MSG_DONTWAIT);
		} while (!skb_queue_empty_lockless(sk_queue));

		/* sk_queue is empty, reader_queue may contain peeked packets */
	} while (timeo &&
		 !__skb_wait_for_more_packets(sk, &sk->sk_receive_queue,
					      &error, &timeo,
					      (struct sk_buff *)sk_queue));

	*err = error;
	return NULL;
}
EXPORT_SYMBOL(__skb_recv_udp);

int udp_read_skb(struct sock *sk, skb_read_actor_t recv_actor)
{
	struct sk_buff *skb;
	int err, copied;

try_again:
	skb = skb_recv_udp(sk, MSG_DONTWAIT, &err);
	if (!skb)
		return err;

<<<<<<< HEAD
		WARN_ON_ONCE(!skb_set_owner_sk_safe(skb, sk));
		used = recv_actor(sk, skb);
		if (used <= 0) {
			if (!copied)
				copied = used;
			kfree_skb(skb);
			break;
		} else if (used <= skb->len) {
			copied += used;
		}
=======
	if (udp_lib_checksum_complete(skb)) {
		int is_udplite = IS_UDPLITE(sk);
		struct net *net = sock_net(sk);
>>>>>>> 9abf2313

		__UDP_INC_STATS(net, UDP_MIB_CSUMERRORS, is_udplite);
		__UDP_INC_STATS(net, UDP_MIB_INERRORS, is_udplite);
		atomic_inc(&sk->sk_drops);
		kfree_skb(skb);
		goto try_again;
	}

	WARN_ON_ONCE(!skb_set_owner_sk_safe(skb, sk));
	copied = recv_actor(sk, skb);
	kfree_skb(skb);

	return copied;
}
EXPORT_SYMBOL(udp_read_skb);

/*
 * 	This should be easy, if there is something there we
 * 	return it, otherwise we block.
 */

int udp_recvmsg(struct sock *sk, struct msghdr *msg, size_t len, int flags,
		int *addr_len)
{
	struct inet_sock *inet = inet_sk(sk);
	DECLARE_SOCKADDR(struct sockaddr_in *, sin, msg->msg_name);
	struct sk_buff *skb;
	unsigned int ulen, copied;
	int off, err, peeking = flags & MSG_PEEK;
	int is_udplite = IS_UDPLITE(sk);
	bool checksum_valid = false;

	if (flags & MSG_ERRQUEUE)
		return ip_recv_error(sk, msg, len, addr_len);

try_again:
	off = sk_peek_offset(sk, flags);
	skb = __skb_recv_udp(sk, flags, &off, &err);
	if (!skb)
		return err;

	ulen = udp_skb_len(skb);
	copied = len;
	if (copied > ulen - off)
		copied = ulen - off;
	else if (copied < ulen)
		msg->msg_flags |= MSG_TRUNC;

	/*
	 * If checksum is needed at all, try to do it while copying the
	 * data.  If the data is truncated, or if we only want a partial
	 * coverage checksum (UDP-Lite), do it before the copy.
	 */

	if (copied < ulen || peeking ||
	    (is_udplite && UDP_SKB_CB(skb)->partial_cov)) {
		checksum_valid = udp_skb_csum_unnecessary(skb) ||
				!__udp_lib_checksum_complete(skb);
		if (!checksum_valid)
			goto csum_copy_err;
	}

	if (checksum_valid || udp_skb_csum_unnecessary(skb)) {
		if (udp_skb_is_linear(skb))
			err = copy_linear_skb(skb, copied, off, &msg->msg_iter);
		else
			err = skb_copy_datagram_msg(skb, off, msg, copied);
	} else {
		err = skb_copy_and_csum_datagram_msg(skb, off, msg);

		if (err == -EINVAL)
			goto csum_copy_err;
	}

	if (unlikely(err)) {
		if (!peeking) {
			atomic_inc(&sk->sk_drops);
			UDP_INC_STATS(sock_net(sk),
				      UDP_MIB_INERRORS, is_udplite);
		}
		kfree_skb(skb);
		return err;
	}

	if (!peeking)
		UDP_INC_STATS(sock_net(sk),
			      UDP_MIB_INDATAGRAMS, is_udplite);

	sock_recv_cmsgs(msg, sk, skb);

	/* Copy the address. */
	if (sin) {
		sin->sin_family = AF_INET;
		sin->sin_port = udp_hdr(skb)->source;
		sin->sin_addr.s_addr = ip_hdr(skb)->saddr;
		memset(sin->sin_zero, 0, sizeof(sin->sin_zero));
		*addr_len = sizeof(*sin);

		BPF_CGROUP_RUN_PROG_UDP4_RECVMSG_LOCK(sk,
						      (struct sockaddr *)sin);
	}

	if (udp_sk(sk)->gro_enabled)
		udp_cmsg_recv(msg, sk, skb);

	if (inet->cmsg_flags)
		ip_cmsg_recv_offset(msg, sk, skb, sizeof(struct udphdr), off);

	err = copied;
	if (flags & MSG_TRUNC)
		err = ulen;

	skb_consume_udp(sk, skb, peeking ? -err : err);
	return err;

csum_copy_err:
	if (!__sk_queue_drop_skb(sk, &udp_sk(sk)->reader_queue, skb, flags,
				 udp_skb_destructor)) {
		UDP_INC_STATS(sock_net(sk), UDP_MIB_CSUMERRORS, is_udplite);
		UDP_INC_STATS(sock_net(sk), UDP_MIB_INERRORS, is_udplite);
	}
	kfree_skb(skb);

	/* starting over for a new packet, but check if we need to yield */
	cond_resched();
	msg->msg_flags &= ~MSG_TRUNC;
	goto try_again;
}

int udp_pre_connect(struct sock *sk, struct sockaddr *uaddr, int addr_len)
{
	/* This check is replicated from __ip4_datagram_connect() and
	 * intended to prevent BPF program called below from accessing bytes
	 * that are out of the bound specified by user in addr_len.
	 */
	if (addr_len < sizeof(struct sockaddr_in))
		return -EINVAL;

	return BPF_CGROUP_RUN_PROG_INET4_CONNECT_LOCK(sk, uaddr);
}
EXPORT_SYMBOL(udp_pre_connect);

int __udp_disconnect(struct sock *sk, int flags)
{
	struct inet_sock *inet = inet_sk(sk);
	/*
	 *	1003.1g - break association.
	 */

	sk->sk_state = TCP_CLOSE;
	inet->inet_daddr = 0;
	inet->inet_dport = 0;
	sock_rps_reset_rxhash(sk);
	sk->sk_bound_dev_if = 0;
	if (!(sk->sk_userlocks & SOCK_BINDADDR_LOCK)) {
		inet_reset_saddr(sk);
		if (sk->sk_prot->rehash &&
		    (sk->sk_userlocks & SOCK_BINDPORT_LOCK))
			sk->sk_prot->rehash(sk);
	}

	if (!(sk->sk_userlocks & SOCK_BINDPORT_LOCK)) {
		sk->sk_prot->unhash(sk);
		inet->inet_sport = 0;
	}
	sk_dst_reset(sk);
	return 0;
}
EXPORT_SYMBOL(__udp_disconnect);

int udp_disconnect(struct sock *sk, int flags)
{
	lock_sock(sk);
	__udp_disconnect(sk, flags);
	release_sock(sk);
	return 0;
}
EXPORT_SYMBOL(udp_disconnect);

void udp_lib_unhash(struct sock *sk)
{
	if (sk_hashed(sk)) {
		struct udp_table *udptable = sk->sk_prot->h.udp_table;
		struct udp_hslot *hslot, *hslot2;

		hslot  = udp_hashslot(udptable, sock_net(sk),
				      udp_sk(sk)->udp_port_hash);
		hslot2 = udp_hashslot2(udptable, udp_sk(sk)->udp_portaddr_hash);

		spin_lock_bh(&hslot->lock);
		if (rcu_access_pointer(sk->sk_reuseport_cb))
			reuseport_detach_sock(sk);
		if (sk_del_node_init_rcu(sk)) {
			hslot->count--;
			inet_sk(sk)->inet_num = 0;
			sock_prot_inuse_add(sock_net(sk), sk->sk_prot, -1);

			spin_lock(&hslot2->lock);
			hlist_del_init_rcu(&udp_sk(sk)->udp_portaddr_node);
			hslot2->count--;
			spin_unlock(&hslot2->lock);
		}
		spin_unlock_bh(&hslot->lock);
	}
}
EXPORT_SYMBOL(udp_lib_unhash);

/*
 * inet_rcv_saddr was changed, we must rehash secondary hash
 */
void udp_lib_rehash(struct sock *sk, u16 newhash)
{
	if (sk_hashed(sk)) {
		struct udp_table *udptable = sk->sk_prot->h.udp_table;
		struct udp_hslot *hslot, *hslot2, *nhslot2;

		hslot2 = udp_hashslot2(udptable, udp_sk(sk)->udp_portaddr_hash);
		nhslot2 = udp_hashslot2(udptable, newhash);
		udp_sk(sk)->udp_portaddr_hash = newhash;

		if (hslot2 != nhslot2 ||
		    rcu_access_pointer(sk->sk_reuseport_cb)) {
			hslot = udp_hashslot(udptable, sock_net(sk),
					     udp_sk(sk)->udp_port_hash);
			/* we must lock primary chain too */
			spin_lock_bh(&hslot->lock);
			if (rcu_access_pointer(sk->sk_reuseport_cb))
				reuseport_detach_sock(sk);

			if (hslot2 != nhslot2) {
				spin_lock(&hslot2->lock);
				hlist_del_init_rcu(&udp_sk(sk)->udp_portaddr_node);
				hslot2->count--;
				spin_unlock(&hslot2->lock);

				spin_lock(&nhslot2->lock);
				hlist_add_head_rcu(&udp_sk(sk)->udp_portaddr_node,
							 &nhslot2->head);
				nhslot2->count++;
				spin_unlock(&nhslot2->lock);
			}

			spin_unlock_bh(&hslot->lock);
		}
	}
}
EXPORT_SYMBOL(udp_lib_rehash);

void udp_v4_rehash(struct sock *sk)
{
	u16 new_hash = ipv4_portaddr_hash(sock_net(sk),
					  inet_sk(sk)->inet_rcv_saddr,
					  inet_sk(sk)->inet_num);
	udp_lib_rehash(sk, new_hash);
}

static int __udp_queue_rcv_skb(struct sock *sk, struct sk_buff *skb)
{
	int rc;

	if (inet_sk(sk)->inet_daddr) {
		sock_rps_save_rxhash(sk, skb);
		sk_mark_napi_id(sk, skb);
		sk_incoming_cpu_update(sk);
	} else {
		sk_mark_napi_id_once(sk, skb);
	}

	rc = __udp_enqueue_schedule_skb(sk, skb);
	if (rc < 0) {
		int is_udplite = IS_UDPLITE(sk);
		int drop_reason;

		/* Note that an ENOMEM error is charged twice */
		if (rc == -ENOMEM) {
			UDP_INC_STATS(sock_net(sk), UDP_MIB_RCVBUFERRORS,
					is_udplite);
			drop_reason = SKB_DROP_REASON_SOCKET_RCVBUFF;
		} else {
			UDP_INC_STATS(sock_net(sk), UDP_MIB_MEMERRORS,
				      is_udplite);
			drop_reason = SKB_DROP_REASON_PROTO_MEM;
		}
		UDP_INC_STATS(sock_net(sk), UDP_MIB_INERRORS, is_udplite);
		kfree_skb_reason(skb, drop_reason);
		trace_udp_fail_queue_rcv_skb(rc, sk);
		return -1;
	}

	return 0;
}

/* returns:
 *  -1: error
 *   0: success
 *  >0: "udp encap" protocol resubmission
 *
 * Note that in the success and error cases, the skb is assumed to
 * have either been requeued or freed.
 */
static int udp_queue_rcv_one_skb(struct sock *sk, struct sk_buff *skb)
{
	int drop_reason = SKB_DROP_REASON_NOT_SPECIFIED;
	struct udp_sock *up = udp_sk(sk);
	int is_udplite = IS_UDPLITE(sk);

	/*
	 *	Charge it to the socket, dropping if the queue is full.
	 */
	if (!xfrm4_policy_check(sk, XFRM_POLICY_IN, skb)) {
		drop_reason = SKB_DROP_REASON_XFRM_POLICY;
		goto drop;
	}
	nf_reset_ct(skb);

	if (static_branch_unlikely(&udp_encap_needed_key) && up->encap_type) {
		int (*encap_rcv)(struct sock *sk, struct sk_buff *skb);

		/*
		 * This is an encapsulation socket so pass the skb to
		 * the socket's udp_encap_rcv() hook. Otherwise, just
		 * fall through and pass this up the UDP socket.
		 * up->encap_rcv() returns the following value:
		 * =0 if skb was successfully passed to the encap
		 *    handler or was discarded by it.
		 * >0 if skb should be passed on to UDP.
		 * <0 if skb should be resubmitted as proto -N
		 */

		/* if we're overly short, let UDP handle it */
		encap_rcv = READ_ONCE(up->encap_rcv);
		if (encap_rcv) {
			int ret;

			/* Verify checksum before giving to encap */
			if (udp_lib_checksum_complete(skb))
				goto csum_error;

			ret = encap_rcv(sk, skb);
			if (ret <= 0) {
				__UDP_INC_STATS(sock_net(sk),
						UDP_MIB_INDATAGRAMS,
						is_udplite);
				return -ret;
			}
		}

		/* FALLTHROUGH -- it's a UDP Packet */
	}

	/*
	 * 	UDP-Lite specific tests, ignored on UDP sockets
	 */
	if ((up->pcflag & UDPLITE_RECV_CC)  &&  UDP_SKB_CB(skb)->partial_cov) {

		/*
		 * MIB statistics other than incrementing the error count are
		 * disabled for the following two types of errors: these depend
		 * on the application settings, not on the functioning of the
		 * protocol stack as such.
		 *
		 * RFC 3828 here recommends (sec 3.3): "There should also be a
		 * way ... to ... at least let the receiving application block
		 * delivery of packets with coverage values less than a value
		 * provided by the application."
		 */
		if (up->pcrlen == 0) {          /* full coverage was set  */
			net_dbg_ratelimited("UDPLite: partial coverage %d while full coverage %d requested\n",
					    UDP_SKB_CB(skb)->cscov, skb->len);
			goto drop;
		}
		/* The next case involves violating the min. coverage requested
		 * by the receiver. This is subtle: if receiver wants x and x is
		 * greater than the buffersize/MTU then receiver will complain
		 * that it wants x while sender emits packets of smaller size y.
		 * Therefore the above ...()->partial_cov statement is essential.
		 */
		if (UDP_SKB_CB(skb)->cscov  <  up->pcrlen) {
			net_dbg_ratelimited("UDPLite: coverage %d too small, need min %d\n",
					    UDP_SKB_CB(skb)->cscov, up->pcrlen);
			goto drop;
		}
	}

	prefetch(&sk->sk_rmem_alloc);
	if (rcu_access_pointer(sk->sk_filter) &&
	    udp_lib_checksum_complete(skb))
			goto csum_error;

	if (sk_filter_trim_cap(sk, skb, sizeof(struct udphdr))) {
		drop_reason = SKB_DROP_REASON_SOCKET_FILTER;
		goto drop;
	}

	udp_csum_pull_header(skb);

	ipv4_pktinfo_prepare(sk, skb);
	return __udp_queue_rcv_skb(sk, skb);

csum_error:
	drop_reason = SKB_DROP_REASON_UDP_CSUM;
	__UDP_INC_STATS(sock_net(sk), UDP_MIB_CSUMERRORS, is_udplite);
drop:
	__UDP_INC_STATS(sock_net(sk), UDP_MIB_INERRORS, is_udplite);
	atomic_inc(&sk->sk_drops);
	kfree_skb_reason(skb, drop_reason);
	return -1;
}

static int udp_queue_rcv_skb(struct sock *sk, struct sk_buff *skb)
{
	struct sk_buff *next, *segs;
	int ret;

	if (likely(!udp_unexpected_gso(sk, skb)))
		return udp_queue_rcv_one_skb(sk, skb);

	BUILD_BUG_ON(sizeof(struct udp_skb_cb) > SKB_GSO_CB_OFFSET);
	__skb_push(skb, -skb_mac_offset(skb));
	segs = udp_rcv_segment(sk, skb, true);
	skb_list_walk_safe(segs, skb, next) {
		__skb_pull(skb, skb_transport_offset(skb));

		udp_post_segment_fix_csum(skb);
		ret = udp_queue_rcv_one_skb(sk, skb);
		if (ret > 0)
			ip_protocol_deliver_rcu(dev_net(skb->dev), skb, ret);
	}
	return 0;
}

/* For TCP sockets, sk_rx_dst is protected by socket lock
 * For UDP, we use xchg() to guard against concurrent changes.
 */
bool udp_sk_rx_dst_set(struct sock *sk, struct dst_entry *dst)
{
	struct dst_entry *old;

	if (dst_hold_safe(dst)) {
		old = xchg((__force struct dst_entry **)&sk->sk_rx_dst, dst);
		dst_release(old);
		return old != dst;
	}
	return false;
}
EXPORT_SYMBOL(udp_sk_rx_dst_set);

/*
 *	Multicasts and broadcasts go to each listener.
 *
 *	Note: called only from the BH handler context.
 */
static int __udp4_lib_mcast_deliver(struct net *net, struct sk_buff *skb,
				    struct udphdr  *uh,
				    __be32 saddr, __be32 daddr,
				    struct udp_table *udptable,
				    int proto)
{
	struct sock *sk, *first = NULL;
	unsigned short hnum = ntohs(uh->dest);
	struct udp_hslot *hslot = udp_hashslot(udptable, net, hnum);
	unsigned int hash2 = 0, hash2_any = 0, use_hash2 = (hslot->count > 10);
	unsigned int offset = offsetof(typeof(*sk), sk_node);
	int dif = skb->dev->ifindex;
	int sdif = inet_sdif(skb);
	struct hlist_node *node;
	struct sk_buff *nskb;

	if (use_hash2) {
		hash2_any = ipv4_portaddr_hash(net, htonl(INADDR_ANY), hnum) &
			    udptable->mask;
		hash2 = ipv4_portaddr_hash(net, daddr, hnum) & udptable->mask;
start_lookup:
		hslot = &udptable->hash2[hash2];
		offset = offsetof(typeof(*sk), __sk_common.skc_portaddr_node);
	}

	sk_for_each_entry_offset_rcu(sk, node, &hslot->head, offset) {
		if (!__udp_is_mcast_sock(net, sk, uh->dest, daddr,
					 uh->source, saddr, dif, sdif, hnum))
			continue;

		if (!first) {
			first = sk;
			continue;
		}
		nskb = skb_clone(skb, GFP_ATOMIC);

		if (unlikely(!nskb)) {
			atomic_inc(&sk->sk_drops);
			__UDP_INC_STATS(net, UDP_MIB_RCVBUFERRORS,
					IS_UDPLITE(sk));
			__UDP_INC_STATS(net, UDP_MIB_INERRORS,
					IS_UDPLITE(sk));
			continue;
		}
		if (udp_queue_rcv_skb(sk, nskb) > 0)
			consume_skb(nskb);
	}

	/* Also lookup *:port if we are using hash2 and haven't done so yet. */
	if (use_hash2 && hash2 != hash2_any) {
		hash2 = hash2_any;
		goto start_lookup;
	}

	if (first) {
		if (udp_queue_rcv_skb(first, skb) > 0)
			consume_skb(skb);
	} else {
		kfree_skb(skb);
		__UDP_INC_STATS(net, UDP_MIB_IGNOREDMULTI,
				proto == IPPROTO_UDPLITE);
	}
	return 0;
}

/* Initialize UDP checksum. If exited with zero value (success),
 * CHECKSUM_UNNECESSARY means, that no more checks are required.
 * Otherwise, csum completion requires checksumming packet body,
 * including udp header and folding it to skb->csum.
 */
static inline int udp4_csum_init(struct sk_buff *skb, struct udphdr *uh,
				 int proto)
{
	int err;

	UDP_SKB_CB(skb)->partial_cov = 0;
	UDP_SKB_CB(skb)->cscov = skb->len;

	if (proto == IPPROTO_UDPLITE) {
		err = udplite_checksum_init(skb, uh);
		if (err)
			return err;

		if (UDP_SKB_CB(skb)->partial_cov) {
			skb->csum = inet_compute_pseudo(skb, proto);
			return 0;
		}
	}

	/* Note, we are only interested in != 0 or == 0, thus the
	 * force to int.
	 */
	err = (__force int)skb_checksum_init_zero_check(skb, proto, uh->check,
							inet_compute_pseudo);
	if (err)
		return err;

	if (skb->ip_summed == CHECKSUM_COMPLETE && !skb->csum_valid) {
		/* If SW calculated the value, we know it's bad */
		if (skb->csum_complete_sw)
			return 1;

		/* HW says the value is bad. Let's validate that.
		 * skb->csum is no longer the full packet checksum,
		 * so don't treat it as such.
		 */
		skb_checksum_complete_unset(skb);
	}

	return 0;
}

/* wrapper for udp_queue_rcv_skb tacking care of csum conversion and
 * return code conversion for ip layer consumption
 */
static int udp_unicast_rcv_skb(struct sock *sk, struct sk_buff *skb,
			       struct udphdr *uh)
{
	int ret;

	if (inet_get_convert_csum(sk) && uh->check && !IS_UDPLITE(sk))
		skb_checksum_try_convert(skb, IPPROTO_UDP, inet_compute_pseudo);

	ret = udp_queue_rcv_skb(sk, skb);

	/* a return value > 0 means to resubmit the input, but
	 * it wants the return to be -protocol, or 0
	 */
	if (ret > 0)
		return -ret;
	return 0;
}

/*
 *	All we need to do is get the socket, and then do a checksum.
 */

int __udp4_lib_rcv(struct sk_buff *skb, struct udp_table *udptable,
		   int proto)
{
	struct sock *sk;
	struct udphdr *uh;
	unsigned short ulen;
	struct rtable *rt = skb_rtable(skb);
	__be32 saddr, daddr;
	struct net *net = dev_net(skb->dev);
	bool refcounted;
	int drop_reason;

	drop_reason = SKB_DROP_REASON_NOT_SPECIFIED;

	/*
	 *  Validate the packet.
	 */
	if (!pskb_may_pull(skb, sizeof(struct udphdr)))
		goto drop;		/* No space for header. */

	uh   = udp_hdr(skb);
	ulen = ntohs(uh->len);
	saddr = ip_hdr(skb)->saddr;
	daddr = ip_hdr(skb)->daddr;

	if (ulen > skb->len)
		goto short_packet;

	if (proto == IPPROTO_UDP) {
		/* UDP validates ulen. */
		if (ulen < sizeof(*uh) || pskb_trim_rcsum(skb, ulen))
			goto short_packet;
		uh = udp_hdr(skb);
	}

	if (udp4_csum_init(skb, uh, proto))
		goto csum_error;

	sk = skb_steal_sock(skb, &refcounted);
	if (sk) {
		struct dst_entry *dst = skb_dst(skb);
		int ret;

		if (unlikely(rcu_dereference(sk->sk_rx_dst) != dst))
			udp_sk_rx_dst_set(sk, dst);

		ret = udp_unicast_rcv_skb(sk, skb, uh);
		if (refcounted)
			sock_put(sk);
		return ret;
	}

	if (rt->rt_flags & (RTCF_BROADCAST|RTCF_MULTICAST))
		return __udp4_lib_mcast_deliver(net, skb, uh,
						saddr, daddr, udptable, proto);

	sk = __udp4_lib_lookup_skb(skb, uh->source, uh->dest, udptable);
	if (sk)
		return udp_unicast_rcv_skb(sk, skb, uh);

	if (!xfrm4_policy_check(NULL, XFRM_POLICY_IN, skb))
		goto drop;
	nf_reset_ct(skb);

	/* No socket. Drop packet silently, if checksum is wrong */
	if (udp_lib_checksum_complete(skb))
		goto csum_error;

	drop_reason = SKB_DROP_REASON_NO_SOCKET;
	__UDP_INC_STATS(net, UDP_MIB_NOPORTS, proto == IPPROTO_UDPLITE);
	icmp_send(skb, ICMP_DEST_UNREACH, ICMP_PORT_UNREACH, 0);

	/*
	 * Hmm.  We got an UDP packet to a port to which we
	 * don't wanna listen.  Ignore it.
	 */
	kfree_skb_reason(skb, drop_reason);
	return 0;

short_packet:
	drop_reason = SKB_DROP_REASON_PKT_TOO_SMALL;
	net_dbg_ratelimited("UDP%s: short packet: From %pI4:%u %d/%d to %pI4:%u\n",
			    proto == IPPROTO_UDPLITE ? "Lite" : "",
			    &saddr, ntohs(uh->source),
			    ulen, skb->len,
			    &daddr, ntohs(uh->dest));
	goto drop;

csum_error:
	/*
	 * RFC1122: OK.  Discards the bad packet silently (as far as
	 * the network is concerned, anyway) as per 4.1.3.4 (MUST).
	 */
	drop_reason = SKB_DROP_REASON_UDP_CSUM;
	net_dbg_ratelimited("UDP%s: bad checksum. From %pI4:%u to %pI4:%u ulen %d\n",
			    proto == IPPROTO_UDPLITE ? "Lite" : "",
			    &saddr, ntohs(uh->source), &daddr, ntohs(uh->dest),
			    ulen);
	__UDP_INC_STATS(net, UDP_MIB_CSUMERRORS, proto == IPPROTO_UDPLITE);
drop:
	__UDP_INC_STATS(net, UDP_MIB_INERRORS, proto == IPPROTO_UDPLITE);
	kfree_skb_reason(skb, drop_reason);
	return 0;
}

/* We can only early demux multicast if there is a single matching socket.
 * If more than one socket found returns NULL
 */
static struct sock *__udp4_lib_mcast_demux_lookup(struct net *net,
						  __be16 loc_port, __be32 loc_addr,
						  __be16 rmt_port, __be32 rmt_addr,
						  int dif, int sdif)
{
	struct sock *sk, *result;
	unsigned short hnum = ntohs(loc_port);
	unsigned int slot = udp_hashfn(net, hnum, udp_table.mask);
	struct udp_hslot *hslot = &udp_table.hash[slot];

	/* Do not bother scanning a too big list */
	if (hslot->count > 10)
		return NULL;

	result = NULL;
	sk_for_each_rcu(sk, &hslot->head) {
		if (__udp_is_mcast_sock(net, sk, loc_port, loc_addr,
					rmt_port, rmt_addr, dif, sdif, hnum)) {
			if (result)
				return NULL;
			result = sk;
		}
	}

	return result;
}

/* For unicast we should only early demux connected sockets or we can
 * break forwarding setups.  The chains here can be long so only check
 * if the first socket is an exact match and if not move on.
 */
static struct sock *__udp4_lib_demux_lookup(struct net *net,
					    __be16 loc_port, __be32 loc_addr,
					    __be16 rmt_port, __be32 rmt_addr,
					    int dif, int sdif)
{
	unsigned short hnum = ntohs(loc_port);
	unsigned int hash2 = ipv4_portaddr_hash(net, loc_addr, hnum);
	unsigned int slot2 = hash2 & udp_table.mask;
	struct udp_hslot *hslot2 = &udp_table.hash2[slot2];
	INET_ADDR_COOKIE(acookie, rmt_addr, loc_addr);
	const __portpair ports = INET_COMBINED_PORTS(rmt_port, hnum);
	struct sock *sk;

	udp_portaddr_for_each_entry_rcu(sk, &hslot2->head) {
		if (inet_match(net, sk, acookie, ports, dif, sdif))
			return sk;
		/* Only check first socket in chain */
		break;
	}
	return NULL;
}

int udp_v4_early_demux(struct sk_buff *skb)
{
	struct net *net = dev_net(skb->dev);
	struct in_device *in_dev = NULL;
	const struct iphdr *iph;
	const struct udphdr *uh;
	struct sock *sk = NULL;
	struct dst_entry *dst;
	int dif = skb->dev->ifindex;
	int sdif = inet_sdif(skb);
	int ours;

	/* validate the packet */
	if (!pskb_may_pull(skb, skb_transport_offset(skb) + sizeof(struct udphdr)))
		return 0;

	iph = ip_hdr(skb);
	uh = udp_hdr(skb);

	if (skb->pkt_type == PACKET_MULTICAST) {
		in_dev = __in_dev_get_rcu(skb->dev);

		if (!in_dev)
			return 0;

		ours = ip_check_mc_rcu(in_dev, iph->daddr, iph->saddr,
				       iph->protocol);
		if (!ours)
			return 0;

		sk = __udp4_lib_mcast_demux_lookup(net, uh->dest, iph->daddr,
						   uh->source, iph->saddr,
						   dif, sdif);
	} else if (skb->pkt_type == PACKET_HOST) {
		sk = __udp4_lib_demux_lookup(net, uh->dest, iph->daddr,
					     uh->source, iph->saddr, dif, sdif);
	}

	if (!sk || !refcount_inc_not_zero(&sk->sk_refcnt))
		return 0;

	skb->sk = sk;
	skb->destructor = sock_efree;
	dst = rcu_dereference(sk->sk_rx_dst);

	if (dst)
		dst = dst_check(dst, 0);
	if (dst) {
		u32 itag = 0;

		/* set noref for now.
		 * any place which wants to hold dst has to call
		 * dst_hold_safe()
		 */
		skb_dst_set_noref(skb, dst);

		/* for unconnected multicast sockets we need to validate
		 * the source on each packet
		 */
		if (!inet_sk(sk)->inet_daddr && in_dev)
			return ip_mc_validate_source(skb, iph->daddr,
						     iph->saddr,
						     iph->tos & IPTOS_RT_MASK,
						     skb->dev, in_dev, &itag);
	}
	return 0;
}

int udp_rcv(struct sk_buff *skb)
{
	return __udp4_lib_rcv(skb, &udp_table, IPPROTO_UDP);
}

void udp_destroy_sock(struct sock *sk)
{
	struct udp_sock *up = udp_sk(sk);
	bool slow = lock_sock_fast(sk);

	/* protects from races with udp_abort() */
	sock_set_flag(sk, SOCK_DEAD);
	udp_flush_pending_frames(sk);
	unlock_sock_fast(sk, slow);
	if (static_branch_unlikely(&udp_encap_needed_key)) {
		if (up->encap_type) {
			void (*encap_destroy)(struct sock *sk);
			encap_destroy = READ_ONCE(up->encap_destroy);
			if (encap_destroy)
				encap_destroy(sk);
		}
		if (up->encap_enabled)
			static_branch_dec(&udp_encap_needed_key);
	}
}

/*
 *	Socket option code for UDP
 */
int udp_lib_setsockopt(struct sock *sk, int level, int optname,
		       sockptr_t optval, unsigned int optlen,
		       int (*push_pending_frames)(struct sock *))
{
	struct udp_sock *up = udp_sk(sk);
	int val, valbool;
	int err = 0;
	int is_udplite = IS_UDPLITE(sk);

	if (optlen < sizeof(int))
		return -EINVAL;

	if (copy_from_sockptr(&val, optval, sizeof(val)))
		return -EFAULT;

	valbool = val ? 1 : 0;

	switch (optname) {
	case UDP_CORK:
		if (val != 0) {
			WRITE_ONCE(up->corkflag, 1);
		} else {
			WRITE_ONCE(up->corkflag, 0);
			lock_sock(sk);
			push_pending_frames(sk);
			release_sock(sk);
		}
		break;

	case UDP_ENCAP:
		switch (val) {
		case 0:
#ifdef CONFIG_XFRM
		case UDP_ENCAP_ESPINUDP:
		case UDP_ENCAP_ESPINUDP_NON_IKE:
#if IS_ENABLED(CONFIG_IPV6)
			if (sk->sk_family == AF_INET6)
				up->encap_rcv = ipv6_stub->xfrm6_udp_encap_rcv;
			else
#endif
				up->encap_rcv = xfrm4_udp_encap_rcv;
#endif
			fallthrough;
		case UDP_ENCAP_L2TPINUDP:
			up->encap_type = val;
			lock_sock(sk);
			udp_tunnel_encap_enable(sk->sk_socket);
			release_sock(sk);
			break;
		default:
			err = -ENOPROTOOPT;
			break;
		}
		break;

	case UDP_NO_CHECK6_TX:
		up->no_check6_tx = valbool;
		break;

	case UDP_NO_CHECK6_RX:
		up->no_check6_rx = valbool;
		break;

	case UDP_SEGMENT:
		if (val < 0 || val > USHRT_MAX)
			return -EINVAL;
		WRITE_ONCE(up->gso_size, val);
		break;

	case UDP_GRO:
		lock_sock(sk);

		/* when enabling GRO, accept the related GSO packet type */
		if (valbool)
			udp_tunnel_encap_enable(sk->sk_socket);
		up->gro_enabled = valbool;
		up->accept_udp_l4 = valbool;
		release_sock(sk);
		break;

	/*
	 * 	UDP-Lite's partial checksum coverage (RFC 3828).
	 */
	/* The sender sets actual checksum coverage length via this option.
	 * The case coverage > packet length is handled by send module. */
	case UDPLITE_SEND_CSCOV:
		if (!is_udplite)         /* Disable the option on UDP sockets */
			return -ENOPROTOOPT;
		if (val != 0 && val < 8) /* Illegal coverage: use default (8) */
			val = 8;
		else if (val > USHRT_MAX)
			val = USHRT_MAX;
		up->pcslen = val;
		up->pcflag |= UDPLITE_SEND_CC;
		break;

	/* The receiver specifies a minimum checksum coverage value. To make
	 * sense, this should be set to at least 8 (as done below). If zero is
	 * used, this again means full checksum coverage.                     */
	case UDPLITE_RECV_CSCOV:
		if (!is_udplite)         /* Disable the option on UDP sockets */
			return -ENOPROTOOPT;
		if (val != 0 && val < 8) /* Avoid silly minimal values.       */
			val = 8;
		else if (val > USHRT_MAX)
			val = USHRT_MAX;
		up->pcrlen = val;
		up->pcflag |= UDPLITE_RECV_CC;
		break;

	default:
		err = -ENOPROTOOPT;
		break;
	}

	return err;
}
EXPORT_SYMBOL(udp_lib_setsockopt);

int udp_setsockopt(struct sock *sk, int level, int optname, sockptr_t optval,
		   unsigned int optlen)
{
	if (level == SOL_UDP  ||  level == SOL_UDPLITE)
		return udp_lib_setsockopt(sk, level, optname,
					  optval, optlen,
					  udp_push_pending_frames);
	return ip_setsockopt(sk, level, optname, optval, optlen);
}

int udp_lib_getsockopt(struct sock *sk, int level, int optname,
		       char __user *optval, int __user *optlen)
{
	struct udp_sock *up = udp_sk(sk);
	int val, len;

	if (get_user(len, optlen))
		return -EFAULT;

	len = min_t(unsigned int, len, sizeof(int));

	if (len < 0)
		return -EINVAL;

	switch (optname) {
	case UDP_CORK:
		val = READ_ONCE(up->corkflag);
		break;

	case UDP_ENCAP:
		val = up->encap_type;
		break;

	case UDP_NO_CHECK6_TX:
		val = up->no_check6_tx;
		break;

	case UDP_NO_CHECK6_RX:
		val = up->no_check6_rx;
		break;

	case UDP_SEGMENT:
		val = READ_ONCE(up->gso_size);
		break;

	case UDP_GRO:
		val = up->gro_enabled;
		break;

	/* The following two cannot be changed on UDP sockets, the return is
	 * always 0 (which corresponds to the full checksum coverage of UDP). */
	case UDPLITE_SEND_CSCOV:
		val = up->pcslen;
		break;

	case UDPLITE_RECV_CSCOV:
		val = up->pcrlen;
		break;

	default:
		return -ENOPROTOOPT;
	}

	if (put_user(len, optlen))
		return -EFAULT;
	if (copy_to_user(optval, &val, len))
		return -EFAULT;
	return 0;
}
EXPORT_SYMBOL(udp_lib_getsockopt);

int udp_getsockopt(struct sock *sk, int level, int optname,
		   char __user *optval, int __user *optlen)
{
	if (level == SOL_UDP  ||  level == SOL_UDPLITE)
		return udp_lib_getsockopt(sk, level, optname, optval, optlen);
	return ip_getsockopt(sk, level, optname, optval, optlen);
}

/**
 * 	udp_poll - wait for a UDP event.
 *	@file: - file struct
 *	@sock: - socket
 *	@wait: - poll table
 *
 *	This is same as datagram poll, except for the special case of
 *	blocking sockets. If application is using a blocking fd
 *	and a packet with checksum error is in the queue;
 *	then it could get return from select indicating data available
 *	but then block when reading it. Add special case code
 *	to work around these arguably broken applications.
 */
__poll_t udp_poll(struct file *file, struct socket *sock, poll_table *wait)
{
	__poll_t mask = datagram_poll(file, sock, wait);
	struct sock *sk = sock->sk;

	if (!skb_queue_empty_lockless(&udp_sk(sk)->reader_queue))
		mask |= EPOLLIN | EPOLLRDNORM;

	/* Check for false positives due to checksum errors */
	if ((mask & EPOLLRDNORM) && !(file->f_flags & O_NONBLOCK) &&
	    !(sk->sk_shutdown & RCV_SHUTDOWN) && first_packet_length(sk) == -1)
		mask &= ~(EPOLLIN | EPOLLRDNORM);

	/* psock ingress_msg queue should not contain any bad checksum frames */
	if (sk_is_readable(sk))
		mask |= EPOLLIN | EPOLLRDNORM;
	return mask;

}
EXPORT_SYMBOL(udp_poll);

int udp_abort(struct sock *sk, int err)
{
	lock_sock(sk);

	/* udp{v6}_destroy_sock() sets it under the sk lock, avoid racing
	 * with close()
	 */
	if (sock_flag(sk, SOCK_DEAD))
		goto out;

	sk->sk_err = err;
	sk_error_report(sk);
	__udp_disconnect(sk, 0);

out:
	release_sock(sk);

	return 0;
}
EXPORT_SYMBOL_GPL(udp_abort);

struct proto udp_prot = {
	.name			= "UDP",
	.owner			= THIS_MODULE,
	.close			= udp_lib_close,
	.pre_connect		= udp_pre_connect,
	.connect		= ip4_datagram_connect,
	.disconnect		= udp_disconnect,
	.ioctl			= udp_ioctl,
	.init			= udp_init_sock,
	.destroy		= udp_destroy_sock,
	.setsockopt		= udp_setsockopt,
	.getsockopt		= udp_getsockopt,
	.sendmsg		= udp_sendmsg,
	.recvmsg		= udp_recvmsg,
	.sendpage		= udp_sendpage,
	.release_cb		= ip4_datagram_release_cb,
	.hash			= udp_lib_hash,
	.unhash			= udp_lib_unhash,
	.rehash			= udp_v4_rehash,
	.get_port		= udp_v4_get_port,
	.put_port		= udp_lib_unhash,
#ifdef CONFIG_BPF_SYSCALL
	.psock_update_sk_prot	= udp_bpf_update_proto,
#endif
	.memory_allocated	= &udp_memory_allocated,
	.per_cpu_fw_alloc	= &udp_memory_per_cpu_fw_alloc,

	.sysctl_mem		= sysctl_udp_mem,
	.sysctl_wmem_offset	= offsetof(struct net, ipv4.sysctl_udp_wmem_min),
	.sysctl_rmem_offset	= offsetof(struct net, ipv4.sysctl_udp_rmem_min),
	.obj_size		= sizeof(struct udp_sock),
	.h.udp_table		= &udp_table,
	.diag_destroy		= udp_abort,
};
EXPORT_SYMBOL(udp_prot);

/* ------------------------------------------------------------------------ */
#ifdef CONFIG_PROC_FS

static struct sock *udp_get_first(struct seq_file *seq, int start)
{
	struct sock *sk;
	struct udp_seq_afinfo *afinfo;
	struct udp_iter_state *state = seq->private;
	struct net *net = seq_file_net(seq);

	if (state->bpf_seq_afinfo)
		afinfo = state->bpf_seq_afinfo;
	else
		afinfo = pde_data(file_inode(seq->file));

	for (state->bucket = start; state->bucket <= afinfo->udp_table->mask;
	     ++state->bucket) {
		struct udp_hslot *hslot = &afinfo->udp_table->hash[state->bucket];

		if (hlist_empty(&hslot->head))
			continue;

		spin_lock_bh(&hslot->lock);
		sk_for_each(sk, &hslot->head) {
			if (!net_eq(sock_net(sk), net))
				continue;
			if (afinfo->family == AF_UNSPEC ||
			    sk->sk_family == afinfo->family)
				goto found;
		}
		spin_unlock_bh(&hslot->lock);
	}
	sk = NULL;
found:
	return sk;
}

static struct sock *udp_get_next(struct seq_file *seq, struct sock *sk)
{
	struct udp_seq_afinfo *afinfo;
	struct udp_iter_state *state = seq->private;
	struct net *net = seq_file_net(seq);

	if (state->bpf_seq_afinfo)
		afinfo = state->bpf_seq_afinfo;
	else
		afinfo = pde_data(file_inode(seq->file));

	do {
		sk = sk_next(sk);
	} while (sk && (!net_eq(sock_net(sk), net) ||
			(afinfo->family != AF_UNSPEC &&
			 sk->sk_family != afinfo->family)));

	if (!sk) {
		if (state->bucket <= afinfo->udp_table->mask)
			spin_unlock_bh(&afinfo->udp_table->hash[state->bucket].lock);
		return udp_get_first(seq, state->bucket + 1);
	}
	return sk;
}

static struct sock *udp_get_idx(struct seq_file *seq, loff_t pos)
{
	struct sock *sk = udp_get_first(seq, 0);

	if (sk)
		while (pos && (sk = udp_get_next(seq, sk)) != NULL)
			--pos;
	return pos ? NULL : sk;
}

void *udp_seq_start(struct seq_file *seq, loff_t *pos)
{
	struct udp_iter_state *state = seq->private;
	state->bucket = MAX_UDP_PORTS;

	return *pos ? udp_get_idx(seq, *pos-1) : SEQ_START_TOKEN;
}
EXPORT_SYMBOL(udp_seq_start);

void *udp_seq_next(struct seq_file *seq, void *v, loff_t *pos)
{
	struct sock *sk;

	if (v == SEQ_START_TOKEN)
		sk = udp_get_idx(seq, 0);
	else
		sk = udp_get_next(seq, v);

	++*pos;
	return sk;
}
EXPORT_SYMBOL(udp_seq_next);

void udp_seq_stop(struct seq_file *seq, void *v)
{
	struct udp_seq_afinfo *afinfo;
	struct udp_iter_state *state = seq->private;

	if (state->bpf_seq_afinfo)
		afinfo = state->bpf_seq_afinfo;
	else
		afinfo = pde_data(file_inode(seq->file));

	if (state->bucket <= afinfo->udp_table->mask)
		spin_unlock_bh(&afinfo->udp_table->hash[state->bucket].lock);
}
EXPORT_SYMBOL(udp_seq_stop);

/* ------------------------------------------------------------------------ */
static void udp4_format_sock(struct sock *sp, struct seq_file *f,
		int bucket)
{
	struct inet_sock *inet = inet_sk(sp);
	__be32 dest = inet->inet_daddr;
	__be32 src  = inet->inet_rcv_saddr;
	__u16 destp	  = ntohs(inet->inet_dport);
	__u16 srcp	  = ntohs(inet->inet_sport);

	seq_printf(f, "%5d: %08X:%04X %08X:%04X"
		" %02X %08X:%08X %02X:%08lX %08X %5u %8d %lu %d %pK %u",
		bucket, src, srcp, dest, destp, sp->sk_state,
		sk_wmem_alloc_get(sp),
		udp_rqueue_get(sp),
		0, 0L, 0,
		from_kuid_munged(seq_user_ns(f), sock_i_uid(sp)),
		0, sock_i_ino(sp),
		refcount_read(&sp->sk_refcnt), sp,
		atomic_read(&sp->sk_drops));
}

int udp4_seq_show(struct seq_file *seq, void *v)
{
	seq_setwidth(seq, 127);
	if (v == SEQ_START_TOKEN)
		seq_puts(seq, "   sl  local_address rem_address   st tx_queue "
			   "rx_queue tr tm->when retrnsmt   uid  timeout "
			   "inode ref pointer drops");
	else {
		struct udp_iter_state *state = seq->private;

		udp4_format_sock(v, seq, state->bucket);
	}
	seq_pad(seq, '\n');
	return 0;
}

#ifdef CONFIG_BPF_SYSCALL
struct bpf_iter__udp {
	__bpf_md_ptr(struct bpf_iter_meta *, meta);
	__bpf_md_ptr(struct udp_sock *, udp_sk);
	uid_t uid __aligned(8);
	int bucket __aligned(8);
};

static int udp_prog_seq_show(struct bpf_prog *prog, struct bpf_iter_meta *meta,
			     struct udp_sock *udp_sk, uid_t uid, int bucket)
{
	struct bpf_iter__udp ctx;

	meta->seq_num--;  /* skip SEQ_START_TOKEN */
	ctx.meta = meta;
	ctx.udp_sk = udp_sk;
	ctx.uid = uid;
	ctx.bucket = bucket;
	return bpf_iter_run_prog(prog, &ctx);
}

static int bpf_iter_udp_seq_show(struct seq_file *seq, void *v)
{
	struct udp_iter_state *state = seq->private;
	struct bpf_iter_meta meta;
	struct bpf_prog *prog;
	struct sock *sk = v;
	uid_t uid;

	if (v == SEQ_START_TOKEN)
		return 0;

	uid = from_kuid_munged(seq_user_ns(seq), sock_i_uid(sk));
	meta.seq = seq;
	prog = bpf_iter_get_info(&meta, false);
	return udp_prog_seq_show(prog, &meta, v, uid, state->bucket);
}

static void bpf_iter_udp_seq_stop(struct seq_file *seq, void *v)
{
	struct bpf_iter_meta meta;
	struct bpf_prog *prog;

	if (!v) {
		meta.seq = seq;
		prog = bpf_iter_get_info(&meta, true);
		if (prog)
			(void)udp_prog_seq_show(prog, &meta, v, 0, 0);
	}

	udp_seq_stop(seq, v);
}

static const struct seq_operations bpf_iter_udp_seq_ops = {
	.start		= udp_seq_start,
	.next		= udp_seq_next,
	.stop		= bpf_iter_udp_seq_stop,
	.show		= bpf_iter_udp_seq_show,
};
#endif

const struct seq_operations udp_seq_ops = {
	.start		= udp_seq_start,
	.next		= udp_seq_next,
	.stop		= udp_seq_stop,
	.show		= udp4_seq_show,
};
EXPORT_SYMBOL(udp_seq_ops);

static struct udp_seq_afinfo udp4_seq_afinfo = {
	.family		= AF_INET,
	.udp_table	= &udp_table,
};

static int __net_init udp4_proc_init_net(struct net *net)
{
	if (!proc_create_net_data("udp", 0444, net->proc_net, &udp_seq_ops,
			sizeof(struct udp_iter_state), &udp4_seq_afinfo))
		return -ENOMEM;
	return 0;
}

static void __net_exit udp4_proc_exit_net(struct net *net)
{
	remove_proc_entry("udp", net->proc_net);
}

static struct pernet_operations udp4_net_ops = {
	.init = udp4_proc_init_net,
	.exit = udp4_proc_exit_net,
};

int __init udp4_proc_init(void)
{
	return register_pernet_subsys(&udp4_net_ops);
}

void udp4_proc_exit(void)
{
	unregister_pernet_subsys(&udp4_net_ops);
}
#endif /* CONFIG_PROC_FS */

static __initdata unsigned long uhash_entries;
static int __init set_uhash_entries(char *str)
{
	ssize_t ret;

	if (!str)
		return 0;

	ret = kstrtoul(str, 0, &uhash_entries);
	if (ret)
		return 0;

	if (uhash_entries && uhash_entries < UDP_HTABLE_SIZE_MIN)
		uhash_entries = UDP_HTABLE_SIZE_MIN;
	return 1;
}
__setup("uhash_entries=", set_uhash_entries);

void __init udp_table_init(struct udp_table *table, const char *name)
{
	unsigned int i;

	table->hash = alloc_large_system_hash(name,
					      2 * sizeof(struct udp_hslot),
					      uhash_entries,
					      21, /* one slot per 2 MB */
					      0,
					      &table->log,
					      &table->mask,
					      UDP_HTABLE_SIZE_MIN,
					      64 * 1024);

	table->hash2 = table->hash + (table->mask + 1);
	for (i = 0; i <= table->mask; i++) {
		INIT_HLIST_HEAD(&table->hash[i].head);
		table->hash[i].count = 0;
		spin_lock_init(&table->hash[i].lock);
	}
	for (i = 0; i <= table->mask; i++) {
		INIT_HLIST_HEAD(&table->hash2[i].head);
		table->hash2[i].count = 0;
		spin_lock_init(&table->hash2[i].lock);
	}
}

u32 udp_flow_hashrnd(void)
{
	static u32 hashrnd __read_mostly;

	net_get_random_once(&hashrnd, sizeof(hashrnd));

	return hashrnd;
}
EXPORT_SYMBOL(udp_flow_hashrnd);

static int __net_init udp_sysctl_init(struct net *net)
{
	net->ipv4.sysctl_udp_rmem_min = PAGE_SIZE;
	net->ipv4.sysctl_udp_wmem_min = PAGE_SIZE;

#ifdef CONFIG_NET_L3_MASTER_DEV
	net->ipv4.sysctl_udp_l3mdev_accept = 0;
#endif

	return 0;
}

static struct pernet_operations __net_initdata udp_sysctl_ops = {
	.init	= udp_sysctl_init,
};

#if defined(CONFIG_BPF_SYSCALL) && defined(CONFIG_PROC_FS)
DEFINE_BPF_ITER_FUNC(udp, struct bpf_iter_meta *meta,
		     struct udp_sock *udp_sk, uid_t uid, int bucket)

static int bpf_iter_init_udp(void *priv_data, struct bpf_iter_aux_info *aux)
{
	struct udp_iter_state *st = priv_data;
	struct udp_seq_afinfo *afinfo;
	int ret;

	afinfo = kmalloc(sizeof(*afinfo), GFP_USER | __GFP_NOWARN);
	if (!afinfo)
		return -ENOMEM;

	afinfo->family = AF_UNSPEC;
	afinfo->udp_table = &udp_table;
	st->bpf_seq_afinfo = afinfo;
	ret = bpf_iter_init_seq_net(priv_data, aux);
	if (ret)
		kfree(afinfo);
	return ret;
}

static void bpf_iter_fini_udp(void *priv_data)
{
	struct udp_iter_state *st = priv_data;

	kfree(st->bpf_seq_afinfo);
	bpf_iter_fini_seq_net(priv_data);
}

static const struct bpf_iter_seq_info udp_seq_info = {
	.seq_ops		= &bpf_iter_udp_seq_ops,
	.init_seq_private	= bpf_iter_init_udp,
	.fini_seq_private	= bpf_iter_fini_udp,
	.seq_priv_size		= sizeof(struct udp_iter_state),
};

static struct bpf_iter_reg udp_reg_info = {
	.target			= "udp",
	.ctx_arg_info_size	= 1,
	.ctx_arg_info		= {
		{ offsetof(struct bpf_iter__udp, udp_sk),
		  PTR_TO_BTF_ID_OR_NULL },
	},
	.seq_info		= &udp_seq_info,
};

static void __init bpf_iter_register(void)
{
	udp_reg_info.ctx_arg_info[0].btf_id = btf_sock_ids[BTF_SOCK_TYPE_UDP];
	if (bpf_iter_reg_target(&udp_reg_info))
		pr_warn("Warning: could not register bpf iterator udp\n");
}
#endif

void __init udp_init(void)
{
	unsigned long limit;
	unsigned int i;

	udp_table_init(&udp_table, "UDP");
	limit = nr_free_buffer_pages() / 8;
	limit = max(limit, 128UL);
	sysctl_udp_mem[0] = limit / 4 * 3;
	sysctl_udp_mem[1] = limit;
	sysctl_udp_mem[2] = sysctl_udp_mem[0] * 2;

	/* 16 spinlocks per cpu */
	udp_busylocks_log = ilog2(nr_cpu_ids) + 4;
	udp_busylocks = kmalloc(sizeof(spinlock_t) << udp_busylocks_log,
				GFP_KERNEL);
	if (!udp_busylocks)
		panic("UDP: failed to alloc udp_busylocks\n");
	for (i = 0; i < (1U << udp_busylocks_log); i++)
		spin_lock_init(udp_busylocks + i);

	if (register_pernet_subsys(&udp_sysctl_ops))
		panic("UDP: failed to init sysctl parameters.\n");

#if defined(CONFIG_BPF_SYSCALL) && defined(CONFIG_PROC_FS)
	bpf_iter_register();
#endif
}<|MERGE_RESOLUTION|>--- conflicted
+++ resolved
@@ -1812,22 +1812,9 @@
 	if (!skb)
 		return err;
 
-<<<<<<< HEAD
-		WARN_ON_ONCE(!skb_set_owner_sk_safe(skb, sk));
-		used = recv_actor(sk, skb);
-		if (used <= 0) {
-			if (!copied)
-				copied = used;
-			kfree_skb(skb);
-			break;
-		} else if (used <= skb->len) {
-			copied += used;
-		}
-=======
 	if (udp_lib_checksum_complete(skb)) {
 		int is_udplite = IS_UDPLITE(sk);
 		struct net *net = sock_net(sk);
->>>>>>> 9abf2313
 
 		__UDP_INC_STATS(net, UDP_MIB_CSUMERRORS, is_udplite);
 		__UDP_INC_STATS(net, UDP_MIB_INERRORS, is_udplite);
