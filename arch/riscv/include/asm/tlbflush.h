/* SPDX-License-Identifier: GPL-2.0-only */
/*
 * Copyright (C) 2009 Chen Liqin <liqin.chen@sunplusct.com>
 * Copyright (C) 2012 Regents of the University of California
 */

#ifndef _ASM_RISCV_TLBFLUSH_H
#define _ASM_RISCV_TLBFLUSH_H

#include <linux/mm_types.h>
#include <asm/smp.h>

<<<<<<< HEAD
=======
#ifdef CONFIG_MMU
>>>>>>> 348b80b2
static inline void local_flush_tlb_all(void)
{
	__asm__ __volatile__ ("sfence.vma" : : : "memory");
}

/* Flush one page from local TLB */
static inline void local_flush_tlb_page(unsigned long addr)
{
	__asm__ __volatile__ ("sfence.vma %0" : : "r" (addr) : "memory");
}
#else /* CONFIG_MMU */
#define local_flush_tlb_all()			do { } while (0)
#define local_flush_tlb_page(addr)		do { } while (0)
#endif /* CONFIG_MMU */

#if defined(CONFIG_SMP) && defined(CONFIG_MMU)
void flush_tlb_all(void);
void flush_tlb_mm(struct mm_struct *mm);
void flush_tlb_page(struct vm_area_struct *vma, unsigned long addr);
void flush_tlb_range(struct vm_area_struct *vma, unsigned long start,
		     unsigned long end);
#else /* CONFIG_SMP && CONFIG_MMU */

#define flush_tlb_all() local_flush_tlb_all()
#define flush_tlb_page(vma, addr) local_flush_tlb_page(addr)

static inline void flush_tlb_range(struct vm_area_struct *vma,
		unsigned long start, unsigned long end)
{
	local_flush_tlb_all();
}

#define flush_tlb_mm(mm) flush_tlb_all()
#endif /* !CONFIG_SMP || !CONFIG_MMU */

/* Flush a range of kernel pages */
static inline void flush_tlb_kernel_range(unsigned long start,
	unsigned long end)
{
	flush_tlb_all();
}

#endif /* _ASM_RISCV_TLBFLUSH_H */<|MERGE_RESOLUTION|>--- conflicted
+++ resolved
@@ -10,10 +10,7 @@
 #include <linux/mm_types.h>
 #include <asm/smp.h>
 
-<<<<<<< HEAD
-=======
 #ifdef CONFIG_MMU
->>>>>>> 348b80b2
 static inline void local_flush_tlb_all(void)
 {
 	__asm__ __volatile__ ("sfence.vma" : : : "memory");
