--- conflicted
+++ resolved
@@ -8,10 +8,7 @@
 #include <dt-bindings/interrupt-controller/irq.h>
 #include <dt-bindings/interrupt-controller/arm-gic.h>
 #include <dt-bindings/clock/r8a77470-cpg-mssr.h>
-<<<<<<< HEAD
-=======
 #include <dt-bindings/power/r8a77470-sysc.h>
->>>>>>> 0fd79184
 / {
 	compatible = "renesas,r8a77470";
 	#address-cells = <2>;
@@ -28,11 +25,7 @@
 			reg = <0>;
 			clock-frequency = <1000000000>;
 			clocks = <&cpg CPG_CORE R8A77470_CLK_Z2>;
-<<<<<<< HEAD
-			power-domains = <&sysc 5>;
-=======
 			power-domains = <&sysc R8A77470_PD_CA7_CPU0>;
->>>>>>> 0fd79184
 			next-level-cache = <&L2_CA7>;
 		};
 
