// SPDX-License-Identifier: GPL-2.0
/*
 * Samsung's Exynos4412 based Trats 2 board device tree source
 *
 * Copyright (c) 2013 Samsung Electronics Co., Ltd.
 *		http://www.samsung.com
 *
 * Device tree source file for Samsung's Trats 2 board which is based on
 * Samsung's Exynos4412 SoC.
 */

/dts-v1/;
#include "exynos4412.dtsi"
#include "exynos4412-ppmu-common.dtsi"
#include <dt-bindings/gpio/gpio.h>
#include <dt-bindings/interrupt-controller/irq.h>
#include <dt-bindings/clock/maxim,max77686.h>
#include <dt-bindings/pinctrl/samsung.h>

/ {
	compatible = "samsung,midas", "samsung,exynos4412", "samsung,exynos4";

	aliases {
		i2c11 = &i2c_max77693;
		i2c12 = &i2c_max77693_fuel;
	};

	chosen {
		stdout-path = &serial_2;
	};

	firmware@204f000 {
		compatible = "samsung,secure-firmware";
		reg = <0x0204F000 0x1000>;
	};

	fixed-rate-clocks {
		xxti {
			compatible = "samsung,clock-xxti", "fixed-clock";
			clock-frequency = <0>;
		};

		xusbxti {
			compatible = "samsung,clock-xusbxti", "fixed-clock";
			clock-frequency = <24000000>;
		};
	};

	cam_io_reg: voltage-regulator-1 {
		compatible = "regulator-fixed";
		regulator-name = "CAM_SENSOR_A";
		regulator-min-microvolt = <2800000>;
		regulator-max-microvolt = <2800000>;
		enable-active-high;
		status = "disabled";
	};

	cam_af_reg: voltage-regulator-2 {
		compatible = "regulator-fixed";
		regulator-name = "CAM_AF";
		regulator-min-microvolt = <2800000>;
		regulator-max-microvolt = <2800000>;
		enable-active-high;
		status = "disabled";
	};

	vsil12: voltage-regulator-3 {
		compatible = "regulator-fixed";
		regulator-name = "VSIL_1.2V";
		regulator-min-microvolt = <1200000>;
		regulator-max-microvolt = <1200000>;
		gpio = <&gpl0 4 GPIO_ACTIVE_HIGH>;
		enable-active-high;
		vin-supply = <&buck7_reg>;
	};

	vcc33mhl: voltage-regulator-4 {
		compatible = "regulator-fixed";
		regulator-name = "VCC_3.3_MHL";
		regulator-min-microvolt = <3300000>;
		regulator-max-microvolt = <3300000>;
		gpio = <&gpl0 4 GPIO_ACTIVE_HIGH>;
		enable-active-high;
	};

	vcc18mhl: voltage-regulator-5 {
		compatible = "regulator-fixed";
		regulator-name = "VCC_1.8_MHL";
		regulator-min-microvolt = <1800000>;
		regulator-max-microvolt = <1800000>;
		gpio = <&gpl0 4 GPIO_ACTIVE_HIGH>;
		enable-active-high;
	};

	gpio-keys {
		compatible = "gpio-keys";
		pinctrl-names = "default";
		pinctrl-0 = <&gpio_keys>;

		key-down {
			gpios = <&gpx3 3 GPIO_ACTIVE_LOW>;
			linux,code = <114>;
			label = "volume down";
			debounce-interval = <10>;
		};

		key-up {
			gpios = <&gpx2 2 GPIO_ACTIVE_LOW>;
			linux,code = <115>;
			label = "volume up";
			debounce-interval = <10>;
		};

		key-power {
			gpios = <&gpx2 7 GPIO_ACTIVE_LOW>;
			linux,code = <116>;
			label = "power";
			debounce-interval = <10>;
			wakeup-source;
		};

		key-ok {
			gpios = <&gpx0 1 GPIO_ACTIVE_LOW>;
			linux,code = <139>;
			label = "ok";
			debounce-interval = <10>;
			wakeup-source;
		};
	};

	i2c_max77693: i2c-gpio-1 {
		compatible = "i2c-gpio";
		gpios = <&gpm2 0 GPIO_ACTIVE_HIGH>, <&gpm2 1 GPIO_ACTIVE_HIGH>;
		i2c-gpio,delay-us = <2>;
		#address-cells = <1>;
		#size-cells = <0>;
		status = "okay";

		max77693@66 {
			compatible = "maxim,max77693";
			interrupt-parent = <&gpx1>;
			interrupts = <5 IRQ_TYPE_EDGE_FALLING>;
			pinctrl-names = "default";
			pinctrl-0 = <&max77693_irq>;
			reg = <0x66>;

			regulators {
				esafeout1_reg: ESAFEOUT1 {
					regulator-name = "ESAFEOUT1";
				};
				esafeout2_reg: ESAFEOUT2 {
					regulator-name = "ESAFEOUT2";
				};
				charger_reg: CHARGER {
					regulator-name = "CHARGER";
					regulator-min-microamp = <60000>;
					regulator-max-microamp = <2580000>;
				};
			};

			max77693_haptic {
				compatible = "maxim,max77693-haptic";
				haptic-supply = <&ldo26_reg>;
				pwms = <&pwm 0 38022 0>;
			};

			charger {
				compatible = "maxim,max77693-charger";

				maxim,constant-microvolt = <4350000>;
				maxim,min-system-microvolt = <3600000>;
				maxim,thermal-regulation-celsius = <100>;
				maxim,battery-overcurrent-microamp = <3500000>;
				maxim,charge-input-threshold-microvolt = <4300000>;
			};
		};
	};

	i2c_max77693_fuel: i2c-gpio-3 {
		compatible = "i2c-gpio";
		gpios = <&gpf1 5 GPIO_ACTIVE_HIGH>, <&gpf1 4 GPIO_ACTIVE_HIGH>;
		i2c-gpio,delay-us = <2>;
		#address-cells = <1>;
		#size-cells = <0>;
		status = "okay";

		max77693-fuel-gauge@36 {
			compatible = "maxim,max17047";
			interrupt-parent = <&gpx2>;
			interrupts = <3 IRQ_TYPE_EDGE_FALLING>;
			pinctrl-names = "default";
			pinctrl-0 = <&max77693_fuel_irq>;
			reg = <0x36>;

			maxim,over-heat-temp = <700>;
			maxim,over-volt = <4500>;
		};
	};

	i2c-mhl {
		compatible = "i2c-gpio";
		gpios = <&gpf0 4 GPIO_ACTIVE_HIGH>, <&gpf0 6 GPIO_ACTIVE_HIGH>;
		i2c-gpio,delay-us = <100>;
		#address-cells = <1>;
		#size-cells = <0>;

		pinctrl-0 = <&i2c_mhl_bus>;
		pinctrl-names = "default";
		status = "okay";

		sii9234: hdmi-bridge@39 {
			compatible = "sil,sii9234";
			avcc33-supply = <&vcc33mhl>;
			iovcc18-supply = <&vcc18mhl>;
			avcc12-supply = <&vsil12>;
			cvcc12-supply = <&vsil12>;
			reset-gpios = <&gpf3 4 GPIO_ACTIVE_LOW>;
			interrupt-parent = <&gpf3>;
			interrupts = <5 IRQ_TYPE_LEVEL_HIGH>;
			reg = <0x39>;

			port {
				mhl_to_hdmi: endpoint {
					remote-endpoint = <&hdmi_to_mhl>;
				};
			};
		};
	};

	wlan_pwrseq: sdhci3-pwrseq {
		compatible = "mmc-pwrseq-simple";
		reset-gpios = <&gpj0 0 GPIO_ACTIVE_LOW>;
		clocks = <&max77686 MAX77686_CLK_PMIC>;
		clock-names = "ext_clock";
	};

	sound {
		compatible = "samsung,trats2-audio";
		samsung,i2s-controller = <&i2s0>;
		samsung,model = "Trats2";
		samsung,audio-codec = <&wm1811>;
		samsung,audio-routing =
			"SPK", "SPKOUTLN",
			"SPK", "SPKOUTLP",
			"SPK", "SPKOUTRN",
			"SPK", "SPKOUTRP";
	};

	thermistor-ap {
		compatible = "murata,ncp15wb473";
		pullup-uv = <1800000>;	 /* VCC_1.8V_AP */
		pullup-ohm = <100000>;	 /* 100K */
		pulldown-ohm = <100000>; /* 100K */
		io-channels = <&adc 1>;  /* AP temperature */
	};

	thermistor-battery {
		compatible = "murata,ncp15wb473";
		pullup-uv = <1800000>;	 /* VCC_1.8V_AP */
		pullup-ohm = <100000>;	 /* 100K */
		pulldown-ohm = <100000>; /* 100K */
		io-channels = <&adc 2>;  /* Battery temperature */
	};

	thermal-zones {
		cpu_thermal: cpu-thermal {
			cooling-maps {
				map0 {
				     /* Corresponds to 800MHz at freq_table */
				     cooling-device = <&cpu0 7 7>;
				};
				map1 {
				     /* Corresponds to 200MHz at freq_table */
				     cooling-device = <&cpu0 13 13>;
			       };
		       };
		};
	};
};

&adc {
	vdd-supply = <&ldo3_reg>;
	status = "okay";
};

&bus_dmc {
	devfreq-events = <&ppmu_dmc0_3>, <&ppmu_dmc1_3>;
	vdd-supply = <&buck1_reg>;
	status = "okay";
};

&bus_acp {
	devfreq = <&bus_dmc>;
	status = "okay";
};

&bus_c2c {
	devfreq = <&bus_dmc>;
	status = "okay";
};

&bus_leftbus {
	devfreq-events = <&ppmu_leftbus_3>, <&ppmu_rightbus_3>;
	vdd-supply = <&buck3_reg>;
	status = "okay";
};

&bus_rightbus {
	devfreq = <&bus_leftbus>;
	status = "okay";
};

&bus_display {
	devfreq = <&bus_leftbus>;
	status = "okay";
};

&bus_fsys {
	devfreq = <&bus_leftbus>;
	status = "okay";
};

&bus_peri {
	devfreq = <&bus_leftbus>;
	status = "okay";
};

&bus_mfc {
	devfreq = <&bus_leftbus>;
	status = "okay";
};

&camera {
	pinctrl-0 = <&cam_port_a_clk_active &cam_port_b_clk_active>;
	pinctrl-names = "default";
	status = "okay";
	assigned-clocks = <&clock CLK_MOUT_CAM0>,
		<&clock CLK_MOUT_CAM1>;
	assigned-clock-parents = <&clock CLK_XUSBXTI>,
		<&clock CLK_XUSBXTI>;
};

&cpu0 {
	cpu0-supply = <&buck2_reg>;
};

&csis_0 {
	status = "okay";
	vddcore-supply = <&ldo8_reg>;
	vddio-supply = <&ldo10_reg>;
	assigned-clocks = <&clock CLK_MOUT_CSIS0>,
			<&clock CLK_SCLK_CSIS0>;
	assigned-clock-parents = <&clock CLK_MOUT_MPLL_USER_T>;
	assigned-clock-rates = <0>, <176000000>;

	/* Camera C (3) MIPI CSI-2 (CSIS0) */
	port@3 {
		reg = <3>;
		csis0_ep: endpoint {
			remote-endpoint = <&s5c73m3_ep>;
			data-lanes = <1 2 3 4>;
			samsung,csis-hs-settle = <12>;
		};
	};
};

&csis_1 {
	status = "okay";
	vddcore-supply = <&ldo8_reg>;
	vddio-supply = <&ldo10_reg>;
	assigned-clocks = <&clock CLK_MOUT_CSIS1>,
			<&clock CLK_SCLK_CSIS1>;
	assigned-clock-parents = <&clock CLK_MOUT_MPLL_USER_T>;
	assigned-clock-rates = <0>, <176000000>;

	/* Camera D (4) MIPI CSI-2 (CSIS1) */
	port@4 {
		reg = <4>;
		csis1_ep: endpoint {
			remote-endpoint = <&is_s5k6a3_ep>;
			data-lanes = <1>;
			samsung,csis-hs-settle = <18>;
			samsung,csis-wclk;
		};
	};
};

&dsi_0 {
	vddcore-supply = <&ldo8_reg>;
	vddio-supply = <&ldo10_reg>;
	samsung,burst-clock-frequency = <500000000>;
	samsung,esc-clock-frequency = <20000000>;
	samsung,pll-clock-frequency = <24000000>;
};

&exynos_usbphy {
	vbus-supply = <&esafeout1_reg>;
	status = "okay";
};

&fimc_0 {
	status = "okay";
	assigned-clocks = <&clock CLK_MOUT_FIMC0>,
			<&clock CLK_SCLK_FIMC0>;
	assigned-clock-parents = <&clock CLK_MOUT_MPLL_USER_T>;
	assigned-clock-rates = <0>, <176000000>;
};

&fimc_1 {
	status = "okay";
	assigned-clocks = <&clock CLK_MOUT_FIMC1>,
			<&clock CLK_SCLK_FIMC1>;
	assigned-clock-parents = <&clock CLK_MOUT_MPLL_USER_T>;
	assigned-clock-rates = <0>, <176000000>;
};

&fimc_2 {
	status = "okay";
	assigned-clocks = <&clock CLK_MOUT_FIMC2>,
			<&clock CLK_SCLK_FIMC2>;
	assigned-clock-parents = <&clock CLK_MOUT_MPLL_USER_T>;
	assigned-clock-rates = <0>, <176000000>;
};

&fimc_3 {
	status = "okay";
	assigned-clocks = <&clock CLK_MOUT_FIMC3>,
			<&clock CLK_SCLK_FIMC3>;
	assigned-clock-parents = <&clock CLK_MOUT_MPLL_USER_T>;
	assigned-clock-rates = <0>, <176000000>;
};

&fimc_is {
	pinctrl-0 = <&fimc_is_uart>;
	pinctrl-names = "default";
	status = "okay";

	};

&fimc_lite_0 {
	status = "okay";
};

&fimc_lite_1 {
	status = "okay";
};

&fimd {
	status = "okay";
};

&hdmi {
	hpd-gpios = <&gpx3 7 GPIO_ACTIVE_HIGH>;
	pinctrl-names = "default";
	pinctrl-0 = <&hdmi_hpd>;
	vdd-supply = <&ldo3_reg>;
	vdd_osc-supply = <&ldo4_reg>;
	vdd_pll-supply = <&ldo3_reg>;
	ddc = <&i2c_5>;
	status = "okay";

	ports {
		#address-cells = <1>;
		#size-cells = <0>;

		port@1 {
			reg = <1>;
			hdmi_to_mhl: endpoint {
				remote-endpoint = <&mhl_to_hdmi>;
			};
		};
	};
};

&hsotg {
	vusb_d-supply = <&ldo15_reg>;
	vusb_a-supply = <&ldo12_reg>;
	dr_mode = "peripheral";
	status = "okay";
};

&i2c_0 {
	samsung,i2c-sda-delay = <100>;
	samsung,i2c-slave-addr = <0x10>;
	samsung,i2c-max-bus-freq = <400000>;
	pinctrl-0 = <&i2c0_bus>;
	pinctrl-names = "default";
	status = "okay";

	s5c73m3: s5c73m3@3c {
		compatible = "samsung,s5c73m3";
		reg = <0x3c>;
		xshutdown-gpios = <&gpf1 3 GPIO_ACTIVE_LOW>; /* ISP_RESET */
		vdd-int-supply = <&buck9_reg>;
		vddio-cis-supply = <&ldo9_reg>;
		vddio-host-supply = <&ldo18_reg>;
		vdd-af-supply = <&cam_af_reg>;
		vdd-reg-supply = <&cam_io_reg>;
		clock-frequency = <24000000>;
		/* CAM_A_CLKOUT */
		clocks = <&camera 0>;
		clock-names = "cis_extclk";
		status = "disabled";
		port {
			s5c73m3_ep: endpoint {
				remote-endpoint = <&csis0_ep>;
				data-lanes = <1 2 3 4>;
			};
		};
	};
};

&i2c1_isp {
	pinctrl-0 = <&fimc_is_i2c1>;
	pinctrl-names = "default";

	s5k6a3@10 {
		compatible = "samsung,s5k6a3";
		reg = <0x10>;
		svdda-supply = <&cam_io_reg>;
		svddio-supply = <&ldo19_reg>;
		afvdd-supply = <&ldo19_reg>;
		clock-frequency = <24000000>;
		/* CAM_B_CLKOUT */
		clocks = <&camera 1>;
		clock-names = "extclk";
		samsung,camclk-out = <1>;
		gpios = <&gpm1 6 GPIO_ACTIVE_HIGH>;

		port {
			is_s5k6a3_ep: endpoint {
				remote-endpoint = <&csis1_ep>;
				data-lanes = <1>;
			};
		};
	};
};

&i2c_3 {
	samsung,i2c-sda-delay = <100>;
	samsung,i2c-slave-addr = <0x10>;
	samsung,i2c-max-bus-freq = <400000>;
	pinctrl-0 = <&i2c3_bus>;
	pinctrl-names = "default";
	status = "okay";
};

&i2c_4 {
	samsung,i2c-sda-delay = <100>;
	samsung,i2c-slave-addr = <0x10>;
	samsung,i2c-max-bus-freq = <100000>;
	pinctrl-0 = <&i2c4_bus>;
	pinctrl-names = "default";
	status = "okay";

	wm1811: wm1811@1a {
		compatible = "wlf,wm1811";
		reg = <0x1a>;
		clocks = <&pmu_system_controller 0>;
		clock-names = "MCLK1";
		DCVDD-supply = <&ldo3_reg>;
		DBVDD1-supply = <&ldo3_reg>;
		wlf,ldo1ena = <&gpj0 4 0>;
	};
};

&i2c_5 {
	status = "okay";
};

&i2c_7 {
	samsung,i2c-sda-delay = <100>;
	samsung,i2c-slave-addr = <0x10>;
	samsung,i2c-max-bus-freq = <100000>;
	pinctrl-0 = <&i2c7_bus>;
	pinctrl-names = "default";
	status = "okay";

	max77686: max77686_pmic@9 {
		compatible = "maxim,max77686";
		interrupt-parent = <&gpx0>;
		interrupts = <7 IRQ_TYPE_NONE>;
		pinctrl-0 = <&max77686_irq>;
		pinctrl-names = "default";
		reg = <0x09>;
		#clock-cells = <1>;

		voltage-regulators {
			ldo1_reg: LDO1 {
				regulator-name = "VALIVE_1.0V_AP";
				regulator-min-microvolt = <1000000>;
				regulator-max-microvolt = <1000000>;
				regulator-always-on;
			};

			ldo2_reg: LDO2 {
				regulator-name = "VM1M2_1.2V_AP";
				regulator-min-microvolt = <1200000>;
				regulator-max-microvolt = <1200000>;
				regulator-always-on;
				regulator-state-mem {
					regulator-on-in-suspend;
				};
			};

			ldo3_reg: LDO3 {
				regulator-name = "VCC_1.8V_AP";
				regulator-min-microvolt = <1800000>;
				regulator-max-microvolt = <1800000>;
				regulator-always-on;
			};

			ldo4_reg: LDO4 {
				regulator-name = "VCC_2.8V_AP";
				regulator-min-microvolt = <2800000>;
				regulator-max-microvolt = <2800000>;
				regulator-always-on;
			};

			ldo5_reg: LDO5 {
				regulator-name = "VCC_1.8V_IO";
				regulator-min-microvolt = <1800000>;
				regulator-max-microvolt = <1800000>;
				regulator-always-on;
			};

			ldo6_reg: LDO6 {
				regulator-name = "VMPLL_1.0V_AP";
				regulator-min-microvolt = <1000000>;
				regulator-max-microvolt = <1000000>;
				regulator-always-on;
				regulator-state-mem {
					regulator-on-in-suspend;
				};
			};

			ldo7_reg: LDO7 {
				regulator-name = "VPLL_1.0V_AP";
				regulator-min-microvolt = <1000000>;
				regulator-max-microvolt = <1000000>;
				regulator-always-on;
				regulator-state-mem {
					regulator-on-in-suspend;
				};
			};

			ldo8_reg: LDO8 {
				regulator-name = "VMIPI_1.0V";
				regulator-min-microvolt = <1000000>;
				regulator-max-microvolt = <1000000>;
				regulator-state-mem {
					regulator-off-in-suspend;
				};
			};

			ldo9_reg: LDO9 {
				regulator-name = "CAM_ISP_MIPI_1.2V";
				regulator-min-microvolt = <1200000>;
				regulator-max-microvolt = <1200000>;
			};

			ldo10_reg: LDO10 {
				regulator-name = "VMIPI_1.8V";
				regulator-min-microvolt = <1800000>;
				regulator-max-microvolt = <1800000>;
				regulator-state-mem {
					regulator-off-in-suspend;
				};
			};

			ldo11_reg: LDO11 {
				regulator-name = "VABB1_1.95V";
				regulator-min-microvolt = <1950000>;
				regulator-max-microvolt = <1950000>;
				regulator-always-on;
				regulator-state-mem {
					regulator-off-in-suspend;
				};
			};

			ldo12_reg: LDO12 {
				regulator-name = "VUOTG_3.0V";
				regulator-min-microvolt = <3000000>;
				regulator-max-microvolt = <3000000>;
				regulator-state-mem {
					regulator-off-in-suspend;
				};
			};

			ldo13_reg: LDO13 {
				regulator-name = "NFC_AVDD_1.8V";
				regulator-min-microvolt = <1800000>;
				regulator-max-microvolt = <1800000>;
			};

			ldo14_reg: LDO14 {
				regulator-name = "VABB2_1.95V";
				regulator-min-microvolt = <1950000>;
				regulator-max-microvolt = <1950000>;
				regulator-always-on;
				regulator-state-mem {
					regulator-off-in-suspend;
				};
			};

			ldo15_reg: LDO15 {
				regulator-name = "VHSIC_1.0V";
				regulator-min-microvolt = <1000000>;
				regulator-max-microvolt = <1000000>;
				regulator-state-mem {
					regulator-on-in-suspend;
				};
			};

			ldo16_reg: LDO16 {
				regulator-name = "VHSIC_1.8V";
				regulator-min-microvolt = <1800000>;
				regulator-max-microvolt = <1800000>;
				regulator-state-mem {
					regulator-on-in-suspend;
				};
			};

			ldo17_reg: LDO17 {
				regulator-name = "CAM_SENSOR_CORE_1.2V";
				regulator-min-microvolt = <1200000>;
				regulator-max-microvolt = <1200000>;
			};

			ldo18_reg: LDO18 {
				regulator-name = "CAM_ISP_SEN_IO_1.8V";
				regulator-min-microvolt = <1800000>;
				regulator-max-microvolt = <1800000>;
			};

			ldo19_reg: LDO19 {
				regulator-name = "VT_CAM_1.8V";
				regulator-min-microvolt = <1800000>;
				regulator-max-microvolt = <1800000>;
			};

			ldo20_reg: LDO20 {
				regulator-name = "VDDQ_PRE_1.8V";
				regulator-min-microvolt = <1800000>;
				regulator-max-microvolt = <1800000>;
			};

			ldo21_reg: LDO21 {
				regulator-name = "VTF_2.8V";
				regulator-min-microvolt = <2800000>;
				regulator-max-microvolt = <2800000>;
				maxim,ena-gpios = <&gpy2 0 GPIO_ACTIVE_HIGH>;
			};

			ldo22_reg: LDO22 {
				regulator-name = "VMEM_VDD_2.8V";
				regulator-min-microvolt = <2800000>;
				regulator-max-microvolt = <2800000>;
				maxim,ena-gpios = <&gpk0 2 GPIO_ACTIVE_HIGH>;
			};

			ldo23_reg: LDO23 {
				regulator-name = "TSP_AVDD_3.3V";
				regulator-min-microvolt = <3300000>;
				regulator-max-microvolt = <3300000>;
			};

			ldo24_reg: LDO24 {
				regulator-name = "TSP_VDD_1.8V";
				regulator-min-microvolt = <1800000>;
				regulator-max-microvolt = <1800000>;
			};

			ldo25_reg: LDO25 {
				regulator-name = "LDO25";
			};

			ldo26_reg: LDO26 {
				regulator-name = "MOTOR_VCC_3.0V";
				regulator-min-microvolt = <3000000>;
				regulator-max-microvolt = <3000000>;
			};

			buck1_reg: BUCK1 {
				regulator-name = "vdd_mif";
				regulator-min-microvolt = <850000>;
				regulator-max-microvolt = <1100000>;
				regulator-always-on;
				regulator-boot-on;
				regulator-state-mem {
					regulator-off-in-suspend;
				};
			};

			buck2_reg: BUCK2 {
				regulator-name = "vdd_arm";
				regulator-min-microvolt = <850000>;
				regulator-max-microvolt = <1500000>;
				regulator-always-on;
				regulator-boot-on;
				regulator-state-mem {
					regulator-on-in-suspend;
				};
			};

			buck3_reg: BUCK3 {
				regulator-name = "vdd_int";
				regulator-min-microvolt = <850000>;
				regulator-max-microvolt = <1150000>;
				regulator-always-on;
				regulator-boot-on;
				regulator-state-mem {
					regulator-off-in-suspend;
				};
			};

			buck4_reg: BUCK4 {
				regulator-name = "vdd_g3d";
				regulator-min-microvolt = <850000>;
				regulator-max-microvolt = <1150000>;
				regulator-boot-on;
				regulator-state-mem {
					regulator-off-in-suspend;
				};
			};

			buck5_reg: BUCK5 {
				regulator-name = "VMEM_1.2V_AP";
				regulator-min-microvolt = <1200000>;
				regulator-max-microvolt = <1200000>;
				regulator-always-on;
			};

			buck6_reg: BUCK6 {
				regulator-name = "VCC_SUB_1.35V";
				regulator-min-microvolt = <1350000>;
				regulator-max-microvolt = <1350000>;
				regulator-always-on;
			};

			buck7_reg: BUCK7 {
				regulator-name = "VCC_SUB_2.0V";
				regulator-min-microvolt = <2000000>;
				regulator-max-microvolt = <2000000>;
				regulator-always-on;
			};

			buck8_reg: BUCK8 {
				regulator-name = "VMEM_VDDF_3.0V";
				regulator-min-microvolt = <2850000>;
				regulator-max-microvolt = <2850000>;
				maxim,ena-gpios = <&gpk0 2 GPIO_ACTIVE_HIGH>;
			};

			buck9_reg: BUCK9 {
				regulator-name = "CAM_ISP_CORE_1.2V";
				regulator-min-microvolt = <1000000>;
				regulator-max-microvolt = <1200000>;
			};
		};
	};
};

&i2c_8 {
	status = "okay";
};

&i2s0 {
	pinctrl-0 = <&i2s0_bus>;
	pinctrl-names = "default";
	status = "okay";
};

&mixer {
	status = "okay";
};

&mshc_0 {
	broken-cd;
	non-removable;
	card-detect-delay = <200>;
	vmmc-supply = <&ldo22_reg>;
	clock-frequency = <400000000>;
	samsung,dw-mshc-ciu-div = <0>;
	samsung,dw-mshc-sdr-timing = <2 3>;
	samsung,dw-mshc-ddr-timing = <1 2>;
	pinctrl-0 = <&sd4_clk &sd4_cmd &sd4_bus4 &sd4_bus8>;
	pinctrl-names = "default";
	status = "okay";
	bus-width = <8>;
	cap-mmc-highspeed;
};

&pmu_system_controller {
	assigned-clocks = <&pmu_system_controller 0>;
	assigned-clock-parents =  <&clock CLK_XUSBXTI>;
};

&pinctrl_0 {
	pinctrl-names = "default";
	pinctrl-0 = <&sleep0>;

	mhl_int: mhl-int {
		samsung,pins = "gpf3-5";
		samsung,pin-pud = <EXYNOS_PIN_PULL_NONE>;
	};

	i2c_mhl_bus: i2c-mhl-bus {
		samsung,pins = "gpf0-4", "gpf0-6";
		samsung,pin-function = <EXYNOS_PIN_FUNC_2>;
		samsung,pin-pud = <EXYNOS_PIN_PULL_DOWN>;
		samsung,pin-drv = <EXYNOS4_PIN_DRV_LV1>;
	};

	sleep0: sleep-states {
		PIN_SLP(gpa0-0, INPUT, NONE);
		PIN_SLP(gpa0-1, OUT0, NONE);
		PIN_SLP(gpa0-2, INPUT, NONE);
		PIN_SLP(gpa0-3, INPUT, UP);
		PIN_SLP(gpa0-4, INPUT, NONE);
		PIN_SLP(gpa0-5, INPUT, DOWN);
		PIN_SLP(gpa0-6, INPUT, DOWN);
		PIN_SLP(gpa0-7, INPUT, UP);

		PIN_SLP(gpa1-0, INPUT, DOWN);
		PIN_SLP(gpa1-1, INPUT, DOWN);
		PIN_SLP(gpa1-2, INPUT, DOWN);
		PIN_SLP(gpa1-3, INPUT, DOWN);
		PIN_SLP(gpa1-4, INPUT, DOWN);
		PIN_SLP(gpa1-5, INPUT, DOWN);

		PIN_SLP(gpb-0, INPUT, NONE);
		PIN_SLP(gpb-1, INPUT, NONE);
		PIN_SLP(gpb-2, INPUT, NONE);
		PIN_SLP(gpb-3, INPUT, NONE);
		PIN_SLP(gpb-4, INPUT, DOWN);
		PIN_SLP(gpb-5, INPUT, UP);
		PIN_SLP(gpb-6, INPUT, DOWN);
		PIN_SLP(gpb-7, INPUT, DOWN);

		PIN_SLP(gpc0-0, INPUT, DOWN);
		PIN_SLP(gpc0-1, INPUT, DOWN);
		PIN_SLP(gpc0-2, INPUT, DOWN);
		PIN_SLP(gpc0-3, INPUT, DOWN);
		PIN_SLP(gpc0-4, INPUT, DOWN);

		PIN_SLP(gpc1-0, INPUT, NONE);
		PIN_SLP(gpc1-1, PREV, NONE);
		PIN_SLP(gpc1-2, INPUT, NONE);
		PIN_SLP(gpc1-3, INPUT, NONE);
		PIN_SLP(gpc1-4, INPUT, NONE);

		PIN_SLP(gpd0-0, INPUT, DOWN);
		PIN_SLP(gpd0-1, INPUT, DOWN);
		PIN_SLP(gpd0-2, INPUT, NONE);
		PIN_SLP(gpd0-3, INPUT, NONE);

		PIN_SLP(gpd1-0, INPUT, DOWN);
		PIN_SLP(gpd1-1, INPUT, DOWN);
		PIN_SLP(gpd1-2, INPUT, NONE);
		PIN_SLP(gpd1-3, INPUT, NONE);

		PIN_SLP(gpf0-0, INPUT, NONE);
		PIN_SLP(gpf0-1, INPUT, NONE);
		PIN_SLP(gpf0-2, INPUT, DOWN);
		PIN_SLP(gpf0-3, INPUT, DOWN);
		PIN_SLP(gpf0-4, INPUT, NONE);
		PIN_SLP(gpf0-5, INPUT, DOWN);
		PIN_SLP(gpf0-6, INPUT, NONE);
		PIN_SLP(gpf0-7, INPUT, DOWN);

		PIN_SLP(gpf1-0, INPUT, DOWN);
		PIN_SLP(gpf1-1, INPUT, DOWN);
		PIN_SLP(gpf1-2, INPUT, DOWN);
		PIN_SLP(gpf1-3, INPUT, DOWN);
		PIN_SLP(gpf1-4, INPUT, NONE);
		PIN_SLP(gpf1-5, INPUT, NONE);
		PIN_SLP(gpf1-6, INPUT, DOWN);
		PIN_SLP(gpf1-7, PREV, NONE);

		PIN_SLP(gpf2-0, PREV, NONE);
		PIN_SLP(gpf2-1, INPUT, DOWN);
		PIN_SLP(gpf2-2, INPUT, DOWN);
		PIN_SLP(gpf2-3, INPUT, DOWN);
		PIN_SLP(gpf2-4, INPUT, DOWN);
		PIN_SLP(gpf2-5, INPUT, DOWN);
		PIN_SLP(gpf2-6, INPUT, NONE);
		PIN_SLP(gpf2-7, INPUT, NONE);

		PIN_SLP(gpf3-0, INPUT, NONE);
		PIN_SLP(gpf3-1, PREV, NONE);
		PIN_SLP(gpf3-2, PREV, NONE);
		PIN_SLP(gpf3-3, PREV, NONE);
		PIN_SLP(gpf3-4, OUT1, NONE);
		PIN_SLP(gpf3-5, INPUT, DOWN);

		PIN_SLP(gpj0-0, PREV, NONE);
		PIN_SLP(gpj0-1, PREV, NONE);
		PIN_SLP(gpj0-2, PREV, NONE);
		PIN_SLP(gpj0-3, INPUT, DOWN);
		PIN_SLP(gpj0-4, PREV, NONE);
		PIN_SLP(gpj0-5, PREV, NONE);
		PIN_SLP(gpj0-6, INPUT, DOWN);
		PIN_SLP(gpj0-7, INPUT, DOWN);

		PIN_SLP(gpj1-0, INPUT, DOWN);
		PIN_SLP(gpj1-1, PREV, NONE);
		PIN_SLP(gpj1-2, PREV, NONE);
		PIN_SLP(gpj1-3, INPUT, DOWN);
		PIN_SLP(gpj1-4, INPUT, DOWN);
	};
};

&pinctrl_1 {
	pinctrl-names = "default";
	pinctrl-0 = <&sleep1>;

	gpio_keys: gpio-keys {
		samsung,pins = "gpx0-1", "gpx2-2", "gpx2-7", "gpx3-3";
		samsung,pin-pud = <EXYNOS_PIN_PULL_NONE>;
	};

	max77686_irq: max77686-irq {
		samsung,pins = "gpx0-7";
		samsung,pin-pud = <EXYNOS_PIN_PULL_NONE>;
	};

	max77693_irq: max77693-irq {
		samsung,pins = "gpx1-5";
		samsung,pin-pud = <EXYNOS_PIN_PULL_NONE>;
	};

	max77693_fuel_irq: max77693-fuel-irq {
		samsung,pins = "gpx2-3";
		samsung,pin-pud = <EXYNOS_PIN_PULL_NONE>;
	};

	sdhci2_cd: sdhci2-cd-irq {
		samsung,pins = "gpx3-4";
		samsung,pin-pud = <EXYNOS_PIN_PULL_NONE>;
	};

	hdmi_hpd: hdmi-hpd {
		samsung,pins = "gpx3-7";
		samsung,pin-pud = <EXYNOS_PIN_PULL_DOWN>;
	};

	sleep1: sleep-states {
		PIN_SLP(gpk0-0, PREV, NONE);
		PIN_SLP(gpk0-1, PREV, NONE);
		PIN_SLP(gpk0-2, OUT0, NONE);
		PIN_SLP(gpk0-3, PREV, NONE);
		PIN_SLP(gpk0-4, PREV, NONE);
		PIN_SLP(gpk0-5, PREV, NONE);
		PIN_SLP(gpk0-6, PREV, NONE);

		PIN_SLP(gpk1-0, INPUT, DOWN);
		PIN_SLP(gpk1-1, INPUT, DOWN);
		PIN_SLP(gpk1-2, INPUT, DOWN);
		PIN_SLP(gpk1-3, PREV, NONE);
		PIN_SLP(gpk1-4, PREV, NONE);
		PIN_SLP(gpk1-5, PREV, NONE);
		PIN_SLP(gpk1-6, PREV, NONE);

		PIN_SLP(gpk2-0, INPUT, DOWN);
		PIN_SLP(gpk2-1, INPUT, DOWN);
		PIN_SLP(gpk2-2, INPUT, DOWN);
		PIN_SLP(gpk2-3, INPUT, DOWN);
		PIN_SLP(gpk2-4, INPUT, DOWN);
		PIN_SLP(gpk2-5, INPUT, DOWN);
		PIN_SLP(gpk2-6, INPUT, DOWN);

		PIN_SLP(gpk3-0, OUT0, NONE);
		PIN_SLP(gpk3-1, INPUT, NONE);
		PIN_SLP(gpk3-2, INPUT, DOWN);
		PIN_SLP(gpk3-3, INPUT, NONE);
		PIN_SLP(gpk3-4, INPUT, NONE);
		PIN_SLP(gpk3-5, INPUT, NONE);
		PIN_SLP(gpk3-6, INPUT, NONE);

		PIN_SLP(gpl0-0, INPUT, DOWN);
		PIN_SLP(gpl0-1, INPUT, DOWN);
		PIN_SLP(gpl0-2, INPUT, DOWN);
		PIN_SLP(gpl0-3, INPUT, DOWN);
		PIN_SLP(gpl0-4, PREV, NONE);
		PIN_SLP(gpl0-6, PREV, NONE);

		PIN_SLP(gpl1-0, INPUT, DOWN);
		PIN_SLP(gpl1-1, INPUT, DOWN);
		PIN_SLP(gpl2-0, INPUT, DOWN);
		PIN_SLP(gpl2-1, INPUT, DOWN);
		PIN_SLP(gpl2-2, INPUT, DOWN);
		PIN_SLP(gpl2-3, INPUT, DOWN);
		PIN_SLP(gpl2-4, INPUT, DOWN);
		PIN_SLP(gpl2-5, INPUT, DOWN);
		PIN_SLP(gpl2-6, PREV, NONE);
		PIN_SLP(gpl2-7, INPUT, DOWN);

		PIN_SLP(gpm0-0, INPUT, DOWN);
		PIN_SLP(gpm0-1, INPUT, DOWN);
		PIN_SLP(gpm0-2, INPUT, DOWN);
		PIN_SLP(gpm0-3, INPUT, DOWN);
		PIN_SLP(gpm0-4, INPUT, DOWN);
		PIN_SLP(gpm0-5, INPUT, DOWN);
		PIN_SLP(gpm0-6, INPUT, DOWN);
		PIN_SLP(gpm0-7, INPUT, DOWN);

		PIN_SLP(gpm1-0, INPUT, DOWN);
		PIN_SLP(gpm1-1, INPUT, DOWN);
		PIN_SLP(gpm1-2, INPUT, NONE);
		PIN_SLP(gpm1-3, INPUT, NONE);
		PIN_SLP(gpm1-4, INPUT, NONE);
		PIN_SLP(gpm1-5, INPUT, NONE);
		PIN_SLP(gpm1-6, INPUT, DOWN);

		PIN_SLP(gpm2-0, INPUT, NONE);
		PIN_SLP(gpm2-1, INPUT, NONE);
		PIN_SLP(gpm2-2, INPUT, DOWN);
		PIN_SLP(gpm2-3, INPUT, DOWN);
		PIN_SLP(gpm2-4, INPUT, DOWN);

		PIN_SLP(gpm3-0, PREV, NONE);
		PIN_SLP(gpm3-1, PREV, NONE);
		PIN_SLP(gpm3-2, PREV, NONE);
		PIN_SLP(gpm3-3, OUT1, NONE);
		PIN_SLP(gpm3-4, INPUT, DOWN);
		PIN_SLP(gpm3-5, INPUT, DOWN);
		PIN_SLP(gpm3-6, INPUT, DOWN);
		PIN_SLP(gpm3-7, INPUT, DOWN);

		PIN_SLP(gpm4-0, INPUT, DOWN);
		PIN_SLP(gpm4-1, INPUT, DOWN);
		PIN_SLP(gpm4-2, INPUT, DOWN);
		PIN_SLP(gpm4-3, INPUT, DOWN);
		PIN_SLP(gpm4-4, INPUT, DOWN);
		PIN_SLP(gpm4-5, INPUT, DOWN);
		PIN_SLP(gpm4-6, INPUT, DOWN);
		PIN_SLP(gpm4-7, INPUT, DOWN);

		PIN_SLP(gpy0-0, INPUT, DOWN);
		PIN_SLP(gpy0-1, INPUT, DOWN);
		PIN_SLP(gpy0-2, INPUT, DOWN);
		PIN_SLP(gpy0-3, INPUT, DOWN);
		PIN_SLP(gpy0-4, INPUT, DOWN);
		PIN_SLP(gpy0-5, INPUT, DOWN);

		PIN_SLP(gpy1-0, INPUT, DOWN);
		PIN_SLP(gpy1-1, INPUT, DOWN);
		PIN_SLP(gpy1-2, INPUT, DOWN);
		PIN_SLP(gpy1-3, INPUT, DOWN);

		PIN_SLP(gpy2-0, PREV, NONE);
		PIN_SLP(gpy2-1, INPUT, DOWN);
		PIN_SLP(gpy2-2, INPUT, NONE);
		PIN_SLP(gpy2-3, INPUT, NONE);
		PIN_SLP(gpy2-4, INPUT, NONE);
		PIN_SLP(gpy2-5, INPUT, NONE);

		PIN_SLP(gpy3-0, INPUT, DOWN);
		PIN_SLP(gpy3-1, INPUT, DOWN);
		PIN_SLP(gpy3-2, INPUT, DOWN);
		PIN_SLP(gpy3-3, INPUT, DOWN);
		PIN_SLP(gpy3-4, INPUT, DOWN);
		PIN_SLP(gpy3-5, INPUT, DOWN);
		PIN_SLP(gpy3-6, INPUT, DOWN);
		PIN_SLP(gpy3-7, INPUT, DOWN);

		PIN_SLP(gpy4-0, INPUT, DOWN);
		PIN_SLP(gpy4-1, INPUT, DOWN);
		PIN_SLP(gpy4-2, INPUT, DOWN);
		PIN_SLP(gpy4-3, INPUT, DOWN);
		PIN_SLP(gpy4-4, INPUT, DOWN);
		PIN_SLP(gpy4-5, INPUT, DOWN);
		PIN_SLP(gpy4-6, INPUT, DOWN);
		PIN_SLP(gpy4-7, INPUT, DOWN);

		PIN_SLP(gpy5-0, INPUT, DOWN);
		PIN_SLP(gpy5-1, INPUT, DOWN);
		PIN_SLP(gpy5-2, INPUT, DOWN);
		PIN_SLP(gpy5-3, INPUT, DOWN);
		PIN_SLP(gpy5-4, INPUT, DOWN);
		PIN_SLP(gpy5-5, INPUT, DOWN);
		PIN_SLP(gpy5-6, INPUT, DOWN);
		PIN_SLP(gpy5-7, INPUT, DOWN);

		PIN_SLP(gpy6-0, INPUT, DOWN);
		PIN_SLP(gpy6-1, INPUT, DOWN);
		PIN_SLP(gpy6-2, INPUT, DOWN);
		PIN_SLP(gpy6-3, INPUT, DOWN);
		PIN_SLP(gpy6-4, INPUT, DOWN);
		PIN_SLP(gpy6-5, INPUT, DOWN);
		PIN_SLP(gpy6-6, INPUT, DOWN);
		PIN_SLP(gpy6-7, INPUT, DOWN);
	};
};

&pinctrl_2 {
	pinctrl-names = "default";
	pinctrl-0 = <&sleep2>;

	sleep2: sleep-states {
		PIN_SLP(gpz-0, INPUT, DOWN);
		PIN_SLP(gpz-1, INPUT, DOWN);
		PIN_SLP(gpz-2, INPUT, DOWN);
		PIN_SLP(gpz-3, INPUT, DOWN);
		PIN_SLP(gpz-4, INPUT, DOWN);
		PIN_SLP(gpz-5, INPUT, DOWN);
		PIN_SLP(gpz-6, INPUT, DOWN);
	};
};

&pinctrl_3 {
	pinctrl-names = "default";
	pinctrl-0 = <&sleep3>;

	sleep3: sleep-states {
		PIN_SLP(gpv0-0, INPUT, DOWN);
		PIN_SLP(gpv0-1, INPUT, DOWN);
		PIN_SLP(gpv0-2, INPUT, DOWN);
		PIN_SLP(gpv0-3, INPUT, DOWN);
		PIN_SLP(gpv0-4, INPUT, DOWN);
		PIN_SLP(gpv0-5, INPUT, DOWN);
		PIN_SLP(gpv0-6, INPUT, DOWN);
		PIN_SLP(gpv0-7, INPUT, DOWN);

		PIN_SLP(gpv1-0, INPUT, DOWN);
		PIN_SLP(gpv1-1, INPUT, DOWN);
		PIN_SLP(gpv1-2, INPUT, DOWN);
		PIN_SLP(gpv1-3, INPUT, DOWN);
		PIN_SLP(gpv1-4, INPUT, DOWN);
		PIN_SLP(gpv1-5, INPUT, DOWN);
		PIN_SLP(gpv1-6, INPUT, DOWN);
		PIN_SLP(gpv1-7, INPUT, DOWN);

		PIN_SLP(gpv2-0, INPUT, DOWN);
		PIN_SLP(gpv2-1, INPUT, DOWN);
		PIN_SLP(gpv2-2, INPUT, DOWN);
		PIN_SLP(gpv2-3, INPUT, DOWN);
		PIN_SLP(gpv2-4, INPUT, DOWN);
		PIN_SLP(gpv2-5, INPUT, DOWN);
		PIN_SLP(gpv2-6, INPUT, DOWN);
		PIN_SLP(gpv2-7, INPUT, DOWN);

		PIN_SLP(gpv3-0, INPUT, DOWN);
		PIN_SLP(gpv3-1, INPUT, DOWN);
		PIN_SLP(gpv3-2, INPUT, DOWN);
		PIN_SLP(gpv3-3, INPUT, DOWN);
		PIN_SLP(gpv3-4, INPUT, DOWN);
		PIN_SLP(gpv3-5, INPUT, DOWN);
		PIN_SLP(gpv3-6, INPUT, DOWN);
		PIN_SLP(gpv3-7, INPUT, DOWN);

		PIN_SLP(gpv4-0, INPUT, DOWN);
	};
};

&pwm {
	pinctrl-0 = <&pwm0_out>;
	pinctrl-names = "default";
	samsung,pwm-outputs = <0>;
	status = "okay";
};

&rtc {
	status = "okay";
	clocks = <&clock CLK_RTC>, <&max77686 MAX77686_CLK_AP>;
	clock-names = "rtc", "rtc_src";
};

&sdhci_2 {
	bus-width = <4>;
<<<<<<< HEAD
	cd-gpios = <&gpx3 4 GPIO_ACTIVE_HIGH>;
	cd-inverted;
=======
	cd-gpios = <&gpx3 4 GPIO_ACTIVE_LOW>;
>>>>>>> 0fd79184
	pinctrl-0 = <&sd2_clk &sd2_cmd &sd2_bus4 &sdhci2_cd>;
	pinctrl-names = "default";
	vmmc-supply = <&ldo21_reg>;
	status = "okay";
};

&sdhci_3 {
	#address-cells = <1>;
	#size-cells = <0>;
	non-removable;
	bus-width = <4>;

	mmc-pwrseq = <&wlan_pwrseq>;
	pinctrl-names = "default";
	pinctrl-0 = <&sd3_clk &sd3_cmd &sd3_bus4>;
	status = "okay";

	brcmf: wifi@1 {
		reg = <1>;
		compatible = "brcm,bcm4329-fmac";
		interrupt-parent = <&gpx2>;
		interrupts = <5 IRQ_TYPE_NONE>;
		interrupt-names = "host-wake";
	};
};

&serial_0 {
	status = "okay";
};

&serial_1 {
	status = "okay";
};

&serial_2 {
	status = "okay";
};

&serial_3 {
	status = "okay";
};

&spi_1 {
	pinctrl-names = "default";
	pinctrl-0 = <&spi1_bus>;
	cs-gpios = <&gpb 5 GPIO_ACTIVE_HIGH>;
	status = "okay";

	s5c73m3_spi: s5c73m3@0 {
		compatible = "samsung,s5c73m3";
		spi-max-frequency = <50000000>;
		reg = <0>;
		controller-data {
			samsung,spi-feedback-delay = <2>;
		};
	};
};

&tmu {
	vtmu-supply = <&ldo10_reg>;
	status = "okay";
};<|MERGE_RESOLUTION|>--- conflicted
+++ resolved
@@ -1269,12 +1269,7 @@
 
 &sdhci_2 {
 	bus-width = <4>;
-<<<<<<< HEAD
-	cd-gpios = <&gpx3 4 GPIO_ACTIVE_HIGH>;
-	cd-inverted;
-=======
 	cd-gpios = <&gpx3 4 GPIO_ACTIVE_LOW>;
->>>>>>> 0fd79184
 	pinctrl-0 = <&sd2_clk &sd2_cmd &sd2_bus4 &sdhci2_cd>;
 	pinctrl-names = "default";
 	vmmc-supply = <&ldo21_reg>;
