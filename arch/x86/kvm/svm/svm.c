#define pr_fmt(fmt) "SVM: " fmt

#include <linux/kvm_host.h>

#include "irq.h"
#include "mmu.h"
#include "kvm_cache_regs.h"
#include "x86.h"
#include "cpuid.h"
#include "pmu.h"

#include <linux/module.h>
#include <linux/mod_devicetable.h>
#include <linux/kernel.h>
#include <linux/vmalloc.h>
#include <linux/highmem.h>
#include <linux/amd-iommu.h>
#include <linux/sched.h>
#include <linux/trace_events.h>
#include <linux/slab.h>
#include <linux/hashtable.h>
#include <linux/objtool.h>
#include <linux/psp-sev.h>
#include <linux/file.h>
#include <linux/pagemap.h>
#include <linux/swap.h>
#include <linux/rwsem.h>

#include <asm/apic.h>
#include <asm/perf_event.h>
#include <asm/tlbflush.h>
#include <asm/desc.h>
#include <asm/debugreg.h>
#include <asm/kvm_para.h>
#include <asm/irq_remapping.h>
#include <asm/spec-ctrl.h>
#include <asm/cpu_device_id.h>
#include <asm/traps.h>

#include <asm/virtext.h>
#include "trace.h"

#include "svm.h"
#include "svm_ops.h"

#include "kvm_onhyperv.h"
#include "svm_onhyperv.h"

#define __ex(x) __kvm_handle_fault_on_reboot(x)

MODULE_AUTHOR("Qumranet");
MODULE_LICENSE("GPL");

#ifdef MODULE
static const struct x86_cpu_id svm_cpu_id[] = {
	X86_MATCH_FEATURE(X86_FEATURE_SVM, NULL),
	{}
};
MODULE_DEVICE_TABLE(x86cpu, svm_cpu_id);
#endif

#define SEG_TYPE_LDT 2
#define SEG_TYPE_BUSY_TSS16 3

#define SVM_FEATURE_LBRV           (1 <<  1)
#define SVM_FEATURE_SVML           (1 <<  2)
#define SVM_FEATURE_TSC_RATE       (1 <<  4)
#define SVM_FEATURE_VMCB_CLEAN     (1 <<  5)
#define SVM_FEATURE_FLUSH_ASID     (1 <<  6)
#define SVM_FEATURE_DECODE_ASSIST  (1 <<  7)
#define SVM_FEATURE_PAUSE_FILTER   (1 << 10)

#define DEBUGCTL_RESERVED_BITS (~(0x3fULL))

#define TSC_RATIO_RSVD          0xffffff0000000000ULL
#define TSC_RATIO_MIN		0x0000000000000001ULL
#define TSC_RATIO_MAX		0x000000ffffffffffULL

static bool erratum_383_found __read_mostly;

u32 msrpm_offsets[MSRPM_OFFSETS] __read_mostly;

/*
 * Set osvw_len to higher value when updated Revision Guides
 * are published and we know what the new status bits are
 */
static uint64_t osvw_len = 4, osvw_status;

static DEFINE_PER_CPU(u64, current_tsc_ratio);
#define TSC_RATIO_DEFAULT	0x0100000000ULL

static const struct svm_direct_access_msrs {
	u32 index;   /* Index of the MSR */
	bool always; /* True if intercept is initially cleared */
} direct_access_msrs[MAX_DIRECT_ACCESS_MSRS] = {
	{ .index = MSR_STAR,				.always = true  },
	{ .index = MSR_IA32_SYSENTER_CS,		.always = true  },
	{ .index = MSR_IA32_SYSENTER_EIP,		.always = false },
	{ .index = MSR_IA32_SYSENTER_ESP,		.always = false },
#ifdef CONFIG_X86_64
	{ .index = MSR_GS_BASE,				.always = true  },
	{ .index = MSR_FS_BASE,				.always = true  },
	{ .index = MSR_KERNEL_GS_BASE,			.always = true  },
	{ .index = MSR_LSTAR,				.always = true  },
	{ .index = MSR_CSTAR,				.always = true  },
	{ .index = MSR_SYSCALL_MASK,			.always = true  },
#endif
	{ .index = MSR_IA32_SPEC_CTRL,			.always = false },
	{ .index = MSR_IA32_PRED_CMD,			.always = false },
	{ .index = MSR_IA32_LASTBRANCHFROMIP,		.always = false },
	{ .index = MSR_IA32_LASTBRANCHTOIP,		.always = false },
	{ .index = MSR_IA32_LASTINTFROMIP,		.always = false },
	{ .index = MSR_IA32_LASTINTTOIP,		.always = false },
	{ .index = MSR_EFER,				.always = false },
	{ .index = MSR_IA32_CR_PAT,			.always = false },
	{ .index = MSR_AMD64_SEV_ES_GHCB,		.always = true  },
	{ .index = MSR_INVALID,				.always = false },
};

/*
 * These 2 parameters are used to config the controls for Pause-Loop Exiting:
 * pause_filter_count: On processors that support Pause filtering(indicated
 *	by CPUID Fn8000_000A_EDX), the VMCB provides a 16 bit pause filter
 *	count value. On VMRUN this value is loaded into an internal counter.
 *	Each time a pause instruction is executed, this counter is decremented
 *	until it reaches zero at which time a #VMEXIT is generated if pause
 *	intercept is enabled. Refer to  AMD APM Vol 2 Section 15.14.4 Pause
 *	Intercept Filtering for more details.
 *	This also indicate if ple logic enabled.
 *
 * pause_filter_thresh: In addition, some processor families support advanced
 *	pause filtering (indicated by CPUID Fn8000_000A_EDX) upper bound on
 *	the amount of time a guest is allowed to execute in a pause loop.
 *	In this mode, a 16-bit pause filter threshold field is added in the
 *	VMCB. The threshold value is a cycle count that is used to reset the
 *	pause counter. As with simple pause filtering, VMRUN loads the pause
 *	count value from VMCB into an internal counter. Then, on each pause
 *	instruction the hardware checks the elapsed number of cycles since
 *	the most recent pause instruction against the pause filter threshold.
 *	If the elapsed cycle count is greater than the pause filter threshold,
 *	then the internal pause count is reloaded from the VMCB and execution
 *	continues. If the elapsed cycle count is less than the pause filter
 *	threshold, then the internal pause count is decremented. If the count
 *	value is less than zero and PAUSE intercept is enabled, a #VMEXIT is
 *	triggered. If advanced pause filtering is supported and pause filter
 *	threshold field is set to zero, the filter will operate in the simpler,
 *	count only mode.
 */

static unsigned short pause_filter_thresh = KVM_DEFAULT_PLE_GAP;
module_param(pause_filter_thresh, ushort, 0444);

static unsigned short pause_filter_count = KVM_SVM_DEFAULT_PLE_WINDOW;
module_param(pause_filter_count, ushort, 0444);

/* Default doubles per-vcpu window every exit. */
static unsigned short pause_filter_count_grow = KVM_DEFAULT_PLE_WINDOW_GROW;
module_param(pause_filter_count_grow, ushort, 0444);

/* Default resets per-vcpu window every exit to pause_filter_count. */
static unsigned short pause_filter_count_shrink = KVM_DEFAULT_PLE_WINDOW_SHRINK;
module_param(pause_filter_count_shrink, ushort, 0444);

/* Default is to compute the maximum so we can never overflow. */
static unsigned short pause_filter_count_max = KVM_SVM_DEFAULT_PLE_WINDOW_MAX;
module_param(pause_filter_count_max, ushort, 0444);

/*
 * Use nested page tables by default.  Note, NPT may get forced off by
 * svm_hardware_setup() if it's unsupported by hardware or the host kernel.
 */
bool npt_enabled = true;
module_param_named(npt, npt_enabled, bool, 0444);

/* allow nested virtualization in KVM/SVM */
static int nested = true;
module_param(nested, int, S_IRUGO);

/* enable/disable Next RIP Save */
static int nrips = true;
module_param(nrips, int, 0444);

/* enable/disable Virtual VMLOAD VMSAVE */
static int vls = true;
module_param(vls, int, 0444);

/* enable/disable Virtual GIF */
static int vgif = true;
module_param(vgif, int, 0444);

/*
 * enable / disable AVIC.  Because the defaults differ for APICv
 * support between VMX and SVM we cannot use module_param_named.
 */
static bool avic;
module_param(avic, bool, 0444);

bool __read_mostly dump_invalid_vmcb;
module_param(dump_invalid_vmcb, bool, 0644);

static bool svm_gp_erratum_intercept = true;

static u8 rsm_ins_bytes[] = "\x0f\xaa";

static unsigned long iopm_base;

struct kvm_ldttss_desc {
	u16 limit0;
	u16 base0;
	unsigned base1:8, type:5, dpl:2, p:1;
	unsigned limit1:4, zero0:3, g:1, base2:8;
	u32 base3;
	u32 zero1;
} __attribute__((packed));

DEFINE_PER_CPU(struct svm_cpu_data *, svm_data);

/*
 * Only MSR_TSC_AUX is switched via the user return hook.  EFER is switched via
 * the VMCB, and the SYSCALL/SYSENTER MSRs are handled by VMLOAD/VMSAVE.
 *
 * RDTSCP and RDPID are not used in the kernel, specifically to allow KVM to
 * defer the restoration of TSC_AUX until the CPU returns to userspace.
 */
static int tsc_aux_uret_slot __read_mostly = -1;

static const u32 msrpm_ranges[] = {0, 0xc0000000, 0xc0010000};

#define NUM_MSR_MAPS ARRAY_SIZE(msrpm_ranges)
#define MSRS_RANGE_SIZE 2048
#define MSRS_IN_RANGE (MSRS_RANGE_SIZE * 8 / 2)

u32 svm_msrpm_offset(u32 msr)
{
	u32 offset;
	int i;

	for (i = 0; i < NUM_MSR_MAPS; i++) {
		if (msr < msrpm_ranges[i] ||
		    msr >= msrpm_ranges[i] + MSRS_IN_RANGE)
			continue;

		offset  = (msr - msrpm_ranges[i]) / 4; /* 4 msrs per u8 */
		offset += (i * MSRS_RANGE_SIZE);       /* add range offset */

		/* Now we have the u8 offset - but need the u32 offset */
		return offset / 4;
	}

	/* MSR not in any range */
	return MSR_INVALID;
}

#define MAX_INST_SIZE 15

static int get_max_npt_level(void)
{
#ifdef CONFIG_X86_64
	return PT64_ROOT_4LEVEL;
#else
	return PT32E_ROOT_LEVEL;
#endif
}

int svm_set_efer(struct kvm_vcpu *vcpu, u64 efer)
{
	struct vcpu_svm *svm = to_svm(vcpu);
	u64 old_efer = vcpu->arch.efer;
	vcpu->arch.efer = efer;

	if (!npt_enabled) {
		/* Shadow paging assumes NX to be available.  */
		efer |= EFER_NX;

		if (!(efer & EFER_LMA))
			efer &= ~EFER_LME;
	}

	if ((old_efer & EFER_SVME) != (efer & EFER_SVME)) {
		if (!(efer & EFER_SVME)) {
			svm_leave_nested(svm);
			svm_set_gif(svm, true);
			/* #GP intercept is still needed for vmware backdoor */
			if (!enable_vmware_backdoor)
				clr_exception_intercept(svm, GP_VECTOR);

			/*
			 * Free the nested guest state, unless we are in SMM.
			 * In this case we will return to the nested guest
			 * as soon as we leave SMM.
			 */
			if (!is_smm(vcpu))
				svm_free_nested(svm);

		} else {
			int ret = svm_allocate_nested(svm);

			if (ret) {
				vcpu->arch.efer = old_efer;
				return ret;
			}

			if (svm_gp_erratum_intercept)
				set_exception_intercept(svm, GP_VECTOR);
		}
	}

	svm->vmcb->save.efer = efer | EFER_SVME;
	vmcb_mark_dirty(svm->vmcb, VMCB_CR);
	return 0;
}

static int is_external_interrupt(u32 info)
{
	info &= SVM_EVTINJ_TYPE_MASK | SVM_EVTINJ_VALID;
	return info == (SVM_EVTINJ_VALID | SVM_EVTINJ_TYPE_INTR);
}

static u32 svm_get_interrupt_shadow(struct kvm_vcpu *vcpu)
{
	struct vcpu_svm *svm = to_svm(vcpu);
	u32 ret = 0;

	if (svm->vmcb->control.int_state & SVM_INTERRUPT_SHADOW_MASK)
		ret = KVM_X86_SHADOW_INT_STI | KVM_X86_SHADOW_INT_MOV_SS;
	return ret;
}

static void svm_set_interrupt_shadow(struct kvm_vcpu *vcpu, int mask)
{
	struct vcpu_svm *svm = to_svm(vcpu);

	if (mask == 0)
		svm->vmcb->control.int_state &= ~SVM_INTERRUPT_SHADOW_MASK;
	else
		svm->vmcb->control.int_state |= SVM_INTERRUPT_SHADOW_MASK;

}

static int skip_emulated_instruction(struct kvm_vcpu *vcpu)
{
	struct vcpu_svm *svm = to_svm(vcpu);

	/*
	 * SEV-ES does not expose the next RIP. The RIP update is controlled by
	 * the type of exit and the #VC handler in the guest.
	 */
	if (sev_es_guest(vcpu->kvm))
		goto done;

	if (nrips && svm->vmcb->control.next_rip != 0) {
		WARN_ON_ONCE(!static_cpu_has(X86_FEATURE_NRIPS));
		svm->next_rip = svm->vmcb->control.next_rip;
	}

	if (!svm->next_rip) {
		if (!kvm_emulate_instruction(vcpu, EMULTYPE_SKIP))
			return 0;
	} else {
		kvm_rip_write(vcpu, svm->next_rip);
	}

done:
	svm_set_interrupt_shadow(vcpu, 0);

	return 1;
}

static void svm_queue_exception(struct kvm_vcpu *vcpu)
{
	struct vcpu_svm *svm = to_svm(vcpu);
	unsigned nr = vcpu->arch.exception.nr;
	bool has_error_code = vcpu->arch.exception.has_error_code;
	u32 error_code = vcpu->arch.exception.error_code;

	kvm_deliver_exception_payload(vcpu);

	if (nr == BP_VECTOR && !nrips) {
		unsigned long rip, old_rip = kvm_rip_read(vcpu);

		/*
		 * For guest debugging where we have to reinject #BP if some
		 * INT3 is guest-owned:
		 * Emulate nRIP by moving RIP forward. Will fail if injection
		 * raises a fault that is not intercepted. Still better than
		 * failing in all cases.
		 */
		(void)skip_emulated_instruction(vcpu);
		rip = kvm_rip_read(vcpu);
		svm->int3_rip = rip + svm->vmcb->save.cs.base;
		svm->int3_injected = rip - old_rip;
	}

	svm->vmcb->control.event_inj = nr
		| SVM_EVTINJ_VALID
		| (has_error_code ? SVM_EVTINJ_VALID_ERR : 0)
		| SVM_EVTINJ_TYPE_EXEPT;
	svm->vmcb->control.event_inj_err = error_code;
}

static void svm_init_erratum_383(void)
{
	u32 low, high;
	int err;
	u64 val;

	if (!static_cpu_has_bug(X86_BUG_AMD_TLB_MMATCH))
		return;

	/* Use _safe variants to not break nested virtualization */
	val = native_read_msr_safe(MSR_AMD64_DC_CFG, &err);
	if (err)
		return;

	val |= (1ULL << 47);

	low  = lower_32_bits(val);
	high = upper_32_bits(val);

	native_write_msr_safe(MSR_AMD64_DC_CFG, low, high);

	erratum_383_found = true;
}

static void svm_init_osvw(struct kvm_vcpu *vcpu)
{
	/*
	 * Guests should see errata 400 and 415 as fixed (assuming that
	 * HLT and IO instructions are intercepted).
	 */
	vcpu->arch.osvw.length = (osvw_len >= 3) ? (osvw_len) : 3;
	vcpu->arch.osvw.status = osvw_status & ~(6ULL);

	/*
	 * By increasing VCPU's osvw.length to 3 we are telling the guest that
	 * all osvw.status bits inside that length, including bit 0 (which is
	 * reserved for erratum 298), are valid. However, if host processor's
	 * osvw_len is 0 then osvw_status[0] carries no information. We need to
	 * be conservative here and therefore we tell the guest that erratum 298
	 * is present (because we really don't know).
	 */
	if (osvw_len == 0 && boot_cpu_data.x86 == 0x10)
		vcpu->arch.osvw.status |= 1;
}

static int has_svm(void)
{
	const char *msg;

	if (!cpu_has_svm(&msg)) {
		printk(KERN_INFO "has_svm: %s\n", msg);
		return 0;
	}

	if (sev_active()) {
		pr_info("KVM is unsupported when running as an SEV guest\n");
		return 0;
	}

	if (pgtable_l5_enabled()) {
		pr_info("KVM doesn't yet support 5-level paging on AMD SVM\n");
		return 0;
	}

	return 1;
}

static void svm_hardware_disable(void)
{
	/* Make sure we clean up behind us */
	if (static_cpu_has(X86_FEATURE_TSCRATEMSR))
		wrmsrl(MSR_AMD64_TSC_RATIO, TSC_RATIO_DEFAULT);

	cpu_svm_disable();

	amd_pmu_disable_virt();
}

static int svm_hardware_enable(void)
{

	struct svm_cpu_data *sd;
	uint64_t efer;
	struct desc_struct *gdt;
	int me = raw_smp_processor_id();

	rdmsrl(MSR_EFER, efer);
	if (efer & EFER_SVME)
		return -EBUSY;

	if (!has_svm()) {
		pr_err("%s: err EOPNOTSUPP on %d\n", __func__, me);
		return -EINVAL;
	}
	sd = per_cpu(svm_data, me);
	if (!sd) {
		pr_err("%s: svm_data is NULL on %d\n", __func__, me);
		return -EINVAL;
	}

	sd->asid_generation = 1;
	sd->max_asid = cpuid_ebx(SVM_CPUID_FUNC) - 1;
	sd->next_asid = sd->max_asid + 1;
	sd->min_asid = max_sev_asid + 1;

	gdt = get_current_gdt_rw();
	sd->tss_desc = (struct kvm_ldttss_desc *)(gdt + GDT_ENTRY_TSS);

	wrmsrl(MSR_EFER, efer | EFER_SVME);

	wrmsrl(MSR_VM_HSAVE_PA, __sme_page_pa(sd->save_area));

	if (static_cpu_has(X86_FEATURE_TSCRATEMSR)) {
		wrmsrl(MSR_AMD64_TSC_RATIO, TSC_RATIO_DEFAULT);
		__this_cpu_write(current_tsc_ratio, TSC_RATIO_DEFAULT);
	}


	/*
	 * Get OSVW bits.
	 *
	 * Note that it is possible to have a system with mixed processor
	 * revisions and therefore different OSVW bits. If bits are not the same
	 * on different processors then choose the worst case (i.e. if erratum
	 * is present on one processor and not on another then assume that the
	 * erratum is present everywhere).
	 */
	if (cpu_has(&boot_cpu_data, X86_FEATURE_OSVW)) {
		uint64_t len, status = 0;
		int err;

		len = native_read_msr_safe(MSR_AMD64_OSVW_ID_LENGTH, &err);
		if (!err)
			status = native_read_msr_safe(MSR_AMD64_OSVW_STATUS,
						      &err);

		if (err)
			osvw_status = osvw_len = 0;
		else {
			if (len < osvw_len)
				osvw_len = len;
			osvw_status |= status;
			osvw_status &= (1ULL << osvw_len) - 1;
		}
	} else
		osvw_status = osvw_len = 0;

	svm_init_erratum_383();

	amd_pmu_enable_virt();

	return 0;
}

static void svm_cpu_uninit(int cpu)
{
	struct svm_cpu_data *sd = per_cpu(svm_data, cpu);

	if (!sd)
		return;

	per_cpu(svm_data, cpu) = NULL;
	kfree(sd->sev_vmcbs);
	__free_page(sd->save_area);
	kfree(sd);
}

static int svm_cpu_init(int cpu)
{
	struct svm_cpu_data *sd;
	int ret = -ENOMEM;

	sd = kzalloc(sizeof(struct svm_cpu_data), GFP_KERNEL);
	if (!sd)
		return ret;
	sd->cpu = cpu;
	sd->save_area = alloc_page(GFP_KERNEL);
	if (!sd->save_area)
		goto free_cpu_data;

	clear_page(page_address(sd->save_area));

	ret = sev_cpu_init(sd);
	if (ret)
		goto free_save_area;

	per_cpu(svm_data, cpu) = sd;

	return 0;

free_save_area:
	__free_page(sd->save_area);
free_cpu_data:
	kfree(sd);
	return ret;

}

static int direct_access_msr_slot(u32 msr)
{
	u32 i;

	for (i = 0; direct_access_msrs[i].index != MSR_INVALID; i++)
		if (direct_access_msrs[i].index == msr)
			return i;

	return -ENOENT;
}

static void set_shadow_msr_intercept(struct kvm_vcpu *vcpu, u32 msr, int read,
				     int write)
{
	struct vcpu_svm *svm = to_svm(vcpu);
	int slot = direct_access_msr_slot(msr);

	if (slot == -ENOENT)
		return;

	/* Set the shadow bitmaps to the desired intercept states */
	if (read)
		set_bit(slot, svm->shadow_msr_intercept.read);
	else
		clear_bit(slot, svm->shadow_msr_intercept.read);

	if (write)
		set_bit(slot, svm->shadow_msr_intercept.write);
	else
		clear_bit(slot, svm->shadow_msr_intercept.write);
}

static bool valid_msr_intercept(u32 index)
{
	return direct_access_msr_slot(index) != -ENOENT;
}

static bool msr_write_intercepted(struct kvm_vcpu *vcpu, u32 msr)
{
	u8 bit_write;
	unsigned long tmp;
	u32 offset;
	u32 *msrpm;

	msrpm = is_guest_mode(vcpu) ? to_svm(vcpu)->nested.msrpm:
				      to_svm(vcpu)->msrpm;

	offset    = svm_msrpm_offset(msr);
	bit_write = 2 * (msr & 0x0f) + 1;
	tmp       = msrpm[offset];

	BUG_ON(offset == MSR_INVALID);

	return !!test_bit(bit_write,  &tmp);
}

static void set_msr_interception_bitmap(struct kvm_vcpu *vcpu, u32 *msrpm,
					u32 msr, int read, int write)
{
	u8 bit_read, bit_write;
	unsigned long tmp;
	u32 offset;

	/*
	 * If this warning triggers extend the direct_access_msrs list at the
	 * beginning of the file
	 */
	WARN_ON(!valid_msr_intercept(msr));

	/* Enforce non allowed MSRs to trap */
	if (read && !kvm_msr_allowed(vcpu, msr, KVM_MSR_FILTER_READ))
		read = 0;

	if (write && !kvm_msr_allowed(vcpu, msr, KVM_MSR_FILTER_WRITE))
		write = 0;

	offset    = svm_msrpm_offset(msr);
	bit_read  = 2 * (msr & 0x0f);
	bit_write = 2 * (msr & 0x0f) + 1;
	tmp       = msrpm[offset];

	BUG_ON(offset == MSR_INVALID);

	read  ? clear_bit(bit_read,  &tmp) : set_bit(bit_read,  &tmp);
	write ? clear_bit(bit_write, &tmp) : set_bit(bit_write, &tmp);

	msrpm[offset] = tmp;

	svm_hv_vmcb_dirty_nested_enlightenments(vcpu);

}

void set_msr_interception(struct kvm_vcpu *vcpu, u32 *msrpm, u32 msr,
			  int read, int write)
{
	set_shadow_msr_intercept(vcpu, msr, read, write);
	set_msr_interception_bitmap(vcpu, msrpm, msr, read, write);
}

u32 *svm_vcpu_alloc_msrpm(void)
{
	unsigned int order = get_order(MSRPM_SIZE);
	struct page *pages = alloc_pages(GFP_KERNEL_ACCOUNT, order);
	u32 *msrpm;

	if (!pages)
		return NULL;

	msrpm = page_address(pages);
	memset(msrpm, 0xff, PAGE_SIZE * (1 << order));

	return msrpm;
}

void svm_vcpu_init_msrpm(struct kvm_vcpu *vcpu, u32 *msrpm)
{
	int i;

	for (i = 0; direct_access_msrs[i].index != MSR_INVALID; i++) {
		if (!direct_access_msrs[i].always)
			continue;
		set_msr_interception(vcpu, msrpm, direct_access_msrs[i].index, 1, 1);
	}
}


void svm_vcpu_free_msrpm(u32 *msrpm)
{
	__free_pages(virt_to_page(msrpm), get_order(MSRPM_SIZE));
}

static void svm_msr_filter_changed(struct kvm_vcpu *vcpu)
{
	struct vcpu_svm *svm = to_svm(vcpu);
	u32 i;

	/*
	 * Set intercept permissions for all direct access MSRs again. They
	 * will automatically get filtered through the MSR filter, so we are
	 * back in sync after this.
	 */
	for (i = 0; direct_access_msrs[i].index != MSR_INVALID; i++) {
		u32 msr = direct_access_msrs[i].index;
		u32 read = test_bit(i, svm->shadow_msr_intercept.read);
		u32 write = test_bit(i, svm->shadow_msr_intercept.write);

		set_msr_interception_bitmap(vcpu, svm->msrpm, msr, read, write);
	}
}

static void add_msr_offset(u32 offset)
{
	int i;

	for (i = 0; i < MSRPM_OFFSETS; ++i) {

		/* Offset already in list? */
		if (msrpm_offsets[i] == offset)
			return;

		/* Slot used by another offset? */
		if (msrpm_offsets[i] != MSR_INVALID)
			continue;

		/* Add offset to list */
		msrpm_offsets[i] = offset;

		return;
	}

	/*
	 * If this BUG triggers the msrpm_offsets table has an overflow. Just
	 * increase MSRPM_OFFSETS in this case.
	 */
	BUG();
}

static void init_msrpm_offsets(void)
{
	int i;

	memset(msrpm_offsets, 0xff, sizeof(msrpm_offsets));

	for (i = 0; direct_access_msrs[i].index != MSR_INVALID; i++) {
		u32 offset;

		offset = svm_msrpm_offset(direct_access_msrs[i].index);
		BUG_ON(offset == MSR_INVALID);

		add_msr_offset(offset);
	}
}

static void svm_enable_lbrv(struct kvm_vcpu *vcpu)
{
	struct vcpu_svm *svm = to_svm(vcpu);

	svm->vmcb->control.virt_ext |= LBR_CTL_ENABLE_MASK;
	set_msr_interception(vcpu, svm->msrpm, MSR_IA32_LASTBRANCHFROMIP, 1, 1);
	set_msr_interception(vcpu, svm->msrpm, MSR_IA32_LASTBRANCHTOIP, 1, 1);
	set_msr_interception(vcpu, svm->msrpm, MSR_IA32_LASTINTFROMIP, 1, 1);
	set_msr_interception(vcpu, svm->msrpm, MSR_IA32_LASTINTTOIP, 1, 1);
}

static void svm_disable_lbrv(struct kvm_vcpu *vcpu)
{
	struct vcpu_svm *svm = to_svm(vcpu);

	svm->vmcb->control.virt_ext &= ~LBR_CTL_ENABLE_MASK;
	set_msr_interception(vcpu, svm->msrpm, MSR_IA32_LASTBRANCHFROMIP, 0, 0);
	set_msr_interception(vcpu, svm->msrpm, MSR_IA32_LASTBRANCHTOIP, 0, 0);
	set_msr_interception(vcpu, svm->msrpm, MSR_IA32_LASTINTFROMIP, 0, 0);
	set_msr_interception(vcpu, svm->msrpm, MSR_IA32_LASTINTTOIP, 0, 0);
}

void disable_nmi_singlestep(struct vcpu_svm *svm)
{
	svm->nmi_singlestep = false;

	if (!(svm->vcpu.guest_debug & KVM_GUESTDBG_SINGLESTEP)) {
		/* Clear our flags if they were not set by the guest */
		if (!(svm->nmi_singlestep_guest_rflags & X86_EFLAGS_TF))
			svm->vmcb->save.rflags &= ~X86_EFLAGS_TF;
		if (!(svm->nmi_singlestep_guest_rflags & X86_EFLAGS_RF))
			svm->vmcb->save.rflags &= ~X86_EFLAGS_RF;
	}
}

static void grow_ple_window(struct kvm_vcpu *vcpu)
{
	struct vcpu_svm *svm = to_svm(vcpu);
	struct vmcb_control_area *control = &svm->vmcb->control;
	int old = control->pause_filter_count;

	control->pause_filter_count = __grow_ple_window(old,
							pause_filter_count,
							pause_filter_count_grow,
							pause_filter_count_max);

	if (control->pause_filter_count != old) {
		vmcb_mark_dirty(svm->vmcb, VMCB_INTERCEPTS);
		trace_kvm_ple_window_update(vcpu->vcpu_id,
					    control->pause_filter_count, old);
	}
}

static void shrink_ple_window(struct kvm_vcpu *vcpu)
{
	struct vcpu_svm *svm = to_svm(vcpu);
	struct vmcb_control_area *control = &svm->vmcb->control;
	int old = control->pause_filter_count;

	control->pause_filter_count =
				__shrink_ple_window(old,
						    pause_filter_count,
						    pause_filter_count_shrink,
						    pause_filter_count);
	if (control->pause_filter_count != old) {
		vmcb_mark_dirty(svm->vmcb, VMCB_INTERCEPTS);
		trace_kvm_ple_window_update(vcpu->vcpu_id,
					    control->pause_filter_count, old);
	}
}

/*
 * The default MMIO mask is a single bit (excluding the present bit),
 * which could conflict with the memory encryption bit. Check for
 * memory encryption support and override the default MMIO mask if
 * memory encryption is enabled.
 */
static __init void svm_adjust_mmio_mask(void)
{
	unsigned int enc_bit, mask_bit;
	u64 msr, mask;

	/* If there is no memory encryption support, use existing mask */
	if (cpuid_eax(0x80000000) < 0x8000001f)
		return;

	/* If memory encryption is not enabled, use existing mask */
	rdmsrl(MSR_AMD64_SYSCFG, msr);
	if (!(msr & MSR_AMD64_SYSCFG_MEM_ENCRYPT))
		return;

	enc_bit = cpuid_ebx(0x8000001f) & 0x3f;
	mask_bit = boot_cpu_data.x86_phys_bits;

	/* Increment the mask bit if it is the same as the encryption bit */
	if (enc_bit == mask_bit)
		mask_bit++;

	/*
	 * If the mask bit location is below 52, then some bits above the
	 * physical addressing limit will always be reserved, so use the
	 * rsvd_bits() function to generate the mask. This mask, along with
	 * the present bit, will be used to generate a page fault with
	 * PFER.RSV = 1.
	 *
	 * If the mask bit location is 52 (or above), then clear the mask.
	 */
	mask = (mask_bit < 52) ? rsvd_bits(mask_bit, 51) | PT_PRESENT_MASK : 0;

	kvm_mmu_set_mmio_spte_mask(mask, mask, PT_WRITABLE_MASK | PT_USER_MASK);
}

static void svm_hardware_teardown(void)
{
	int cpu;

	sev_hardware_teardown();

	for_each_possible_cpu(cpu)
		svm_cpu_uninit(cpu);

	__free_pages(pfn_to_page(iopm_base >> PAGE_SHIFT),
	get_order(IOPM_SIZE));
	iopm_base = 0;
}

static __init void svm_set_cpu_caps(void)
{
	kvm_set_cpu_caps();

	supported_xss = 0;

	/* CPUID 0x80000001 and 0x8000000A (SVM features) */
	if (nested) {
		kvm_cpu_cap_set(X86_FEATURE_SVM);

		if (nrips)
			kvm_cpu_cap_set(X86_FEATURE_NRIPS);

		if (npt_enabled)
			kvm_cpu_cap_set(X86_FEATURE_NPT);

		/* Nested VM can receive #VMEXIT instead of triggering #GP */
		kvm_cpu_cap_set(X86_FEATURE_SVME_ADDR_CHK);
	}

	/* CPUID 0x80000008 */
	if (boot_cpu_has(X86_FEATURE_LS_CFG_SSBD) ||
	    boot_cpu_has(X86_FEATURE_AMD_SSBD))
		kvm_cpu_cap_set(X86_FEATURE_VIRT_SSBD);

	/* CPUID 0x8000001F (SME/SEV features) */
	sev_set_cpu_caps();
}

static __init int svm_hardware_setup(void)
{
	int cpu;
	struct page *iopm_pages;
	void *iopm_va;
	int r;
	unsigned int order = get_order(IOPM_SIZE);

	/*
	 * NX is required for shadow paging and for NPT if the NX huge pages
	 * mitigation is enabled.
	 */
	if (!boot_cpu_has(X86_FEATURE_NX)) {
		pr_err_ratelimited("NX (Execute Disable) not supported\n");
		return -EOPNOTSUPP;
	}
	kvm_enable_efer_bits(EFER_NX);

	iopm_pages = alloc_pages(GFP_KERNEL, order);

	if (!iopm_pages)
		return -ENOMEM;

	iopm_va = page_address(iopm_pages);
	memset(iopm_va, 0xff, PAGE_SIZE * (1 << order));
	iopm_base = page_to_pfn(iopm_pages) << PAGE_SHIFT;

	init_msrpm_offsets();

	supported_xcr0 &= ~(XFEATURE_MASK_BNDREGS | XFEATURE_MASK_BNDCSR);

	if (boot_cpu_has(X86_FEATURE_FXSR_OPT))
		kvm_enable_efer_bits(EFER_FFXSR);

	if (boot_cpu_has(X86_FEATURE_TSCRATEMSR)) {
		kvm_has_tsc_control = true;
		kvm_max_tsc_scaling_ratio = TSC_RATIO_MAX;
		kvm_tsc_scaling_ratio_frac_bits = 32;
	}

	tsc_aux_uret_slot = kvm_add_user_return_msr(MSR_TSC_AUX);

	/* Check for pause filtering support */
	if (!boot_cpu_has(X86_FEATURE_PAUSEFILTER)) {
		pause_filter_count = 0;
		pause_filter_thresh = 0;
	} else if (!boot_cpu_has(X86_FEATURE_PFTHRESHOLD)) {
		pause_filter_thresh = 0;
	}

	if (nested) {
		printk(KERN_INFO "kvm: Nested Virtualization enabled\n");
		kvm_enable_efer_bits(EFER_SVME | EFER_LMSLE);
	}

	/*
	 * KVM's MMU doesn't support using 2-level paging for itself, and thus
	 * NPT isn't supported if the host is using 2-level paging since host
	 * CR4 is unchanged on VMRUN.
	 */
	if (!IS_ENABLED(CONFIG_X86_64) && !IS_ENABLED(CONFIG_X86_PAE))
		npt_enabled = false;

	if (!boot_cpu_has(X86_FEATURE_NPT))
		npt_enabled = false;

	kvm_configure_mmu(npt_enabled, get_max_npt_level(), PG_LEVEL_1G);
	pr_info("kvm: Nested Paging %sabled\n", npt_enabled ? "en" : "dis");

	/* Note, SEV setup consumes npt_enabled. */
	sev_hardware_setup();

	svm_hv_hardware_setup();

	svm_adjust_mmio_mask();

	for_each_possible_cpu(cpu) {
		r = svm_cpu_init(cpu);
		if (r)
			goto err;
	}

	if (nrips) {
		if (!boot_cpu_has(X86_FEATURE_NRIPS))
			nrips = false;
	}

<<<<<<< HEAD
	if (avic) {
		if (!npt_enabled || !boot_cpu_has(X86_FEATURE_AVIC)) {
			avic = false;
		} else {
			pr_info("AVIC enabled\n");
=======
	enable_apicv = avic = avic && npt_enabled && boot_cpu_has(X86_FEATURE_AVIC);
>>>>>>> a01b45e9

	if (enable_apicv) {
		pr_info("AVIC enabled\n");

		amd_iommu_register_ga_log_notifier(&avic_ga_log_notifier);
	}

	if (vls) {
		if (!npt_enabled ||
		    !boot_cpu_has(X86_FEATURE_V_VMSAVE_VMLOAD) ||
		    !IS_ENABLED(CONFIG_X86_64)) {
			vls = false;
		} else {
			pr_info("Virtual VMLOAD VMSAVE supported\n");
		}
	}

	if (boot_cpu_has(X86_FEATURE_SVME_ADDR_CHK))
		svm_gp_erratum_intercept = false;

	if (vgif) {
		if (!boot_cpu_has(X86_FEATURE_VGIF))
			vgif = false;
		else
			pr_info("Virtual GIF supported\n");
	}

	svm_set_cpu_caps();

	/*
	 * It seems that on AMD processors PTE's accessed bit is
	 * being set by the CPU hardware before the NPF vmexit.
	 * This is not expected behaviour and our tests fail because
	 * of it.
	 * A workaround here is to disable support for
	 * GUEST_MAXPHYADDR < HOST_MAXPHYADDR if NPT is enabled.
	 * In this case userspace can know if there is support using
	 * KVM_CAP_SMALLER_MAXPHYADDR extension and decide how to handle
	 * it
	 * If future AMD CPU models change the behaviour described above,
	 * this variable can be changed accordingly
	 */
	allow_smaller_maxphyaddr = !npt_enabled;

	return 0;

err:
	svm_hardware_teardown();
	return r;
}

static void init_seg(struct vmcb_seg *seg)
{
	seg->selector = 0;
	seg->attrib = SVM_SELECTOR_P_MASK | SVM_SELECTOR_S_MASK |
		      SVM_SELECTOR_WRITE_MASK; /* Read/Write Data Segment */
	seg->limit = 0xffff;
	seg->base = 0;
}

static void init_sys_seg(struct vmcb_seg *seg, uint32_t type)
{
	seg->selector = 0;
	seg->attrib = SVM_SELECTOR_P_MASK | type;
	seg->limit = 0xffff;
	seg->base = 0;
}

static u64 svm_get_l2_tsc_offset(struct kvm_vcpu *vcpu)
{
	struct vcpu_svm *svm = to_svm(vcpu);

	return svm->nested.ctl.tsc_offset;
}

static u64 svm_get_l2_tsc_multiplier(struct kvm_vcpu *vcpu)
{
	return kvm_default_tsc_scaling_ratio;
}

static void svm_write_tsc_offset(struct kvm_vcpu *vcpu, u64 offset)
{
	struct vcpu_svm *svm = to_svm(vcpu);

	svm->vmcb01.ptr->control.tsc_offset = vcpu->arch.l1_tsc_offset;
	svm->vmcb->control.tsc_offset = offset;
	vmcb_mark_dirty(svm->vmcb, VMCB_INTERCEPTS);
}

static void svm_write_tsc_multiplier(struct kvm_vcpu *vcpu, u64 multiplier)
{
	wrmsrl(MSR_AMD64_TSC_RATIO, multiplier);
}

/* Evaluate instruction intercepts that depend on guest CPUID features. */
static void svm_recalc_instruction_intercepts(struct kvm_vcpu *vcpu,
					      struct vcpu_svm *svm)
{
	/*
	 * Intercept INVPCID if shadow paging is enabled to sync/free shadow
	 * roots, or if INVPCID is disabled in the guest to inject #UD.
	 */
	if (kvm_cpu_cap_has(X86_FEATURE_INVPCID)) {
		if (!npt_enabled ||
		    !guest_cpuid_has(&svm->vcpu, X86_FEATURE_INVPCID))
			svm_set_intercept(svm, INTERCEPT_INVPCID);
		else
			svm_clr_intercept(svm, INTERCEPT_INVPCID);
	}

	if (kvm_cpu_cap_has(X86_FEATURE_RDTSCP)) {
		if (guest_cpuid_has(vcpu, X86_FEATURE_RDTSCP))
			svm_clr_intercept(svm, INTERCEPT_RDTSCP);
		else
			svm_set_intercept(svm, INTERCEPT_RDTSCP);
	}
}

static void init_vmcb(struct kvm_vcpu *vcpu)
{
	struct vcpu_svm *svm = to_svm(vcpu);
	struct vmcb_control_area *control = &svm->vmcb->control;
	struct vmcb_save_area *save = &svm->vmcb->save;

	vcpu->arch.hflags = 0;

	svm_set_intercept(svm, INTERCEPT_CR0_READ);
	svm_set_intercept(svm, INTERCEPT_CR3_READ);
	svm_set_intercept(svm, INTERCEPT_CR4_READ);
	svm_set_intercept(svm, INTERCEPT_CR0_WRITE);
	svm_set_intercept(svm, INTERCEPT_CR3_WRITE);
	svm_set_intercept(svm, INTERCEPT_CR4_WRITE);
	if (!kvm_vcpu_apicv_active(vcpu))
		svm_set_intercept(svm, INTERCEPT_CR8_WRITE);

	set_dr_intercepts(svm);

	set_exception_intercept(svm, PF_VECTOR);
	set_exception_intercept(svm, UD_VECTOR);
	set_exception_intercept(svm, MC_VECTOR);
	set_exception_intercept(svm, AC_VECTOR);
	set_exception_intercept(svm, DB_VECTOR);
	/*
	 * Guest access to VMware backdoor ports could legitimately
	 * trigger #GP because of TSS I/O permission bitmap.
	 * We intercept those #GP and allow access to them anyway
	 * as VMware does.
	 */
	if (enable_vmware_backdoor)
		set_exception_intercept(svm, GP_VECTOR);

	svm_set_intercept(svm, INTERCEPT_INTR);
	svm_set_intercept(svm, INTERCEPT_NMI);
	svm_set_intercept(svm, INTERCEPT_SMI);
	svm_set_intercept(svm, INTERCEPT_SELECTIVE_CR0);
	svm_set_intercept(svm, INTERCEPT_RDPMC);
	svm_set_intercept(svm, INTERCEPT_CPUID);
	svm_set_intercept(svm, INTERCEPT_INVD);
	svm_set_intercept(svm, INTERCEPT_INVLPG);
	svm_set_intercept(svm, INTERCEPT_INVLPGA);
	svm_set_intercept(svm, INTERCEPT_IOIO_PROT);
	svm_set_intercept(svm, INTERCEPT_MSR_PROT);
	svm_set_intercept(svm, INTERCEPT_TASK_SWITCH);
	svm_set_intercept(svm, INTERCEPT_SHUTDOWN);
	svm_set_intercept(svm, INTERCEPT_VMRUN);
	svm_set_intercept(svm, INTERCEPT_VMMCALL);
	svm_set_intercept(svm, INTERCEPT_VMLOAD);
	svm_set_intercept(svm, INTERCEPT_VMSAVE);
	svm_set_intercept(svm, INTERCEPT_STGI);
	svm_set_intercept(svm, INTERCEPT_CLGI);
	svm_set_intercept(svm, INTERCEPT_SKINIT);
	svm_set_intercept(svm, INTERCEPT_WBINVD);
	svm_set_intercept(svm, INTERCEPT_XSETBV);
	svm_set_intercept(svm, INTERCEPT_RDPRU);
	svm_set_intercept(svm, INTERCEPT_RSM);

	if (!kvm_mwait_in_guest(vcpu->kvm)) {
		svm_set_intercept(svm, INTERCEPT_MONITOR);
		svm_set_intercept(svm, INTERCEPT_MWAIT);
	}

	if (!kvm_hlt_in_guest(vcpu->kvm))
		svm_set_intercept(svm, INTERCEPT_HLT);

	control->iopm_base_pa = __sme_set(iopm_base);
	control->msrpm_base_pa = __sme_set(__pa(svm->msrpm));
	control->int_ctl = V_INTR_MASKING_MASK;

	init_seg(&save->es);
	init_seg(&save->ss);
	init_seg(&save->ds);
	init_seg(&save->fs);
	init_seg(&save->gs);

	save->cs.selector = 0xf000;
	save->cs.base = 0xffff0000;
	/* Executable/Readable Code Segment */
	save->cs.attrib = SVM_SELECTOR_READ_MASK | SVM_SELECTOR_P_MASK |
		SVM_SELECTOR_S_MASK | SVM_SELECTOR_CODE_MASK;
	save->cs.limit = 0xffff;

	save->gdtr.limit = 0xffff;
	save->idtr.limit = 0xffff;

	init_sys_seg(&save->ldtr, SEG_TYPE_LDT);
	init_sys_seg(&save->tr, SEG_TYPE_BUSY_TSS16);

	svm_set_cr4(vcpu, 0);
	svm_set_efer(vcpu, 0);
	save->dr6 = 0xffff0ff0;
	kvm_set_rflags(vcpu, X86_EFLAGS_FIXED);
	save->rip = 0x0000fff0;
	vcpu->arch.regs[VCPU_REGS_RIP] = save->rip;

	/*
	 * svm_set_cr0() sets PG and WP and clears NW and CD on save->cr0.
	 * It also updates the guest-visible cr0 value.
	 */
	svm_set_cr0(vcpu, X86_CR0_NW | X86_CR0_CD | X86_CR0_ET);
	kvm_mmu_reset_context(vcpu);

	save->cr4 = X86_CR4_PAE;
	/* rdx = ?? */

	if (npt_enabled) {
		/* Setup VMCB for Nested Paging */
		control->nested_ctl |= SVM_NESTED_CTL_NP_ENABLE;
		svm_clr_intercept(svm, INTERCEPT_INVLPG);
		clr_exception_intercept(svm, PF_VECTOR);
		svm_clr_intercept(svm, INTERCEPT_CR3_READ);
		svm_clr_intercept(svm, INTERCEPT_CR3_WRITE);
		save->g_pat = vcpu->arch.pat;
		save->cr3 = 0;
		save->cr4 = 0;
	}
	svm->current_vmcb->asid_generation = 0;
	svm->asid = 0;

	svm->nested.vmcb12_gpa = INVALID_GPA;
	svm->nested.last_vmcb12_gpa = INVALID_GPA;
	vcpu->arch.hflags = 0;

	if (!kvm_pause_in_guest(vcpu->kvm)) {
		control->pause_filter_count = pause_filter_count;
		if (pause_filter_thresh)
			control->pause_filter_thresh = pause_filter_thresh;
		svm_set_intercept(svm, INTERCEPT_PAUSE);
	} else {
		svm_clr_intercept(svm, INTERCEPT_PAUSE);
	}

	svm_recalc_instruction_intercepts(vcpu, svm);

	/*
	 * If the host supports V_SPEC_CTRL then disable the interception
	 * of MSR_IA32_SPEC_CTRL.
	 */
	if (boot_cpu_has(X86_FEATURE_V_SPEC_CTRL))
		set_msr_interception(vcpu, svm->msrpm, MSR_IA32_SPEC_CTRL, 1, 1);

	if (kvm_vcpu_apicv_active(vcpu))
		avic_init_vmcb(svm);

	if (vgif) {
		svm_clr_intercept(svm, INTERCEPT_STGI);
		svm_clr_intercept(svm, INTERCEPT_CLGI);
		svm->vmcb->control.int_ctl |= V_GIF_ENABLE_MASK;
	}

	if (sev_guest(vcpu->kvm)) {
		svm->vmcb->control.nested_ctl |= SVM_NESTED_CTL_SEV_ENABLE;
		clr_exception_intercept(svm, UD_VECTOR);

		if (sev_es_guest(vcpu->kvm)) {
			/* Perform SEV-ES specific VMCB updates */
			sev_es_init_vmcb(svm);
		}
	}

	svm_hv_init_vmcb(svm->vmcb);

	vmcb_mark_all_dirty(svm->vmcb);

	enable_gif(svm);

}

static void svm_vcpu_reset(struct kvm_vcpu *vcpu, bool init_event)
{
	struct vcpu_svm *svm = to_svm(vcpu);
	u32 dummy;
	u32 eax = 1;

	svm->spec_ctrl = 0;
	svm->virt_spec_ctrl = 0;

	if (!init_event) {
		vcpu->arch.apic_base = APIC_DEFAULT_PHYS_BASE |
				       MSR_IA32_APICBASE_ENABLE;
		if (kvm_vcpu_is_reset_bsp(vcpu))
			vcpu->arch.apic_base |= MSR_IA32_APICBASE_BSP;
	}
	init_vmcb(vcpu);

	kvm_cpuid(vcpu, &eax, &dummy, &dummy, &dummy, false);
	kvm_rdx_write(vcpu, eax);

	if (kvm_vcpu_apicv_active(vcpu) && !init_event)
		avic_update_vapic_bar(svm, APIC_DEFAULT_PHYS_BASE);
}

void svm_switch_vmcb(struct vcpu_svm *svm, struct kvm_vmcb_info *target_vmcb)
{
	svm->current_vmcb = target_vmcb;
	svm->vmcb = target_vmcb->ptr;
}

static int svm_create_vcpu(struct kvm_vcpu *vcpu)
{
	struct vcpu_svm *svm;
	struct page *vmcb01_page;
	struct page *vmsa_page = NULL;
	int err;

	BUILD_BUG_ON(offsetof(struct vcpu_svm, vcpu) != 0);
	svm = to_svm(vcpu);

	err = -ENOMEM;
	vmcb01_page = alloc_page(GFP_KERNEL_ACCOUNT | __GFP_ZERO);
	if (!vmcb01_page)
		goto out;

	if (sev_es_guest(vcpu->kvm)) {
		/*
		 * SEV-ES guests require a separate VMSA page used to contain
		 * the encrypted register state of the guest.
		 */
		vmsa_page = alloc_page(GFP_KERNEL_ACCOUNT | __GFP_ZERO);
		if (!vmsa_page)
			goto error_free_vmcb_page;

		/*
		 * SEV-ES guests maintain an encrypted version of their FPU
		 * state which is restored and saved on VMRUN and VMEXIT.
		 * Free the fpu structure to prevent KVM from attempting to
		 * access the FPU state.
		 */
		kvm_free_guest_fpu(vcpu);
	}

	err = avic_init_vcpu(svm);
	if (err)
		goto error_free_vmsa_page;

	/* We initialize this flag to true to make sure that the is_running
	 * bit would be set the first time the vcpu is loaded.
	 */
	if (irqchip_in_kernel(vcpu->kvm) && kvm_apicv_activated(vcpu->kvm))
		svm->avic_is_running = true;

	svm->msrpm = svm_vcpu_alloc_msrpm();
	if (!svm->msrpm) {
		err = -ENOMEM;
		goto error_free_vmsa_page;
	}

	svm_vcpu_init_msrpm(vcpu, svm->msrpm);

	svm->vmcb01.ptr = page_address(vmcb01_page);
	svm->vmcb01.pa = __sme_set(page_to_pfn(vmcb01_page) << PAGE_SHIFT);

	if (vmsa_page)
		svm->vmsa = page_address(vmsa_page);

	svm->guest_state_loaded = false;

	svm_switch_vmcb(svm, &svm->vmcb01);
	init_vmcb(vcpu);

	svm_init_osvw(vcpu);
	vcpu->arch.microcode_version = 0x01000065;

	if (sev_es_guest(vcpu->kvm))
		/* Perform SEV-ES specific VMCB creation updates */
		sev_es_create_vcpu(svm);

	return 0;

error_free_vmsa_page:
	if (vmsa_page)
		__free_page(vmsa_page);
error_free_vmcb_page:
	__free_page(vmcb01_page);
out:
	return err;
}

static void svm_clear_current_vmcb(struct vmcb *vmcb)
{
	int i;

	for_each_online_cpu(i)
		cmpxchg(&per_cpu(svm_data, i)->current_vmcb, vmcb, NULL);
}

static void svm_free_vcpu(struct kvm_vcpu *vcpu)
{
	struct vcpu_svm *svm = to_svm(vcpu);

	/*
	 * The vmcb page can be recycled, causing a false negative in
	 * svm_vcpu_load(). So, ensure that no logical CPU has this
	 * vmcb page recorded as its current vmcb.
	 */
	svm_clear_current_vmcb(svm->vmcb);

	svm_free_nested(svm);

	sev_free_vcpu(vcpu);

	__free_page(pfn_to_page(__sme_clr(svm->vmcb01.pa) >> PAGE_SHIFT));
	__free_pages(virt_to_page(svm->msrpm), get_order(MSRPM_SIZE));
}

static void svm_prepare_guest_switch(struct kvm_vcpu *vcpu)
{
	struct vcpu_svm *svm = to_svm(vcpu);
	struct svm_cpu_data *sd = per_cpu(svm_data, vcpu->cpu);

	if (sev_es_guest(vcpu->kvm))
		sev_es_unmap_ghcb(svm);

	if (svm->guest_state_loaded)
		return;

	/*
	 * Save additional host state that will be restored on VMEXIT (sev-es)
	 * or subsequent vmload of host save area.
	 */
	if (sev_es_guest(vcpu->kvm)) {
		sev_es_prepare_guest_switch(svm, vcpu->cpu);
	} else {
		vmsave(__sme_page_pa(sd->save_area));
	}

	if (static_cpu_has(X86_FEATURE_TSCRATEMSR)) {
		u64 tsc_ratio = vcpu->arch.tsc_scaling_ratio;
		if (tsc_ratio != __this_cpu_read(current_tsc_ratio)) {
			__this_cpu_write(current_tsc_ratio, tsc_ratio);
			wrmsrl(MSR_AMD64_TSC_RATIO, tsc_ratio);
		}
	}

	if (likely(tsc_aux_uret_slot >= 0))
		kvm_set_user_return_msr(tsc_aux_uret_slot, svm->tsc_aux, -1ull);

	svm->guest_state_loaded = true;
}

static void svm_prepare_host_switch(struct kvm_vcpu *vcpu)
{
	to_svm(vcpu)->guest_state_loaded = false;
}

static void svm_vcpu_load(struct kvm_vcpu *vcpu, int cpu)
{
	struct vcpu_svm *svm = to_svm(vcpu);
	struct svm_cpu_data *sd = per_cpu(svm_data, cpu);

	if (sd->current_vmcb != svm->vmcb) {
		sd->current_vmcb = svm->vmcb;
		indirect_branch_prediction_barrier();
	}
	avic_vcpu_load(vcpu, cpu);
}

static void svm_vcpu_put(struct kvm_vcpu *vcpu)
{
	avic_vcpu_put(vcpu);
	svm_prepare_host_switch(vcpu);

	++vcpu->stat.host_state_reload;
}

static unsigned long svm_get_rflags(struct kvm_vcpu *vcpu)
{
	struct vcpu_svm *svm = to_svm(vcpu);
	unsigned long rflags = svm->vmcb->save.rflags;

	if (svm->nmi_singlestep) {
		/* Hide our flags if they were not set by the guest */
		if (!(svm->nmi_singlestep_guest_rflags & X86_EFLAGS_TF))
			rflags &= ~X86_EFLAGS_TF;
		if (!(svm->nmi_singlestep_guest_rflags & X86_EFLAGS_RF))
			rflags &= ~X86_EFLAGS_RF;
	}
	return rflags;
}

static void svm_set_rflags(struct kvm_vcpu *vcpu, unsigned long rflags)
{
	if (to_svm(vcpu)->nmi_singlestep)
		rflags |= (X86_EFLAGS_TF | X86_EFLAGS_RF);

       /*
        * Any change of EFLAGS.VM is accompanied by a reload of SS
        * (caused by either a task switch or an inter-privilege IRET),
        * so we do not need to update the CPL here.
        */
	to_svm(vcpu)->vmcb->save.rflags = rflags;
}

static void svm_cache_reg(struct kvm_vcpu *vcpu, enum kvm_reg reg)
{
	switch (reg) {
	case VCPU_EXREG_PDPTR:
		BUG_ON(!npt_enabled);
		load_pdptrs(vcpu, vcpu->arch.walk_mmu, kvm_read_cr3(vcpu));
		break;
	default:
		WARN_ON_ONCE(1);
	}
}

static void svm_set_vintr(struct vcpu_svm *svm)
{
	struct vmcb_control_area *control;

	/* The following fields are ignored when AVIC is enabled */
	WARN_ON(kvm_vcpu_apicv_active(&svm->vcpu));
	svm_set_intercept(svm, INTERCEPT_VINTR);

	/*
	 * This is just a dummy VINTR to actually cause a vmexit to happen.
	 * Actual injection of virtual interrupts happens through EVENTINJ.
	 */
	control = &svm->vmcb->control;
	control->int_vector = 0x0;
	control->int_ctl &= ~V_INTR_PRIO_MASK;
	control->int_ctl |= V_IRQ_MASK |
		((/*control->int_vector >> 4*/ 0xf) << V_INTR_PRIO_SHIFT);
	vmcb_mark_dirty(svm->vmcb, VMCB_INTR);
}

static void svm_clear_vintr(struct vcpu_svm *svm)
{
	const u32 mask = V_TPR_MASK | V_GIF_ENABLE_MASK | V_GIF_MASK | V_INTR_MASKING_MASK;
	svm_clr_intercept(svm, INTERCEPT_VINTR);

	/* Drop int_ctl fields related to VINTR injection.  */
	svm->vmcb->control.int_ctl &= mask;
	if (is_guest_mode(&svm->vcpu)) {
		svm->vmcb01.ptr->control.int_ctl &= mask;

		WARN_ON((svm->vmcb->control.int_ctl & V_TPR_MASK) !=
			(svm->nested.ctl.int_ctl & V_TPR_MASK));
		svm->vmcb->control.int_ctl |= svm->nested.ctl.int_ctl & ~mask;
	}

	vmcb_mark_dirty(svm->vmcb, VMCB_INTR);
}

static struct vmcb_seg *svm_seg(struct kvm_vcpu *vcpu, int seg)
{
	struct vmcb_save_area *save = &to_svm(vcpu)->vmcb->save;
	struct vmcb_save_area *save01 = &to_svm(vcpu)->vmcb01.ptr->save;

	switch (seg) {
	case VCPU_SREG_CS: return &save->cs;
	case VCPU_SREG_DS: return &save->ds;
	case VCPU_SREG_ES: return &save->es;
	case VCPU_SREG_FS: return &save01->fs;
	case VCPU_SREG_GS: return &save01->gs;
	case VCPU_SREG_SS: return &save->ss;
	case VCPU_SREG_TR: return &save01->tr;
	case VCPU_SREG_LDTR: return &save01->ldtr;
	}
	BUG();
	return NULL;
}

static u64 svm_get_segment_base(struct kvm_vcpu *vcpu, int seg)
{
	struct vmcb_seg *s = svm_seg(vcpu, seg);

	return s->base;
}

static void svm_get_segment(struct kvm_vcpu *vcpu,
			    struct kvm_segment *var, int seg)
{
	struct vmcb_seg *s = svm_seg(vcpu, seg);

	var->base = s->base;
	var->limit = s->limit;
	var->selector = s->selector;
	var->type = s->attrib & SVM_SELECTOR_TYPE_MASK;
	var->s = (s->attrib >> SVM_SELECTOR_S_SHIFT) & 1;
	var->dpl = (s->attrib >> SVM_SELECTOR_DPL_SHIFT) & 3;
	var->present = (s->attrib >> SVM_SELECTOR_P_SHIFT) & 1;
	var->avl = (s->attrib >> SVM_SELECTOR_AVL_SHIFT) & 1;
	var->l = (s->attrib >> SVM_SELECTOR_L_SHIFT) & 1;
	var->db = (s->attrib >> SVM_SELECTOR_DB_SHIFT) & 1;

	/*
	 * AMD CPUs circa 2014 track the G bit for all segments except CS.
	 * However, the SVM spec states that the G bit is not observed by the
	 * CPU, and some VMware virtual CPUs drop the G bit for all segments.
	 * So let's synthesize a legal G bit for all segments, this helps
	 * running KVM nested. It also helps cross-vendor migration, because
	 * Intel's vmentry has a check on the 'G' bit.
	 */
	var->g = s->limit > 0xfffff;

	/*
	 * AMD's VMCB does not have an explicit unusable field, so emulate it
	 * for cross vendor migration purposes by "not present"
	 */
	var->unusable = !var->present;

	switch (seg) {
	case VCPU_SREG_TR:
		/*
		 * Work around a bug where the busy flag in the tr selector
		 * isn't exposed
		 */
		var->type |= 0x2;
		break;
	case VCPU_SREG_DS:
	case VCPU_SREG_ES:
	case VCPU_SREG_FS:
	case VCPU_SREG_GS:
		/*
		 * The accessed bit must always be set in the segment
		 * descriptor cache, although it can be cleared in the
		 * descriptor, the cached bit always remains at 1. Since
		 * Intel has a check on this, set it here to support
		 * cross-vendor migration.
		 */
		if (!var->unusable)
			var->type |= 0x1;
		break;
	case VCPU_SREG_SS:
		/*
		 * On AMD CPUs sometimes the DB bit in the segment
		 * descriptor is left as 1, although the whole segment has
		 * been made unusable. Clear it here to pass an Intel VMX
		 * entry check when cross vendor migrating.
		 */
		if (var->unusable)
			var->db = 0;
		/* This is symmetric with svm_set_segment() */
		var->dpl = to_svm(vcpu)->vmcb->save.cpl;
		break;
	}
}

static int svm_get_cpl(struct kvm_vcpu *vcpu)
{
	struct vmcb_save_area *save = &to_svm(vcpu)->vmcb->save;

	return save->cpl;
}

static void svm_get_idt(struct kvm_vcpu *vcpu, struct desc_ptr *dt)
{
	struct vcpu_svm *svm = to_svm(vcpu);

	dt->size = svm->vmcb->save.idtr.limit;
	dt->address = svm->vmcb->save.idtr.base;
}

static void svm_set_idt(struct kvm_vcpu *vcpu, struct desc_ptr *dt)
{
	struct vcpu_svm *svm = to_svm(vcpu);

	svm->vmcb->save.idtr.limit = dt->size;
	svm->vmcb->save.idtr.base = dt->address ;
	vmcb_mark_dirty(svm->vmcb, VMCB_DT);
}

static void svm_get_gdt(struct kvm_vcpu *vcpu, struct desc_ptr *dt)
{
	struct vcpu_svm *svm = to_svm(vcpu);

	dt->size = svm->vmcb->save.gdtr.limit;
	dt->address = svm->vmcb->save.gdtr.base;
}

static void svm_set_gdt(struct kvm_vcpu *vcpu, struct desc_ptr *dt)
{
	struct vcpu_svm *svm = to_svm(vcpu);

	svm->vmcb->save.gdtr.limit = dt->size;
	svm->vmcb->save.gdtr.base = dt->address ;
	vmcb_mark_dirty(svm->vmcb, VMCB_DT);
}

void svm_set_cr0(struct kvm_vcpu *vcpu, unsigned long cr0)
{
	struct vcpu_svm *svm = to_svm(vcpu);
	u64 hcr0 = cr0;

#ifdef CONFIG_X86_64
	if (vcpu->arch.efer & EFER_LME && !vcpu->arch.guest_state_protected) {
		if (!is_paging(vcpu) && (cr0 & X86_CR0_PG)) {
			vcpu->arch.efer |= EFER_LMA;
			svm->vmcb->save.efer |= EFER_LMA | EFER_LME;
		}

		if (is_paging(vcpu) && !(cr0 & X86_CR0_PG)) {
			vcpu->arch.efer &= ~EFER_LMA;
			svm->vmcb->save.efer &= ~(EFER_LMA | EFER_LME);
		}
	}
#endif
	vcpu->arch.cr0 = cr0;

	if (!npt_enabled)
		hcr0 |= X86_CR0_PG | X86_CR0_WP;

	/*
	 * re-enable caching here because the QEMU bios
	 * does not do it - this results in some delay at
	 * reboot
	 */
	if (kvm_check_has_quirk(vcpu->kvm, KVM_X86_QUIRK_CD_NW_CLEARED))
		hcr0 &= ~(X86_CR0_CD | X86_CR0_NW);

	svm->vmcb->save.cr0 = hcr0;
	vmcb_mark_dirty(svm->vmcb, VMCB_CR);

	/*
	 * SEV-ES guests must always keep the CR intercepts cleared. CR
	 * tracking is done using the CR write traps.
	 */
	if (sev_es_guest(vcpu->kvm))
		return;

	if (hcr0 == cr0) {
		/* Selective CR0 write remains on.  */
		svm_clr_intercept(svm, INTERCEPT_CR0_READ);
		svm_clr_intercept(svm, INTERCEPT_CR0_WRITE);
	} else {
		svm_set_intercept(svm, INTERCEPT_CR0_READ);
		svm_set_intercept(svm, INTERCEPT_CR0_WRITE);
	}
}

static bool svm_is_valid_cr4(struct kvm_vcpu *vcpu, unsigned long cr4)
{
	return true;
}

void svm_set_cr4(struct kvm_vcpu *vcpu, unsigned long cr4)
{
	unsigned long host_cr4_mce = cr4_read_shadow() & X86_CR4_MCE;
	unsigned long old_cr4 = vcpu->arch.cr4;

	if (npt_enabled && ((old_cr4 ^ cr4) & X86_CR4_PGE))
		svm_flush_tlb(vcpu);

	vcpu->arch.cr4 = cr4;
	if (!npt_enabled)
		cr4 |= X86_CR4_PAE;
	cr4 |= host_cr4_mce;
	to_svm(vcpu)->vmcb->save.cr4 = cr4;
	vmcb_mark_dirty(to_svm(vcpu)->vmcb, VMCB_CR);

	if ((cr4 ^ old_cr4) & (X86_CR4_OSXSAVE | X86_CR4_PKE))
		kvm_update_cpuid_runtime(vcpu);
}

static void svm_set_segment(struct kvm_vcpu *vcpu,
			    struct kvm_segment *var, int seg)
{
	struct vcpu_svm *svm = to_svm(vcpu);
	struct vmcb_seg *s = svm_seg(vcpu, seg);

	s->base = var->base;
	s->limit = var->limit;
	s->selector = var->selector;
	s->attrib = (var->type & SVM_SELECTOR_TYPE_MASK);
	s->attrib |= (var->s & 1) << SVM_SELECTOR_S_SHIFT;
	s->attrib |= (var->dpl & 3) << SVM_SELECTOR_DPL_SHIFT;
	s->attrib |= ((var->present & 1) && !var->unusable) << SVM_SELECTOR_P_SHIFT;
	s->attrib |= (var->avl & 1) << SVM_SELECTOR_AVL_SHIFT;
	s->attrib |= (var->l & 1) << SVM_SELECTOR_L_SHIFT;
	s->attrib |= (var->db & 1) << SVM_SELECTOR_DB_SHIFT;
	s->attrib |= (var->g & 1) << SVM_SELECTOR_G_SHIFT;

	/*
	 * This is always accurate, except if SYSRET returned to a segment
	 * with SS.DPL != 3.  Intel does not have this quirk, and always
	 * forces SS.DPL to 3 on sysret, so we ignore that case; fixing it
	 * would entail passing the CPL to userspace and back.
	 */
	if (seg == VCPU_SREG_SS)
		/* This is symmetric with svm_get_segment() */
		svm->vmcb->save.cpl = (var->dpl & 3);

	vmcb_mark_dirty(svm->vmcb, VMCB_SEG);
}

static void svm_update_exception_bitmap(struct kvm_vcpu *vcpu)
{
	struct vcpu_svm *svm = to_svm(vcpu);

	clr_exception_intercept(svm, BP_VECTOR);

	if (vcpu->guest_debug & KVM_GUESTDBG_ENABLE) {
		if (vcpu->guest_debug & KVM_GUESTDBG_USE_SW_BP)
			set_exception_intercept(svm, BP_VECTOR);
	}
}

static void new_asid(struct vcpu_svm *svm, struct svm_cpu_data *sd)
{
	if (sd->next_asid > sd->max_asid) {
		++sd->asid_generation;
		sd->next_asid = sd->min_asid;
		svm->vmcb->control.tlb_ctl = TLB_CONTROL_FLUSH_ALL_ASID;
		vmcb_mark_dirty(svm->vmcb, VMCB_ASID);
	}

	svm->current_vmcb->asid_generation = sd->asid_generation;
	svm->asid = sd->next_asid++;
}

static void svm_set_dr6(struct vcpu_svm *svm, unsigned long value)
{
	struct vmcb *vmcb = svm->vmcb;

	if (svm->vcpu.arch.guest_state_protected)
		return;

	if (unlikely(value != vmcb->save.dr6)) {
		vmcb->save.dr6 = value;
		vmcb_mark_dirty(vmcb, VMCB_DR);
	}
}

static void svm_sync_dirty_debug_regs(struct kvm_vcpu *vcpu)
{
	struct vcpu_svm *svm = to_svm(vcpu);

	if (vcpu->arch.guest_state_protected)
		return;

	get_debugreg(vcpu->arch.db[0], 0);
	get_debugreg(vcpu->arch.db[1], 1);
	get_debugreg(vcpu->arch.db[2], 2);
	get_debugreg(vcpu->arch.db[3], 3);
	/*
	 * We cannot reset svm->vmcb->save.dr6 to DR6_ACTIVE_LOW here,
	 * because db_interception might need it.  We can do it before vmentry.
	 */
	vcpu->arch.dr6 = svm->vmcb->save.dr6;
	vcpu->arch.dr7 = svm->vmcb->save.dr7;
	vcpu->arch.switch_db_regs &= ~KVM_DEBUGREG_WONT_EXIT;
	set_dr_intercepts(svm);
}

static void svm_set_dr7(struct kvm_vcpu *vcpu, unsigned long value)
{
	struct vcpu_svm *svm = to_svm(vcpu);

	if (vcpu->arch.guest_state_protected)
		return;

	svm->vmcb->save.dr7 = value;
	vmcb_mark_dirty(svm->vmcb, VMCB_DR);
}

static int pf_interception(struct kvm_vcpu *vcpu)
{
	struct vcpu_svm *svm = to_svm(vcpu);

	u64 fault_address = svm->vmcb->control.exit_info_2;
	u64 error_code = svm->vmcb->control.exit_info_1;

	return kvm_handle_page_fault(vcpu, error_code, fault_address,
			static_cpu_has(X86_FEATURE_DECODEASSISTS) ?
			svm->vmcb->control.insn_bytes : NULL,
			svm->vmcb->control.insn_len);
}

static int npf_interception(struct kvm_vcpu *vcpu)
{
	struct vcpu_svm *svm = to_svm(vcpu);

	u64 fault_address = __sme_clr(svm->vmcb->control.exit_info_2);
	u64 error_code = svm->vmcb->control.exit_info_1;

	trace_kvm_page_fault(fault_address, error_code);
	return kvm_mmu_page_fault(vcpu, fault_address, error_code,
			static_cpu_has(X86_FEATURE_DECODEASSISTS) ?
			svm->vmcb->control.insn_bytes : NULL,
			svm->vmcb->control.insn_len);
}

static int db_interception(struct kvm_vcpu *vcpu)
{
	struct kvm_run *kvm_run = vcpu->run;
	struct vcpu_svm *svm = to_svm(vcpu);

	if (!(vcpu->guest_debug &
	      (KVM_GUESTDBG_SINGLESTEP | KVM_GUESTDBG_USE_HW_BP)) &&
		!svm->nmi_singlestep) {
		u32 payload = svm->vmcb->save.dr6 ^ DR6_ACTIVE_LOW;
		kvm_queue_exception_p(vcpu, DB_VECTOR, payload);
		return 1;
	}

	if (svm->nmi_singlestep) {
		disable_nmi_singlestep(svm);
		/* Make sure we check for pending NMIs upon entry */
		kvm_make_request(KVM_REQ_EVENT, vcpu);
	}

	if (vcpu->guest_debug &
	    (KVM_GUESTDBG_SINGLESTEP | KVM_GUESTDBG_USE_HW_BP)) {
		kvm_run->exit_reason = KVM_EXIT_DEBUG;
		kvm_run->debug.arch.dr6 = svm->vmcb->save.dr6;
		kvm_run->debug.arch.dr7 = svm->vmcb->save.dr7;
		kvm_run->debug.arch.pc =
			svm->vmcb->save.cs.base + svm->vmcb->save.rip;
		kvm_run->debug.arch.exception = DB_VECTOR;
		return 0;
	}

	return 1;
}

static int bp_interception(struct kvm_vcpu *vcpu)
{
	struct vcpu_svm *svm = to_svm(vcpu);
	struct kvm_run *kvm_run = vcpu->run;

	kvm_run->exit_reason = KVM_EXIT_DEBUG;
	kvm_run->debug.arch.pc = svm->vmcb->save.cs.base + svm->vmcb->save.rip;
	kvm_run->debug.arch.exception = BP_VECTOR;
	return 0;
}

static int ud_interception(struct kvm_vcpu *vcpu)
{
	return handle_ud(vcpu);
}

static int ac_interception(struct kvm_vcpu *vcpu)
{
	kvm_queue_exception_e(vcpu, AC_VECTOR, 0);
	return 1;
}

static bool is_erratum_383(void)
{
	int err, i;
	u64 value;

	if (!erratum_383_found)
		return false;

	value = native_read_msr_safe(MSR_IA32_MC0_STATUS, &err);
	if (err)
		return false;

	/* Bit 62 may or may not be set for this mce */
	value &= ~(1ULL << 62);

	if (value != 0xb600000000010015ULL)
		return false;

	/* Clear MCi_STATUS registers */
	for (i = 0; i < 6; ++i)
		native_write_msr_safe(MSR_IA32_MCx_STATUS(i), 0, 0);

	value = native_read_msr_safe(MSR_IA32_MCG_STATUS, &err);
	if (!err) {
		u32 low, high;

		value &= ~(1ULL << 2);
		low    = lower_32_bits(value);
		high   = upper_32_bits(value);

		native_write_msr_safe(MSR_IA32_MCG_STATUS, low, high);
	}

	/* Flush tlb to evict multi-match entries */
	__flush_tlb_all();

	return true;
}

static void svm_handle_mce(struct kvm_vcpu *vcpu)
{
	if (is_erratum_383()) {
		/*
		 * Erratum 383 triggered. Guest state is corrupt so kill the
		 * guest.
		 */
		pr_err("KVM: Guest triggered AMD Erratum 383\n");

		kvm_make_request(KVM_REQ_TRIPLE_FAULT, vcpu);

		return;
	}

	/*
	 * On an #MC intercept the MCE handler is not called automatically in
	 * the host. So do it by hand here.
	 */
	kvm_machine_check();
}

static int mc_interception(struct kvm_vcpu *vcpu)
{
	return 1;
}

static int shutdown_interception(struct kvm_vcpu *vcpu)
{
	struct kvm_run *kvm_run = vcpu->run;
	struct vcpu_svm *svm = to_svm(vcpu);

	/*
	 * The VM save area has already been encrypted so it
	 * cannot be reinitialized - just terminate.
	 */
	if (sev_es_guest(vcpu->kvm))
		return -EINVAL;

	/*
	 * VMCB is undefined after a SHUTDOWN intercept
	 * so reinitialize it.
	 */
	clear_page(svm->vmcb);
	init_vmcb(vcpu);

	kvm_run->exit_reason = KVM_EXIT_SHUTDOWN;
	return 0;
}

static int io_interception(struct kvm_vcpu *vcpu)
{
	struct vcpu_svm *svm = to_svm(vcpu);
	u32 io_info = svm->vmcb->control.exit_info_1; /* address size bug? */
	int size, in, string;
	unsigned port;

	++vcpu->stat.io_exits;
	string = (io_info & SVM_IOIO_STR_MASK) != 0;
	in = (io_info & SVM_IOIO_TYPE_MASK) != 0;
	port = io_info >> 16;
	size = (io_info & SVM_IOIO_SIZE_MASK) >> SVM_IOIO_SIZE_SHIFT;

	if (string) {
		if (sev_es_guest(vcpu->kvm))
			return sev_es_string_io(svm, size, port, in);
		else
			return kvm_emulate_instruction(vcpu, 0);
	}

	svm->next_rip = svm->vmcb->control.exit_info_2;

	return kvm_fast_pio(vcpu, size, port, in);
}

static int nmi_interception(struct kvm_vcpu *vcpu)
{
	return 1;
}

static int intr_interception(struct kvm_vcpu *vcpu)
{
	++vcpu->stat.irq_exits;
	return 1;
}

static int vmload_vmsave_interception(struct kvm_vcpu *vcpu, bool vmload)
{
	struct vcpu_svm *svm = to_svm(vcpu);
	struct vmcb *vmcb12;
	struct kvm_host_map map;
	int ret;

	if (nested_svm_check_permissions(vcpu))
		return 1;

	ret = kvm_vcpu_map(vcpu, gpa_to_gfn(svm->vmcb->save.rax), &map);
	if (ret) {
		if (ret == -EINVAL)
			kvm_inject_gp(vcpu, 0);
		return 1;
	}

	vmcb12 = map.hva;

	ret = kvm_skip_emulated_instruction(vcpu);

	if (vmload) {
		nested_svm_vmloadsave(vmcb12, svm->vmcb);
		svm->sysenter_eip_hi = 0;
		svm->sysenter_esp_hi = 0;
	} else
		nested_svm_vmloadsave(svm->vmcb, vmcb12);

	kvm_vcpu_unmap(vcpu, &map, true);

	return ret;
}

static int vmload_interception(struct kvm_vcpu *vcpu)
{
	return vmload_vmsave_interception(vcpu, true);
}

static int vmsave_interception(struct kvm_vcpu *vcpu)
{
	return vmload_vmsave_interception(vcpu, false);
}

static int vmrun_interception(struct kvm_vcpu *vcpu)
{
	if (nested_svm_check_permissions(vcpu))
		return 1;

	return nested_svm_vmrun(vcpu);
}

enum {
	NONE_SVM_INSTR,
	SVM_INSTR_VMRUN,
	SVM_INSTR_VMLOAD,
	SVM_INSTR_VMSAVE,
};

/* Return NONE_SVM_INSTR if not SVM instrs, otherwise return decode result */
static int svm_instr_opcode(struct kvm_vcpu *vcpu)
{
	struct x86_emulate_ctxt *ctxt = vcpu->arch.emulate_ctxt;

	if (ctxt->b != 0x1 || ctxt->opcode_len != 2)
		return NONE_SVM_INSTR;

	switch (ctxt->modrm) {
	case 0xd8: /* VMRUN */
		return SVM_INSTR_VMRUN;
	case 0xda: /* VMLOAD */
		return SVM_INSTR_VMLOAD;
	case 0xdb: /* VMSAVE */
		return SVM_INSTR_VMSAVE;
	default:
		break;
	}

	return NONE_SVM_INSTR;
}

static int emulate_svm_instr(struct kvm_vcpu *vcpu, int opcode)
{
	const int guest_mode_exit_codes[] = {
		[SVM_INSTR_VMRUN] = SVM_EXIT_VMRUN,
		[SVM_INSTR_VMLOAD] = SVM_EXIT_VMLOAD,
		[SVM_INSTR_VMSAVE] = SVM_EXIT_VMSAVE,
	};
	int (*const svm_instr_handlers[])(struct kvm_vcpu *vcpu) = {
		[SVM_INSTR_VMRUN] = vmrun_interception,
		[SVM_INSTR_VMLOAD] = vmload_interception,
		[SVM_INSTR_VMSAVE] = vmsave_interception,
	};
	struct vcpu_svm *svm = to_svm(vcpu);
	int ret;

	if (is_guest_mode(vcpu)) {
		/* Returns '1' or -errno on failure, '0' on success. */
		ret = nested_svm_simple_vmexit(svm, guest_mode_exit_codes[opcode]);
		if (ret)
			return ret;
		return 1;
	}
	return svm_instr_handlers[opcode](vcpu);
}

/*
 * #GP handling code. Note that #GP can be triggered under the following two
 * cases:
 *   1) SVM VM-related instructions (VMRUN/VMSAVE/VMLOAD) that trigger #GP on
 *      some AMD CPUs when EAX of these instructions are in the reserved memory
 *      regions (e.g. SMM memory on host).
 *   2) VMware backdoor
 */
static int gp_interception(struct kvm_vcpu *vcpu)
{
	struct vcpu_svm *svm = to_svm(vcpu);
	u32 error_code = svm->vmcb->control.exit_info_1;
	int opcode;

	/* Both #GP cases have zero error_code */
	if (error_code)
		goto reinject;

	/* Decode the instruction for usage later */
	if (x86_decode_emulated_instruction(vcpu, 0, NULL, 0) != EMULATION_OK)
		goto reinject;

	opcode = svm_instr_opcode(vcpu);

	if (opcode == NONE_SVM_INSTR) {
		if (!enable_vmware_backdoor)
			goto reinject;

		/*
		 * VMware backdoor emulation on #GP interception only handles
		 * IN{S}, OUT{S}, and RDPMC.
		 */
		if (!is_guest_mode(vcpu))
			return kvm_emulate_instruction(vcpu,
				EMULTYPE_VMWARE_GP | EMULTYPE_NO_DECODE);
	} else
		return emulate_svm_instr(vcpu, opcode);

reinject:
	kvm_queue_exception_e(vcpu, GP_VECTOR, error_code);
	return 1;
}

void svm_set_gif(struct vcpu_svm *svm, bool value)
{
	if (value) {
		/*
		 * If VGIF is enabled, the STGI intercept is only added to
		 * detect the opening of the SMI/NMI window; remove it now.
		 * Likewise, clear the VINTR intercept, we will set it
		 * again while processing KVM_REQ_EVENT if needed.
		 */
		if (vgif_enabled(svm))
			svm_clr_intercept(svm, INTERCEPT_STGI);
		if (svm_is_intercept(svm, INTERCEPT_VINTR))
			svm_clear_vintr(svm);

		enable_gif(svm);
		if (svm->vcpu.arch.smi_pending ||
		    svm->vcpu.arch.nmi_pending ||
		    kvm_cpu_has_injectable_intr(&svm->vcpu))
			kvm_make_request(KVM_REQ_EVENT, &svm->vcpu);
	} else {
		disable_gif(svm);

		/*
		 * After a CLGI no interrupts should come.  But if vGIF is
		 * in use, we still rely on the VINTR intercept (rather than
		 * STGI) to detect an open interrupt window.
		*/
		if (!vgif_enabled(svm))
			svm_clear_vintr(svm);
	}
}

static int stgi_interception(struct kvm_vcpu *vcpu)
{
	int ret;

	if (nested_svm_check_permissions(vcpu))
		return 1;

	ret = kvm_skip_emulated_instruction(vcpu);
	svm_set_gif(to_svm(vcpu), true);
	return ret;
}

static int clgi_interception(struct kvm_vcpu *vcpu)
{
	int ret;

	if (nested_svm_check_permissions(vcpu))
		return 1;

	ret = kvm_skip_emulated_instruction(vcpu);
	svm_set_gif(to_svm(vcpu), false);
	return ret;
}

static int invlpga_interception(struct kvm_vcpu *vcpu)
{
	gva_t gva = kvm_rax_read(vcpu);
	u32 asid = kvm_rcx_read(vcpu);

	/* FIXME: Handle an address size prefix. */
	if (!is_long_mode(vcpu))
		gva = (u32)gva;

	trace_kvm_invlpga(to_svm(vcpu)->vmcb->save.rip, asid, gva);

	/* Let's treat INVLPGA the same as INVLPG (can be optimized!) */
	kvm_mmu_invlpg(vcpu, gva);

	return kvm_skip_emulated_instruction(vcpu);
}

static int skinit_interception(struct kvm_vcpu *vcpu)
{
	trace_kvm_skinit(to_svm(vcpu)->vmcb->save.rip, kvm_rax_read(vcpu));

	kvm_queue_exception(vcpu, UD_VECTOR);
	return 1;
}

static int task_switch_interception(struct kvm_vcpu *vcpu)
{
	struct vcpu_svm *svm = to_svm(vcpu);
	u16 tss_selector;
	int reason;
	int int_type = svm->vmcb->control.exit_int_info &
		SVM_EXITINTINFO_TYPE_MASK;
	int int_vec = svm->vmcb->control.exit_int_info & SVM_EVTINJ_VEC_MASK;
	uint32_t type =
		svm->vmcb->control.exit_int_info & SVM_EXITINTINFO_TYPE_MASK;
	uint32_t idt_v =
		svm->vmcb->control.exit_int_info & SVM_EXITINTINFO_VALID;
	bool has_error_code = false;
	u32 error_code = 0;

	tss_selector = (u16)svm->vmcb->control.exit_info_1;

	if (svm->vmcb->control.exit_info_2 &
	    (1ULL << SVM_EXITINFOSHIFT_TS_REASON_IRET))
		reason = TASK_SWITCH_IRET;
	else if (svm->vmcb->control.exit_info_2 &
		 (1ULL << SVM_EXITINFOSHIFT_TS_REASON_JMP))
		reason = TASK_SWITCH_JMP;
	else if (idt_v)
		reason = TASK_SWITCH_GATE;
	else
		reason = TASK_SWITCH_CALL;

	if (reason == TASK_SWITCH_GATE) {
		switch (type) {
		case SVM_EXITINTINFO_TYPE_NMI:
			vcpu->arch.nmi_injected = false;
			break;
		case SVM_EXITINTINFO_TYPE_EXEPT:
			if (svm->vmcb->control.exit_info_2 &
			    (1ULL << SVM_EXITINFOSHIFT_TS_HAS_ERROR_CODE)) {
				has_error_code = true;
				error_code =
					(u32)svm->vmcb->control.exit_info_2;
			}
			kvm_clear_exception_queue(vcpu);
			break;
		case SVM_EXITINTINFO_TYPE_INTR:
			kvm_clear_interrupt_queue(vcpu);
			break;
		default:
			break;
		}
	}

	if (reason != TASK_SWITCH_GATE ||
	    int_type == SVM_EXITINTINFO_TYPE_SOFT ||
	    (int_type == SVM_EXITINTINFO_TYPE_EXEPT &&
	     (int_vec == OF_VECTOR || int_vec == BP_VECTOR))) {
		if (!skip_emulated_instruction(vcpu))
			return 0;
	}

	if (int_type != SVM_EXITINTINFO_TYPE_SOFT)
		int_vec = -1;

	return kvm_task_switch(vcpu, tss_selector, int_vec, reason,
			       has_error_code, error_code);
}

static int iret_interception(struct kvm_vcpu *vcpu)
{
	struct vcpu_svm *svm = to_svm(vcpu);

	++vcpu->stat.nmi_window_exits;
	vcpu->arch.hflags |= HF_IRET_MASK;
	if (!sev_es_guest(vcpu->kvm)) {
		svm_clr_intercept(svm, INTERCEPT_IRET);
		svm->nmi_iret_rip = kvm_rip_read(vcpu);
	}
	kvm_make_request(KVM_REQ_EVENT, vcpu);
	return 1;
}

static int invlpg_interception(struct kvm_vcpu *vcpu)
{
	if (!static_cpu_has(X86_FEATURE_DECODEASSISTS))
		return kvm_emulate_instruction(vcpu, 0);

	kvm_mmu_invlpg(vcpu, to_svm(vcpu)->vmcb->control.exit_info_1);
	return kvm_skip_emulated_instruction(vcpu);
}

static int emulate_on_interception(struct kvm_vcpu *vcpu)
{
	return kvm_emulate_instruction(vcpu, 0);
}

static int rsm_interception(struct kvm_vcpu *vcpu)
{
	return kvm_emulate_instruction_from_buffer(vcpu, rsm_ins_bytes, 2);
}

static bool check_selective_cr0_intercepted(struct kvm_vcpu *vcpu,
					    unsigned long val)
{
	struct vcpu_svm *svm = to_svm(vcpu);
	unsigned long cr0 = vcpu->arch.cr0;
	bool ret = false;

	if (!is_guest_mode(vcpu) ||
	    (!(vmcb_is_intercept(&svm->nested.ctl, INTERCEPT_SELECTIVE_CR0))))
		return false;

	cr0 &= ~SVM_CR0_SELECTIVE_MASK;
	val &= ~SVM_CR0_SELECTIVE_MASK;

	if (cr0 ^ val) {
		svm->vmcb->control.exit_code = SVM_EXIT_CR0_SEL_WRITE;
		ret = (nested_svm_exit_handled(svm) == NESTED_EXIT_DONE);
	}

	return ret;
}

#define CR_VALID (1ULL << 63)

static int cr_interception(struct kvm_vcpu *vcpu)
{
	struct vcpu_svm *svm = to_svm(vcpu);
	int reg, cr;
	unsigned long val;
	int err;

	if (!static_cpu_has(X86_FEATURE_DECODEASSISTS))
		return emulate_on_interception(vcpu);

	if (unlikely((svm->vmcb->control.exit_info_1 & CR_VALID) == 0))
		return emulate_on_interception(vcpu);

	reg = svm->vmcb->control.exit_info_1 & SVM_EXITINFO_REG_MASK;
	if (svm->vmcb->control.exit_code == SVM_EXIT_CR0_SEL_WRITE)
		cr = SVM_EXIT_WRITE_CR0 - SVM_EXIT_READ_CR0;
	else
		cr = svm->vmcb->control.exit_code - SVM_EXIT_READ_CR0;

	err = 0;
	if (cr >= 16) { /* mov to cr */
		cr -= 16;
		val = kvm_register_read(vcpu, reg);
		trace_kvm_cr_write(cr, val);
		switch (cr) {
		case 0:
			if (!check_selective_cr0_intercepted(vcpu, val))
				err = kvm_set_cr0(vcpu, val);
			else
				return 1;

			break;
		case 3:
			err = kvm_set_cr3(vcpu, val);
			break;
		case 4:
			err = kvm_set_cr4(vcpu, val);
			break;
		case 8:
			err = kvm_set_cr8(vcpu, val);
			break;
		default:
			WARN(1, "unhandled write to CR%d", cr);
			kvm_queue_exception(vcpu, UD_VECTOR);
			return 1;
		}
	} else { /* mov from cr */
		switch (cr) {
		case 0:
			val = kvm_read_cr0(vcpu);
			break;
		case 2:
			val = vcpu->arch.cr2;
			break;
		case 3:
			val = kvm_read_cr3(vcpu);
			break;
		case 4:
			val = kvm_read_cr4(vcpu);
			break;
		case 8:
			val = kvm_get_cr8(vcpu);
			break;
		default:
			WARN(1, "unhandled read from CR%d", cr);
			kvm_queue_exception(vcpu, UD_VECTOR);
			return 1;
		}
		kvm_register_write(vcpu, reg, val);
		trace_kvm_cr_read(cr, val);
	}
	return kvm_complete_insn_gp(vcpu, err);
}

static int cr_trap(struct kvm_vcpu *vcpu)
{
	struct vcpu_svm *svm = to_svm(vcpu);
	unsigned long old_value, new_value;
	unsigned int cr;
	int ret = 0;

	new_value = (unsigned long)svm->vmcb->control.exit_info_1;

	cr = svm->vmcb->control.exit_code - SVM_EXIT_CR0_WRITE_TRAP;
	switch (cr) {
	case 0:
		old_value = kvm_read_cr0(vcpu);
		svm_set_cr0(vcpu, new_value);

		kvm_post_set_cr0(vcpu, old_value, new_value);
		break;
	case 4:
		old_value = kvm_read_cr4(vcpu);
		svm_set_cr4(vcpu, new_value);

		kvm_post_set_cr4(vcpu, old_value, new_value);
		break;
	case 8:
		ret = kvm_set_cr8(vcpu, new_value);
		break;
	default:
		WARN(1, "unhandled CR%d write trap", cr);
		kvm_queue_exception(vcpu, UD_VECTOR);
		return 1;
	}

	return kvm_complete_insn_gp(vcpu, ret);
}

static int dr_interception(struct kvm_vcpu *vcpu)
{
	struct vcpu_svm *svm = to_svm(vcpu);
	int reg, dr;
	unsigned long val;
	int err = 0;

	if (vcpu->guest_debug == 0) {
		/*
		 * No more DR vmexits; force a reload of the debug registers
		 * and reenter on this instruction.  The next vmexit will
		 * retrieve the full state of the debug registers.
		 */
		clr_dr_intercepts(svm);
		vcpu->arch.switch_db_regs |= KVM_DEBUGREG_WONT_EXIT;
		return 1;
	}

	if (!boot_cpu_has(X86_FEATURE_DECODEASSISTS))
		return emulate_on_interception(vcpu);

	reg = svm->vmcb->control.exit_info_1 & SVM_EXITINFO_REG_MASK;
	dr = svm->vmcb->control.exit_code - SVM_EXIT_READ_DR0;
	if (dr >= 16) { /* mov to DRn  */
		dr -= 16;
		val = kvm_register_read(vcpu, reg);
		err = kvm_set_dr(vcpu, dr, val);
	} else {
		kvm_get_dr(vcpu, dr, &val);
		kvm_register_write(vcpu, reg, val);
	}

	return kvm_complete_insn_gp(vcpu, err);
}

static int cr8_write_interception(struct kvm_vcpu *vcpu)
{
	int r;

	u8 cr8_prev = kvm_get_cr8(vcpu);
	/* instruction emulation calls kvm_set_cr8() */
	r = cr_interception(vcpu);
	if (lapic_in_kernel(vcpu))
		return r;
	if (cr8_prev <= kvm_get_cr8(vcpu))
		return r;
	vcpu->run->exit_reason = KVM_EXIT_SET_TPR;
	return 0;
}

static int efer_trap(struct kvm_vcpu *vcpu)
{
	struct msr_data msr_info;
	int ret;

	/*
	 * Clear the EFER_SVME bit from EFER. The SVM code always sets this
	 * bit in svm_set_efer(), but __kvm_valid_efer() checks it against
	 * whether the guest has X86_FEATURE_SVM - this avoids a failure if
	 * the guest doesn't have X86_FEATURE_SVM.
	 */
	msr_info.host_initiated = false;
	msr_info.index = MSR_EFER;
	msr_info.data = to_svm(vcpu)->vmcb->control.exit_info_1 & ~EFER_SVME;
	ret = kvm_set_msr_common(vcpu, &msr_info);

	return kvm_complete_insn_gp(vcpu, ret);
}

static int svm_get_msr_feature(struct kvm_msr_entry *msr)
{
	msr->data = 0;

	switch (msr->index) {
	case MSR_F10H_DECFG:
		if (boot_cpu_has(X86_FEATURE_LFENCE_RDTSC))
			msr->data |= MSR_F10H_DECFG_LFENCE_SERIALIZE;
		break;
	case MSR_IA32_PERF_CAPABILITIES:
		return 0;
	default:
		return KVM_MSR_RET_INVALID;
	}

	return 0;
}

static int svm_get_msr(struct kvm_vcpu *vcpu, struct msr_data *msr_info)
{
	struct vcpu_svm *svm = to_svm(vcpu);

	switch (msr_info->index) {
	case MSR_STAR:
		msr_info->data = svm->vmcb01.ptr->save.star;
		break;
#ifdef CONFIG_X86_64
	case MSR_LSTAR:
		msr_info->data = svm->vmcb01.ptr->save.lstar;
		break;
	case MSR_CSTAR:
		msr_info->data = svm->vmcb01.ptr->save.cstar;
		break;
	case MSR_KERNEL_GS_BASE:
		msr_info->data = svm->vmcb01.ptr->save.kernel_gs_base;
		break;
	case MSR_SYSCALL_MASK:
		msr_info->data = svm->vmcb01.ptr->save.sfmask;
		break;
#endif
	case MSR_IA32_SYSENTER_CS:
		msr_info->data = svm->vmcb01.ptr->save.sysenter_cs;
		break;
	case MSR_IA32_SYSENTER_EIP:
		msr_info->data = (u32)svm->vmcb01.ptr->save.sysenter_eip;
		if (guest_cpuid_is_intel(vcpu))
			msr_info->data |= (u64)svm->sysenter_eip_hi << 32;
		break;
	case MSR_IA32_SYSENTER_ESP:
		msr_info->data = svm->vmcb01.ptr->save.sysenter_esp;
		if (guest_cpuid_is_intel(vcpu))
			msr_info->data |= (u64)svm->sysenter_esp_hi << 32;
		break;
	case MSR_TSC_AUX:
		msr_info->data = svm->tsc_aux;
		break;
	/*
	 * Nobody will change the following 5 values in the VMCB so we can
	 * safely return them on rdmsr. They will always be 0 until LBRV is
	 * implemented.
	 */
	case MSR_IA32_DEBUGCTLMSR:
		msr_info->data = svm->vmcb->save.dbgctl;
		break;
	case MSR_IA32_LASTBRANCHFROMIP:
		msr_info->data = svm->vmcb->save.br_from;
		break;
	case MSR_IA32_LASTBRANCHTOIP:
		msr_info->data = svm->vmcb->save.br_to;
		break;
	case MSR_IA32_LASTINTFROMIP:
		msr_info->data = svm->vmcb->save.last_excp_from;
		break;
	case MSR_IA32_LASTINTTOIP:
		msr_info->data = svm->vmcb->save.last_excp_to;
		break;
	case MSR_VM_HSAVE_PA:
		msr_info->data = svm->nested.hsave_msr;
		break;
	case MSR_VM_CR:
		msr_info->data = svm->nested.vm_cr_msr;
		break;
	case MSR_IA32_SPEC_CTRL:
		if (!msr_info->host_initiated &&
		    !guest_has_spec_ctrl_msr(vcpu))
			return 1;

		if (boot_cpu_has(X86_FEATURE_V_SPEC_CTRL))
			msr_info->data = svm->vmcb->save.spec_ctrl;
		else
			msr_info->data = svm->spec_ctrl;
		break;
	case MSR_AMD64_VIRT_SPEC_CTRL:
		if (!msr_info->host_initiated &&
		    !guest_cpuid_has(vcpu, X86_FEATURE_VIRT_SSBD))
			return 1;

		msr_info->data = svm->virt_spec_ctrl;
		break;
	case MSR_F15H_IC_CFG: {

		int family, model;

		family = guest_cpuid_family(vcpu);
		model  = guest_cpuid_model(vcpu);

		if (family < 0 || model < 0)
			return kvm_get_msr_common(vcpu, msr_info);

		msr_info->data = 0;

		if (family == 0x15 &&
		    (model >= 0x2 && model < 0x20))
			msr_info->data = 0x1E;
		}
		break;
	case MSR_F10H_DECFG:
		msr_info->data = svm->msr_decfg;
		break;
	default:
		return kvm_get_msr_common(vcpu, msr_info);
	}
	return 0;
}

static int svm_complete_emulated_msr(struct kvm_vcpu *vcpu, int err)
{
	struct vcpu_svm *svm = to_svm(vcpu);
	if (!err || !sev_es_guest(vcpu->kvm) || WARN_ON_ONCE(!svm->ghcb))
		return kvm_complete_insn_gp(vcpu, err);

	ghcb_set_sw_exit_info_1(svm->ghcb, 1);
	ghcb_set_sw_exit_info_2(svm->ghcb,
				X86_TRAP_GP |
				SVM_EVTINJ_TYPE_EXEPT |
				SVM_EVTINJ_VALID);
	return 1;
}

static int svm_set_vm_cr(struct kvm_vcpu *vcpu, u64 data)
{
	struct vcpu_svm *svm = to_svm(vcpu);
	int svm_dis, chg_mask;

	if (data & ~SVM_VM_CR_VALID_MASK)
		return 1;

	chg_mask = SVM_VM_CR_VALID_MASK;

	if (svm->nested.vm_cr_msr & SVM_VM_CR_SVM_DIS_MASK)
		chg_mask &= ~(SVM_VM_CR_SVM_LOCK_MASK | SVM_VM_CR_SVM_DIS_MASK);

	svm->nested.vm_cr_msr &= ~chg_mask;
	svm->nested.vm_cr_msr |= (data & chg_mask);

	svm_dis = svm->nested.vm_cr_msr & SVM_VM_CR_SVM_DIS_MASK;

	/* check for svm_disable while efer.svme is set */
	if (svm_dis && (vcpu->arch.efer & EFER_SVME))
		return 1;

	return 0;
}

static int svm_set_msr(struct kvm_vcpu *vcpu, struct msr_data *msr)
{
	struct vcpu_svm *svm = to_svm(vcpu);
	int r;

	u32 ecx = msr->index;
	u64 data = msr->data;
	switch (ecx) {
	case MSR_IA32_CR_PAT:
		if (!kvm_mtrr_valid(vcpu, MSR_IA32_CR_PAT, data))
			return 1;
		vcpu->arch.pat = data;
		svm->vmcb01.ptr->save.g_pat = data;
		if (is_guest_mode(vcpu))
			nested_vmcb02_compute_g_pat(svm);
		vmcb_mark_dirty(svm->vmcb, VMCB_NPT);
		break;
	case MSR_IA32_SPEC_CTRL:
		if (!msr->host_initiated &&
		    !guest_has_spec_ctrl_msr(vcpu))
			return 1;

		if (kvm_spec_ctrl_test_value(data))
			return 1;

		if (boot_cpu_has(X86_FEATURE_V_SPEC_CTRL))
			svm->vmcb->save.spec_ctrl = data;
		else
			svm->spec_ctrl = data;
		if (!data)
			break;

		/*
		 * For non-nested:
		 * When it's written (to non-zero) for the first time, pass
		 * it through.
		 *
		 * For nested:
		 * The handling of the MSR bitmap for L2 guests is done in
		 * nested_svm_vmrun_msrpm.
		 * We update the L1 MSR bit as well since it will end up
		 * touching the MSR anyway now.
		 */
		set_msr_interception(vcpu, svm->msrpm, MSR_IA32_SPEC_CTRL, 1, 1);
		break;
	case MSR_IA32_PRED_CMD:
		if (!msr->host_initiated &&
		    !guest_has_pred_cmd_msr(vcpu))
			return 1;

		if (data & ~PRED_CMD_IBPB)
			return 1;
		if (!boot_cpu_has(X86_FEATURE_IBPB))
			return 1;
		if (!data)
			break;

		wrmsrl(MSR_IA32_PRED_CMD, PRED_CMD_IBPB);
		set_msr_interception(vcpu, svm->msrpm, MSR_IA32_PRED_CMD, 0, 1);
		break;
	case MSR_AMD64_VIRT_SPEC_CTRL:
		if (!msr->host_initiated &&
		    !guest_cpuid_has(vcpu, X86_FEATURE_VIRT_SSBD))
			return 1;

		if (data & ~SPEC_CTRL_SSBD)
			return 1;

		svm->virt_spec_ctrl = data;
		break;
	case MSR_STAR:
		svm->vmcb01.ptr->save.star = data;
		break;
#ifdef CONFIG_X86_64
	case MSR_LSTAR:
		svm->vmcb01.ptr->save.lstar = data;
		break;
	case MSR_CSTAR:
		svm->vmcb01.ptr->save.cstar = data;
		break;
	case MSR_KERNEL_GS_BASE:
		svm->vmcb01.ptr->save.kernel_gs_base = data;
		break;
	case MSR_SYSCALL_MASK:
		svm->vmcb01.ptr->save.sfmask = data;
		break;
#endif
	case MSR_IA32_SYSENTER_CS:
		svm->vmcb01.ptr->save.sysenter_cs = data;
		break;
	case MSR_IA32_SYSENTER_EIP:
		svm->vmcb01.ptr->save.sysenter_eip = (u32)data;
		/*
		 * We only intercept the MSR_IA32_SYSENTER_{EIP|ESP} msrs
		 * when we spoof an Intel vendor ID (for cross vendor migration).
		 * In this case we use this intercept to track the high
		 * 32 bit part of these msrs to support Intel's
		 * implementation of SYSENTER/SYSEXIT.
		 */
		svm->sysenter_eip_hi = guest_cpuid_is_intel(vcpu) ? (data >> 32) : 0;
		break;
	case MSR_IA32_SYSENTER_ESP:
		svm->vmcb01.ptr->save.sysenter_esp = (u32)data;
		svm->sysenter_esp_hi = guest_cpuid_is_intel(vcpu) ? (data >> 32) : 0;
		break;
	case MSR_TSC_AUX:
		/*
		 * TSC_AUX is usually changed only during boot and never read
		 * directly.  Intercept TSC_AUX instead of exposing it to the
		 * guest via direct_access_msrs, and switch it via user return.
		 */
		preempt_disable();
		r = kvm_set_user_return_msr(tsc_aux_uret_slot, data, -1ull);
		preempt_enable();
		if (r)
			return 1;

		svm->tsc_aux = data;
		break;
	case MSR_IA32_DEBUGCTLMSR:
		if (!boot_cpu_has(X86_FEATURE_LBRV)) {
			vcpu_unimpl(vcpu, "%s: MSR_IA32_DEBUGCTL 0x%llx, nop\n",
				    __func__, data);
			break;
		}
		if (data & DEBUGCTL_RESERVED_BITS)
			return 1;

		svm->vmcb->save.dbgctl = data;
		vmcb_mark_dirty(svm->vmcb, VMCB_LBR);
		if (data & (1ULL<<0))
			svm_enable_lbrv(vcpu);
		else
			svm_disable_lbrv(vcpu);
		break;
	case MSR_VM_HSAVE_PA:
		svm->nested.hsave_msr = data;
		break;
	case MSR_VM_CR:
		return svm_set_vm_cr(vcpu, data);
	case MSR_VM_IGNNE:
		vcpu_unimpl(vcpu, "unimplemented wrmsr: 0x%x data 0x%llx\n", ecx, data);
		break;
	case MSR_F10H_DECFG: {
		struct kvm_msr_entry msr_entry;

		msr_entry.index = msr->index;
		if (svm_get_msr_feature(&msr_entry))
			return 1;

		/* Check the supported bits */
		if (data & ~msr_entry.data)
			return 1;

		/* Don't allow the guest to change a bit, #GP */
		if (!msr->host_initiated && (data ^ msr_entry.data))
			return 1;

		svm->msr_decfg = data;
		break;
	}
	case MSR_IA32_APICBASE:
		if (kvm_vcpu_apicv_active(vcpu))
			avic_update_vapic_bar(to_svm(vcpu), data);
		fallthrough;
	default:
		return kvm_set_msr_common(vcpu, msr);
	}
	return 0;
}

static int msr_interception(struct kvm_vcpu *vcpu)
{
	if (to_svm(vcpu)->vmcb->control.exit_info_1)
		return kvm_emulate_wrmsr(vcpu);
	else
		return kvm_emulate_rdmsr(vcpu);
}

static int interrupt_window_interception(struct kvm_vcpu *vcpu)
{
	kvm_make_request(KVM_REQ_EVENT, vcpu);
	svm_clear_vintr(to_svm(vcpu));

	/*
	 * For AVIC, the only reason to end up here is ExtINTs.
	 * In this case AVIC was temporarily disabled for
	 * requesting the IRQ window and we have to re-enable it.
	 */
	svm_toggle_avic_for_irq_window(vcpu, true);

	++vcpu->stat.irq_window_exits;
	return 1;
}

static int pause_interception(struct kvm_vcpu *vcpu)
{
	bool in_kernel;

	/*
	 * CPL is not made available for an SEV-ES guest, therefore
	 * vcpu->arch.preempted_in_kernel can never be true.  Just
	 * set in_kernel to false as well.
	 */
	in_kernel = !sev_es_guest(vcpu->kvm) && svm_get_cpl(vcpu) == 0;

	if (!kvm_pause_in_guest(vcpu->kvm))
		grow_ple_window(vcpu);

	kvm_vcpu_on_spin(vcpu, in_kernel);
	return kvm_skip_emulated_instruction(vcpu);
}

static int invpcid_interception(struct kvm_vcpu *vcpu)
{
	struct vcpu_svm *svm = to_svm(vcpu);
	unsigned long type;
	gva_t gva;

	if (!guest_cpuid_has(vcpu, X86_FEATURE_INVPCID)) {
		kvm_queue_exception(vcpu, UD_VECTOR);
		return 1;
	}

	/*
	 * For an INVPCID intercept:
	 * EXITINFO1 provides the linear address of the memory operand.
	 * EXITINFO2 provides the contents of the register operand.
	 */
	type = svm->vmcb->control.exit_info_2;
	gva = svm->vmcb->control.exit_info_1;

	if (type > 3) {
		kvm_inject_gp(vcpu, 0);
		return 1;
	}

	return kvm_handle_invpcid(vcpu, type, gva);
}

static int (*const svm_exit_handlers[])(struct kvm_vcpu *vcpu) = {
	[SVM_EXIT_READ_CR0]			= cr_interception,
	[SVM_EXIT_READ_CR3]			= cr_interception,
	[SVM_EXIT_READ_CR4]			= cr_interception,
	[SVM_EXIT_READ_CR8]			= cr_interception,
	[SVM_EXIT_CR0_SEL_WRITE]		= cr_interception,
	[SVM_EXIT_WRITE_CR0]			= cr_interception,
	[SVM_EXIT_WRITE_CR3]			= cr_interception,
	[SVM_EXIT_WRITE_CR4]			= cr_interception,
	[SVM_EXIT_WRITE_CR8]			= cr8_write_interception,
	[SVM_EXIT_READ_DR0]			= dr_interception,
	[SVM_EXIT_READ_DR1]			= dr_interception,
	[SVM_EXIT_READ_DR2]			= dr_interception,
	[SVM_EXIT_READ_DR3]			= dr_interception,
	[SVM_EXIT_READ_DR4]			= dr_interception,
	[SVM_EXIT_READ_DR5]			= dr_interception,
	[SVM_EXIT_READ_DR6]			= dr_interception,
	[SVM_EXIT_READ_DR7]			= dr_interception,
	[SVM_EXIT_WRITE_DR0]			= dr_interception,
	[SVM_EXIT_WRITE_DR1]			= dr_interception,
	[SVM_EXIT_WRITE_DR2]			= dr_interception,
	[SVM_EXIT_WRITE_DR3]			= dr_interception,
	[SVM_EXIT_WRITE_DR4]			= dr_interception,
	[SVM_EXIT_WRITE_DR5]			= dr_interception,
	[SVM_EXIT_WRITE_DR6]			= dr_interception,
	[SVM_EXIT_WRITE_DR7]			= dr_interception,
	[SVM_EXIT_EXCP_BASE + DB_VECTOR]	= db_interception,
	[SVM_EXIT_EXCP_BASE + BP_VECTOR]	= bp_interception,
	[SVM_EXIT_EXCP_BASE + UD_VECTOR]	= ud_interception,
	[SVM_EXIT_EXCP_BASE + PF_VECTOR]	= pf_interception,
	[SVM_EXIT_EXCP_BASE + MC_VECTOR]	= mc_interception,
	[SVM_EXIT_EXCP_BASE + AC_VECTOR]	= ac_interception,
	[SVM_EXIT_EXCP_BASE + GP_VECTOR]	= gp_interception,
	[SVM_EXIT_INTR]				= intr_interception,
	[SVM_EXIT_NMI]				= nmi_interception,
	[SVM_EXIT_SMI]				= kvm_emulate_as_nop,
	[SVM_EXIT_INIT]				= kvm_emulate_as_nop,
	[SVM_EXIT_VINTR]			= interrupt_window_interception,
	[SVM_EXIT_RDPMC]			= kvm_emulate_rdpmc,
	[SVM_EXIT_CPUID]			= kvm_emulate_cpuid,
	[SVM_EXIT_IRET]                         = iret_interception,
	[SVM_EXIT_INVD]                         = kvm_emulate_invd,
	[SVM_EXIT_PAUSE]			= pause_interception,
	[SVM_EXIT_HLT]				= kvm_emulate_halt,
	[SVM_EXIT_INVLPG]			= invlpg_interception,
	[SVM_EXIT_INVLPGA]			= invlpga_interception,
	[SVM_EXIT_IOIO]				= io_interception,
	[SVM_EXIT_MSR]				= msr_interception,
	[SVM_EXIT_TASK_SWITCH]			= task_switch_interception,
	[SVM_EXIT_SHUTDOWN]			= shutdown_interception,
	[SVM_EXIT_VMRUN]			= vmrun_interception,
	[SVM_EXIT_VMMCALL]			= kvm_emulate_hypercall,
	[SVM_EXIT_VMLOAD]			= vmload_interception,
	[SVM_EXIT_VMSAVE]			= vmsave_interception,
	[SVM_EXIT_STGI]				= stgi_interception,
	[SVM_EXIT_CLGI]				= clgi_interception,
	[SVM_EXIT_SKINIT]			= skinit_interception,
	[SVM_EXIT_RDTSCP]			= kvm_handle_invalid_op,
	[SVM_EXIT_WBINVD]                       = kvm_emulate_wbinvd,
	[SVM_EXIT_MONITOR]			= kvm_emulate_monitor,
	[SVM_EXIT_MWAIT]			= kvm_emulate_mwait,
	[SVM_EXIT_XSETBV]			= kvm_emulate_xsetbv,
	[SVM_EXIT_RDPRU]			= kvm_handle_invalid_op,
	[SVM_EXIT_EFER_WRITE_TRAP]		= efer_trap,
	[SVM_EXIT_CR0_WRITE_TRAP]		= cr_trap,
	[SVM_EXIT_CR4_WRITE_TRAP]		= cr_trap,
	[SVM_EXIT_CR8_WRITE_TRAP]		= cr_trap,
	[SVM_EXIT_INVPCID]                      = invpcid_interception,
	[SVM_EXIT_NPF]				= npf_interception,
	[SVM_EXIT_RSM]                          = rsm_interception,
	[SVM_EXIT_AVIC_INCOMPLETE_IPI]		= avic_incomplete_ipi_interception,
	[SVM_EXIT_AVIC_UNACCELERATED_ACCESS]	= avic_unaccelerated_access_interception,
	[SVM_EXIT_VMGEXIT]			= sev_handle_vmgexit,
};

static void dump_vmcb(struct kvm_vcpu *vcpu)
{
	struct vcpu_svm *svm = to_svm(vcpu);
	struct vmcb_control_area *control = &svm->vmcb->control;
	struct vmcb_save_area *save = &svm->vmcb->save;
	struct vmcb_save_area *save01 = &svm->vmcb01.ptr->save;

	if (!dump_invalid_vmcb) {
		pr_warn_ratelimited("set kvm_amd.dump_invalid_vmcb=1 to dump internal KVM state.\n");
		return;
	}

	pr_err("VMCB %p, last attempted VMRUN on CPU %d\n",
	       svm->current_vmcb->ptr, vcpu->arch.last_vmentry_cpu);
	pr_err("VMCB Control Area:\n");
	pr_err("%-20s%04x\n", "cr_read:", control->intercepts[INTERCEPT_CR] & 0xffff);
	pr_err("%-20s%04x\n", "cr_write:", control->intercepts[INTERCEPT_CR] >> 16);
	pr_err("%-20s%04x\n", "dr_read:", control->intercepts[INTERCEPT_DR] & 0xffff);
	pr_err("%-20s%04x\n", "dr_write:", control->intercepts[INTERCEPT_DR] >> 16);
	pr_err("%-20s%08x\n", "exceptions:", control->intercepts[INTERCEPT_EXCEPTION]);
	pr_err("%-20s%08x %08x\n", "intercepts:",
              control->intercepts[INTERCEPT_WORD3],
	       control->intercepts[INTERCEPT_WORD4]);
	pr_err("%-20s%d\n", "pause filter count:", control->pause_filter_count);
	pr_err("%-20s%d\n", "pause filter threshold:",
	       control->pause_filter_thresh);
	pr_err("%-20s%016llx\n", "iopm_base_pa:", control->iopm_base_pa);
	pr_err("%-20s%016llx\n", "msrpm_base_pa:", control->msrpm_base_pa);
	pr_err("%-20s%016llx\n", "tsc_offset:", control->tsc_offset);
	pr_err("%-20s%d\n", "asid:", control->asid);
	pr_err("%-20s%d\n", "tlb_ctl:", control->tlb_ctl);
	pr_err("%-20s%08x\n", "int_ctl:", control->int_ctl);
	pr_err("%-20s%08x\n", "int_vector:", control->int_vector);
	pr_err("%-20s%08x\n", "int_state:", control->int_state);
	pr_err("%-20s%08x\n", "exit_code:", control->exit_code);
	pr_err("%-20s%016llx\n", "exit_info1:", control->exit_info_1);
	pr_err("%-20s%016llx\n", "exit_info2:", control->exit_info_2);
	pr_err("%-20s%08x\n", "exit_int_info:", control->exit_int_info);
	pr_err("%-20s%08x\n", "exit_int_info_err:", control->exit_int_info_err);
	pr_err("%-20s%lld\n", "nested_ctl:", control->nested_ctl);
	pr_err("%-20s%016llx\n", "nested_cr3:", control->nested_cr3);
	pr_err("%-20s%016llx\n", "avic_vapic_bar:", control->avic_vapic_bar);
	pr_err("%-20s%016llx\n", "ghcb:", control->ghcb_gpa);
	pr_err("%-20s%08x\n", "event_inj:", control->event_inj);
	pr_err("%-20s%08x\n", "event_inj_err:", control->event_inj_err);
	pr_err("%-20s%lld\n", "virt_ext:", control->virt_ext);
	pr_err("%-20s%016llx\n", "next_rip:", control->next_rip);
	pr_err("%-20s%016llx\n", "avic_backing_page:", control->avic_backing_page);
	pr_err("%-20s%016llx\n", "avic_logical_id:", control->avic_logical_id);
	pr_err("%-20s%016llx\n", "avic_physical_id:", control->avic_physical_id);
	pr_err("%-20s%016llx\n", "vmsa_pa:", control->vmsa_pa);
	pr_err("VMCB State Save Area:\n");
	pr_err("%-5s s: %04x a: %04x l: %08x b: %016llx\n",
	       "es:",
	       save->es.selector, save->es.attrib,
	       save->es.limit, save->es.base);
	pr_err("%-5s s: %04x a: %04x l: %08x b: %016llx\n",
	       "cs:",
	       save->cs.selector, save->cs.attrib,
	       save->cs.limit, save->cs.base);
	pr_err("%-5s s: %04x a: %04x l: %08x b: %016llx\n",
	       "ss:",
	       save->ss.selector, save->ss.attrib,
	       save->ss.limit, save->ss.base);
	pr_err("%-5s s: %04x a: %04x l: %08x b: %016llx\n",
	       "ds:",
	       save->ds.selector, save->ds.attrib,
	       save->ds.limit, save->ds.base);
	pr_err("%-5s s: %04x a: %04x l: %08x b: %016llx\n",
	       "fs:",
	       save01->fs.selector, save01->fs.attrib,
	       save01->fs.limit, save01->fs.base);
	pr_err("%-5s s: %04x a: %04x l: %08x b: %016llx\n",
	       "gs:",
	       save01->gs.selector, save01->gs.attrib,
	       save01->gs.limit, save01->gs.base);
	pr_err("%-5s s: %04x a: %04x l: %08x b: %016llx\n",
	       "gdtr:",
	       save->gdtr.selector, save->gdtr.attrib,
	       save->gdtr.limit, save->gdtr.base);
	pr_err("%-5s s: %04x a: %04x l: %08x b: %016llx\n",
	       "ldtr:",
	       save01->ldtr.selector, save01->ldtr.attrib,
	       save01->ldtr.limit, save01->ldtr.base);
	pr_err("%-5s s: %04x a: %04x l: %08x b: %016llx\n",
	       "idtr:",
	       save->idtr.selector, save->idtr.attrib,
	       save->idtr.limit, save->idtr.base);
	pr_err("%-5s s: %04x a: %04x l: %08x b: %016llx\n",
	       "tr:",
	       save01->tr.selector, save01->tr.attrib,
	       save01->tr.limit, save01->tr.base);
	pr_err("cpl:            %d                efer:         %016llx\n",
		save->cpl, save->efer);
	pr_err("%-15s %016llx %-13s %016llx\n",
	       "cr0:", save->cr0, "cr2:", save->cr2);
	pr_err("%-15s %016llx %-13s %016llx\n",
	       "cr3:", save->cr3, "cr4:", save->cr4);
	pr_err("%-15s %016llx %-13s %016llx\n",
	       "dr6:", save->dr6, "dr7:", save->dr7);
	pr_err("%-15s %016llx %-13s %016llx\n",
	       "rip:", save->rip, "rflags:", save->rflags);
	pr_err("%-15s %016llx %-13s %016llx\n",
	       "rsp:", save->rsp, "rax:", save->rax);
	pr_err("%-15s %016llx %-13s %016llx\n",
	       "star:", save01->star, "lstar:", save01->lstar);
	pr_err("%-15s %016llx %-13s %016llx\n",
	       "cstar:", save01->cstar, "sfmask:", save01->sfmask);
	pr_err("%-15s %016llx %-13s %016llx\n",
	       "kernel_gs_base:", save01->kernel_gs_base,
	       "sysenter_cs:", save01->sysenter_cs);
	pr_err("%-15s %016llx %-13s %016llx\n",
	       "sysenter_esp:", save01->sysenter_esp,
	       "sysenter_eip:", save01->sysenter_eip);
	pr_err("%-15s %016llx %-13s %016llx\n",
	       "gpat:", save->g_pat, "dbgctl:", save->dbgctl);
	pr_err("%-15s %016llx %-13s %016llx\n",
	       "br_from:", save->br_from, "br_to:", save->br_to);
	pr_err("%-15s %016llx %-13s %016llx\n",
	       "excp_from:", save->last_excp_from,
	       "excp_to:", save->last_excp_to);
}

static int svm_handle_invalid_exit(struct kvm_vcpu *vcpu, u64 exit_code)
{
	if (exit_code < ARRAY_SIZE(svm_exit_handlers) &&
	    svm_exit_handlers[exit_code])
		return 0;

	vcpu_unimpl(vcpu, "svm: unexpected exit reason 0x%llx\n", exit_code);
	dump_vmcb(vcpu);
	vcpu->run->exit_reason = KVM_EXIT_INTERNAL_ERROR;
	vcpu->run->internal.suberror = KVM_INTERNAL_ERROR_UNEXPECTED_EXIT_REASON;
	vcpu->run->internal.ndata = 2;
	vcpu->run->internal.data[0] = exit_code;
	vcpu->run->internal.data[1] = vcpu->arch.last_vmentry_cpu;

	return -EINVAL;
}

int svm_invoke_exit_handler(struct kvm_vcpu *vcpu, u64 exit_code)
{
	if (svm_handle_invalid_exit(vcpu, exit_code))
		return 0;

#ifdef CONFIG_RETPOLINE
	if (exit_code == SVM_EXIT_MSR)
		return msr_interception(vcpu);
	else if (exit_code == SVM_EXIT_VINTR)
		return interrupt_window_interception(vcpu);
	else if (exit_code == SVM_EXIT_INTR)
		return intr_interception(vcpu);
	else if (exit_code == SVM_EXIT_HLT)
		return kvm_emulate_halt(vcpu);
	else if (exit_code == SVM_EXIT_NPF)
		return npf_interception(vcpu);
#endif
	return svm_exit_handlers[exit_code](vcpu);
}

static void svm_get_exit_info(struct kvm_vcpu *vcpu, u64 *info1, u64 *info2,
			      u32 *intr_info, u32 *error_code)
{
	struct vmcb_control_area *control = &to_svm(vcpu)->vmcb->control;

	*info1 = control->exit_info_1;
	*info2 = control->exit_info_2;
	*intr_info = control->exit_int_info;
	if ((*intr_info & SVM_EXITINTINFO_VALID) &&
	    (*intr_info & SVM_EXITINTINFO_VALID_ERR))
		*error_code = control->exit_int_info_err;
	else
		*error_code = 0;
}

static int handle_exit(struct kvm_vcpu *vcpu, fastpath_t exit_fastpath)
{
	struct vcpu_svm *svm = to_svm(vcpu);
	struct kvm_run *kvm_run = vcpu->run;
	u32 exit_code = svm->vmcb->control.exit_code;

	trace_kvm_exit(exit_code, vcpu, KVM_ISA_SVM);

	/* SEV-ES guests must use the CR write traps to track CR registers. */
	if (!sev_es_guest(vcpu->kvm)) {
		if (!svm_is_intercept(svm, INTERCEPT_CR0_WRITE))
			vcpu->arch.cr0 = svm->vmcb->save.cr0;
		if (npt_enabled)
			vcpu->arch.cr3 = svm->vmcb->save.cr3;
	}

	if (is_guest_mode(vcpu)) {
		int vmexit;

		trace_kvm_nested_vmexit(exit_code, vcpu, KVM_ISA_SVM);

		vmexit = nested_svm_exit_special(svm);

		if (vmexit == NESTED_EXIT_CONTINUE)
			vmexit = nested_svm_exit_handled(svm);

		if (vmexit == NESTED_EXIT_DONE)
			return 1;
	}

	if (svm->vmcb->control.exit_code == SVM_EXIT_ERR) {
		kvm_run->exit_reason = KVM_EXIT_FAIL_ENTRY;
		kvm_run->fail_entry.hardware_entry_failure_reason
			= svm->vmcb->control.exit_code;
		kvm_run->fail_entry.cpu = vcpu->arch.last_vmentry_cpu;
		dump_vmcb(vcpu);
		return 0;
	}

	if (is_external_interrupt(svm->vmcb->control.exit_int_info) &&
	    exit_code != SVM_EXIT_EXCP_BASE + PF_VECTOR &&
	    exit_code != SVM_EXIT_NPF && exit_code != SVM_EXIT_TASK_SWITCH &&
	    exit_code != SVM_EXIT_INTR && exit_code != SVM_EXIT_NMI)
		printk(KERN_ERR "%s: unexpected exit_int_info 0x%x "
		       "exit_code 0x%x\n",
		       __func__, svm->vmcb->control.exit_int_info,
		       exit_code);

	if (exit_fastpath != EXIT_FASTPATH_NONE)
		return 1;

	return svm_invoke_exit_handler(vcpu, exit_code);
}

static void reload_tss(struct kvm_vcpu *vcpu)
{
	struct svm_cpu_data *sd = per_cpu(svm_data, vcpu->cpu);

	sd->tss_desc->type = 9; /* available 32/64-bit TSS */
	load_TR_desc();
}

static void pre_svm_run(struct kvm_vcpu *vcpu)
{
	struct svm_cpu_data *sd = per_cpu(svm_data, vcpu->cpu);
	struct vcpu_svm *svm = to_svm(vcpu);

	/*
	 * If the previous vmrun of the vmcb occurred on a different physical
	 * cpu, then mark the vmcb dirty and assign a new asid.  Hardware's
	 * vmcb clean bits are per logical CPU, as are KVM's asid assignments.
	 */
	if (unlikely(svm->current_vmcb->cpu != vcpu->cpu)) {
		svm->current_vmcb->asid_generation = 0;
		vmcb_mark_all_dirty(svm->vmcb);
		svm->current_vmcb->cpu = vcpu->cpu;
        }

	if (sev_guest(vcpu->kvm))
		return pre_sev_run(svm, vcpu->cpu);

	/* FIXME: handle wraparound of asid_generation */
	if (svm->current_vmcb->asid_generation != sd->asid_generation)
		new_asid(svm, sd);
}

static void svm_inject_nmi(struct kvm_vcpu *vcpu)
{
	struct vcpu_svm *svm = to_svm(vcpu);

	svm->vmcb->control.event_inj = SVM_EVTINJ_VALID | SVM_EVTINJ_TYPE_NMI;
	vcpu->arch.hflags |= HF_NMI_MASK;
	if (!sev_es_guest(vcpu->kvm))
		svm_set_intercept(svm, INTERCEPT_IRET);
	++vcpu->stat.nmi_injections;
}

static void svm_set_irq(struct kvm_vcpu *vcpu)
{
	struct vcpu_svm *svm = to_svm(vcpu);

	BUG_ON(!(gif_set(svm)));

	trace_kvm_inj_virq(vcpu->arch.interrupt.nr);
	++vcpu->stat.irq_injections;

	svm->vmcb->control.event_inj = vcpu->arch.interrupt.nr |
		SVM_EVTINJ_VALID | SVM_EVTINJ_TYPE_INTR;
}

static void svm_update_cr8_intercept(struct kvm_vcpu *vcpu, int tpr, int irr)
{
	struct vcpu_svm *svm = to_svm(vcpu);

	/*
	 * SEV-ES guests must always keep the CR intercepts cleared. CR
	 * tracking is done using the CR write traps.
	 */
	if (sev_es_guest(vcpu->kvm))
		return;

	if (nested_svm_virtualize_tpr(vcpu))
		return;

	svm_clr_intercept(svm, INTERCEPT_CR8_WRITE);

	if (irr == -1)
		return;

	if (tpr >= irr)
		svm_set_intercept(svm, INTERCEPT_CR8_WRITE);
}

bool svm_nmi_blocked(struct kvm_vcpu *vcpu)
{
	struct vcpu_svm *svm = to_svm(vcpu);
	struct vmcb *vmcb = svm->vmcb;
	bool ret;

	if (!gif_set(svm))
		return true;

	if (is_guest_mode(vcpu) && nested_exit_on_nmi(svm))
		return false;

	ret = (vmcb->control.int_state & SVM_INTERRUPT_SHADOW_MASK) ||
	      (vcpu->arch.hflags & HF_NMI_MASK);

	return ret;
}

static int svm_nmi_allowed(struct kvm_vcpu *vcpu, bool for_injection)
{
	struct vcpu_svm *svm = to_svm(vcpu);
	if (svm->nested.nested_run_pending)
		return -EBUSY;

	/* An NMI must not be injected into L2 if it's supposed to VM-Exit.  */
	if (for_injection && is_guest_mode(vcpu) && nested_exit_on_nmi(svm))
		return -EBUSY;

	return !svm_nmi_blocked(vcpu);
}

static bool svm_get_nmi_mask(struct kvm_vcpu *vcpu)
{
	return !!(vcpu->arch.hflags & HF_NMI_MASK);
}

static void svm_set_nmi_mask(struct kvm_vcpu *vcpu, bool masked)
{
	struct vcpu_svm *svm = to_svm(vcpu);

	if (masked) {
		vcpu->arch.hflags |= HF_NMI_MASK;
		if (!sev_es_guest(vcpu->kvm))
			svm_set_intercept(svm, INTERCEPT_IRET);
	} else {
		vcpu->arch.hflags &= ~HF_NMI_MASK;
		if (!sev_es_guest(vcpu->kvm))
			svm_clr_intercept(svm, INTERCEPT_IRET);
	}
}

bool svm_interrupt_blocked(struct kvm_vcpu *vcpu)
{
	struct vcpu_svm *svm = to_svm(vcpu);
	struct vmcb *vmcb = svm->vmcb;

	if (!gif_set(svm))
		return true;

	if (sev_es_guest(vcpu->kvm)) {
		/*
		 * SEV-ES guests to not expose RFLAGS. Use the VMCB interrupt mask
		 * bit to determine the state of the IF flag.
		 */
		if (!(vmcb->control.int_state & SVM_GUEST_INTERRUPT_MASK))
			return true;
	} else if (is_guest_mode(vcpu)) {
		/* As long as interrupts are being delivered...  */
		if ((svm->nested.ctl.int_ctl & V_INTR_MASKING_MASK)
		    ? !(svm->vmcb01.ptr->save.rflags & X86_EFLAGS_IF)
		    : !(kvm_get_rflags(vcpu) & X86_EFLAGS_IF))
			return true;

		/* ... vmexits aren't blocked by the interrupt shadow  */
		if (nested_exit_on_intr(svm))
			return false;
	} else {
		if (!(kvm_get_rflags(vcpu) & X86_EFLAGS_IF))
			return true;
	}

	return (vmcb->control.int_state & SVM_INTERRUPT_SHADOW_MASK);
}

static int svm_interrupt_allowed(struct kvm_vcpu *vcpu, bool for_injection)
{
	struct vcpu_svm *svm = to_svm(vcpu);
	if (svm->nested.nested_run_pending)
		return -EBUSY;

	/*
	 * An IRQ must not be injected into L2 if it's supposed to VM-Exit,
	 * e.g. if the IRQ arrived asynchronously after checking nested events.
	 */
	if (for_injection && is_guest_mode(vcpu) && nested_exit_on_intr(svm))
		return -EBUSY;

	return !svm_interrupt_blocked(vcpu);
}

static void svm_enable_irq_window(struct kvm_vcpu *vcpu)
{
	struct vcpu_svm *svm = to_svm(vcpu);

	/*
	 * In case GIF=0 we can't rely on the CPU to tell us when GIF becomes
	 * 1, because that's a separate STGI/VMRUN intercept.  The next time we
	 * get that intercept, this function will be called again though and
	 * we'll get the vintr intercept. However, if the vGIF feature is
	 * enabled, the STGI interception will not occur. Enable the irq
	 * window under the assumption that the hardware will set the GIF.
	 */
	if (vgif_enabled(svm) || gif_set(svm)) {
		/*
		 * IRQ window is not needed when AVIC is enabled,
		 * unless we have pending ExtINT since it cannot be injected
		 * via AVIC. In such case, we need to temporarily disable AVIC,
		 * and fallback to injecting IRQ via V_IRQ.
		 */
		svm_toggle_avic_for_irq_window(vcpu, false);
		svm_set_vintr(svm);
	}
}

static void svm_enable_nmi_window(struct kvm_vcpu *vcpu)
{
	struct vcpu_svm *svm = to_svm(vcpu);

	if ((vcpu->arch.hflags & (HF_NMI_MASK | HF_IRET_MASK)) == HF_NMI_MASK)
		return; /* IRET will cause a vm exit */

	if (!gif_set(svm)) {
		if (vgif_enabled(svm))
			svm_set_intercept(svm, INTERCEPT_STGI);
		return; /* STGI will cause a vm exit */
	}

	/*
	 * Something prevents NMI from been injected. Single step over possible
	 * problem (IRET or exception injection or interrupt shadow)
	 */
	svm->nmi_singlestep_guest_rflags = svm_get_rflags(vcpu);
	svm->nmi_singlestep = true;
	svm->vmcb->save.rflags |= (X86_EFLAGS_TF | X86_EFLAGS_RF);
}

static int svm_set_tss_addr(struct kvm *kvm, unsigned int addr)
{
	return 0;
}

static int svm_set_identity_map_addr(struct kvm *kvm, u64 ident_addr)
{
	return 0;
}

void svm_flush_tlb(struct kvm_vcpu *vcpu)
{
	struct vcpu_svm *svm = to_svm(vcpu);

	/*
	 * Flush only the current ASID even if the TLB flush was invoked via
	 * kvm_flush_remote_tlbs().  Although flushing remote TLBs requires all
	 * ASIDs to be flushed, KVM uses a single ASID for L1 and L2, and
	 * unconditionally does a TLB flush on both nested VM-Enter and nested
	 * VM-Exit (via kvm_mmu_reset_context()).
	 */
	if (static_cpu_has(X86_FEATURE_FLUSHBYASID))
		svm->vmcb->control.tlb_ctl = TLB_CONTROL_FLUSH_ASID;
	else
		svm->current_vmcb->asid_generation--;
}

static void svm_flush_tlb_gva(struct kvm_vcpu *vcpu, gva_t gva)
{
	struct vcpu_svm *svm = to_svm(vcpu);

	invlpga(gva, svm->vmcb->control.asid);
}

static inline void sync_cr8_to_lapic(struct kvm_vcpu *vcpu)
{
	struct vcpu_svm *svm = to_svm(vcpu);

	if (nested_svm_virtualize_tpr(vcpu))
		return;

	if (!svm_is_intercept(svm, INTERCEPT_CR8_WRITE)) {
		int cr8 = svm->vmcb->control.int_ctl & V_TPR_MASK;
		kvm_set_cr8(vcpu, cr8);
	}
}

static inline void sync_lapic_to_cr8(struct kvm_vcpu *vcpu)
{
	struct vcpu_svm *svm = to_svm(vcpu);
	u64 cr8;

	if (nested_svm_virtualize_tpr(vcpu) ||
	    kvm_vcpu_apicv_active(vcpu))
		return;

	cr8 = kvm_get_cr8(vcpu);
	svm->vmcb->control.int_ctl &= ~V_TPR_MASK;
	svm->vmcb->control.int_ctl |= cr8 & V_TPR_MASK;
}

static void svm_complete_interrupts(struct kvm_vcpu *vcpu)
{
	struct vcpu_svm *svm = to_svm(vcpu);
	u8 vector;
	int type;
	u32 exitintinfo = svm->vmcb->control.exit_int_info;
	unsigned int3_injected = svm->int3_injected;

	svm->int3_injected = 0;

	/*
	 * If we've made progress since setting HF_IRET_MASK, we've
	 * executed an IRET and can allow NMI injection.
	 */
	if ((vcpu->arch.hflags & HF_IRET_MASK) &&
	    (sev_es_guest(vcpu->kvm) ||
	     kvm_rip_read(vcpu) != svm->nmi_iret_rip)) {
		vcpu->arch.hflags &= ~(HF_NMI_MASK | HF_IRET_MASK);
		kvm_make_request(KVM_REQ_EVENT, vcpu);
	}

	vcpu->arch.nmi_injected = false;
	kvm_clear_exception_queue(vcpu);
	kvm_clear_interrupt_queue(vcpu);

	if (!(exitintinfo & SVM_EXITINTINFO_VALID))
		return;

	kvm_make_request(KVM_REQ_EVENT, vcpu);

	vector = exitintinfo & SVM_EXITINTINFO_VEC_MASK;
	type = exitintinfo & SVM_EXITINTINFO_TYPE_MASK;

	switch (type) {
	case SVM_EXITINTINFO_TYPE_NMI:
		vcpu->arch.nmi_injected = true;
		break;
	case SVM_EXITINTINFO_TYPE_EXEPT:
		/*
		 * Never re-inject a #VC exception.
		 */
		if (vector == X86_TRAP_VC)
			break;

		/*
		 * In case of software exceptions, do not reinject the vector,
		 * but re-execute the instruction instead. Rewind RIP first
		 * if we emulated INT3 before.
		 */
		if (kvm_exception_is_soft(vector)) {
			if (vector == BP_VECTOR && int3_injected &&
			    kvm_is_linear_rip(vcpu, svm->int3_rip))
				kvm_rip_write(vcpu,
					      kvm_rip_read(vcpu) - int3_injected);
			break;
		}
		if (exitintinfo & SVM_EXITINTINFO_VALID_ERR) {
			u32 err = svm->vmcb->control.exit_int_info_err;
			kvm_requeue_exception_e(vcpu, vector, err);

		} else
			kvm_requeue_exception(vcpu, vector);
		break;
	case SVM_EXITINTINFO_TYPE_INTR:
		kvm_queue_interrupt(vcpu, vector, false);
		break;
	default:
		break;
	}
}

static void svm_cancel_injection(struct kvm_vcpu *vcpu)
{
	struct vcpu_svm *svm = to_svm(vcpu);
	struct vmcb_control_area *control = &svm->vmcb->control;

	control->exit_int_info = control->event_inj;
	control->exit_int_info_err = control->event_inj_err;
	control->event_inj = 0;
	svm_complete_interrupts(vcpu);
}

static fastpath_t svm_exit_handlers_fastpath(struct kvm_vcpu *vcpu)
{
	if (to_svm(vcpu)->vmcb->control.exit_code == SVM_EXIT_MSR &&
	    to_svm(vcpu)->vmcb->control.exit_info_1)
		return handle_fastpath_set_msr_irqoff(vcpu);

	return EXIT_FASTPATH_NONE;
}

static noinstr void svm_vcpu_enter_exit(struct kvm_vcpu *vcpu)
{
	struct vcpu_svm *svm = to_svm(vcpu);
	unsigned long vmcb_pa = svm->current_vmcb->pa;

	kvm_guest_enter_irqoff();

	if (sev_es_guest(vcpu->kvm)) {
		__svm_sev_es_vcpu_run(vmcb_pa);
	} else {
		struct svm_cpu_data *sd = per_cpu(svm_data, vcpu->cpu);

		/*
		 * Use a single vmcb (vmcb01 because it's always valid) for
		 * context switching guest state via VMLOAD/VMSAVE, that way
		 * the state doesn't need to be copied between vmcb01 and
		 * vmcb02 when switching vmcbs for nested virtualization.
		 */
		vmload(svm->vmcb01.pa);
		__svm_vcpu_run(vmcb_pa, (unsigned long *)&vcpu->arch.regs);
		vmsave(svm->vmcb01.pa);

		vmload(__sme_page_pa(sd->save_area));
	}

	kvm_guest_exit_irqoff();
}

static __no_kcsan fastpath_t svm_vcpu_run(struct kvm_vcpu *vcpu)
{
	struct vcpu_svm *svm = to_svm(vcpu);

	trace_kvm_entry(vcpu);

	svm->vmcb->save.rax = vcpu->arch.regs[VCPU_REGS_RAX];
	svm->vmcb->save.rsp = vcpu->arch.regs[VCPU_REGS_RSP];
	svm->vmcb->save.rip = vcpu->arch.regs[VCPU_REGS_RIP];

	/*
	 * Disable singlestep if we're injecting an interrupt/exception.
	 * We don't want our modified rflags to be pushed on the stack where
	 * we might not be able to easily reset them if we disabled NMI
	 * singlestep later.
	 */
	if (svm->nmi_singlestep && svm->vmcb->control.event_inj) {
		/*
		 * Event injection happens before external interrupts cause a
		 * vmexit and interrupts are disabled here, so smp_send_reschedule
		 * is enough to force an immediate vmexit.
		 */
		disable_nmi_singlestep(svm);
		smp_send_reschedule(vcpu->cpu);
	}

	pre_svm_run(vcpu);

	sync_lapic_to_cr8(vcpu);

	if (unlikely(svm->asid != svm->vmcb->control.asid)) {
		svm->vmcb->control.asid = svm->asid;
		vmcb_mark_dirty(svm->vmcb, VMCB_ASID);
	}
	svm->vmcb->save.cr2 = vcpu->arch.cr2;

	svm_hv_update_vp_id(svm->vmcb, vcpu);

	/*
	 * Run with all-zero DR6 unless needed, so that we can get the exact cause
	 * of a #DB.
	 */
	if (unlikely(vcpu->arch.switch_db_regs & KVM_DEBUGREG_WONT_EXIT))
		svm_set_dr6(svm, vcpu->arch.dr6);
	else
		svm_set_dr6(svm, DR6_ACTIVE_LOW);

	clgi();
	kvm_load_guest_xsave_state(vcpu);

	kvm_wait_lapic_expire(vcpu);

	/*
	 * If this vCPU has touched SPEC_CTRL, restore the guest's value if
	 * it's non-zero. Since vmentry is serialising on affected CPUs, there
	 * is no need to worry about the conditional branch over the wrmsr
	 * being speculatively taken.
	 */
	if (!static_cpu_has(X86_FEATURE_V_SPEC_CTRL))
		x86_spec_ctrl_set_guest(svm->spec_ctrl, svm->virt_spec_ctrl);

	svm_vcpu_enter_exit(vcpu);

	/*
	 * We do not use IBRS in the kernel. If this vCPU has used the
	 * SPEC_CTRL MSR it may have left it on; save the value and
	 * turn it off. This is much more efficient than blindly adding
	 * it to the atomic save/restore list. Especially as the former
	 * (Saving guest MSRs on vmexit) doesn't even exist in KVM.
	 *
	 * For non-nested case:
	 * If the L01 MSR bitmap does not intercept the MSR, then we need to
	 * save it.
	 *
	 * For nested case:
	 * If the L02 MSR bitmap does not intercept the MSR, then we need to
	 * save it.
	 */
	if (!static_cpu_has(X86_FEATURE_V_SPEC_CTRL) &&
	    unlikely(!msr_write_intercepted(vcpu, MSR_IA32_SPEC_CTRL)))
		svm->spec_ctrl = native_read_msr(MSR_IA32_SPEC_CTRL);

	if (!sev_es_guest(vcpu->kvm))
		reload_tss(vcpu);

	if (!static_cpu_has(X86_FEATURE_V_SPEC_CTRL))
		x86_spec_ctrl_restore_host(svm->spec_ctrl, svm->virt_spec_ctrl);

	if (!sev_es_guest(vcpu->kvm)) {
		vcpu->arch.cr2 = svm->vmcb->save.cr2;
		vcpu->arch.regs[VCPU_REGS_RAX] = svm->vmcb->save.rax;
		vcpu->arch.regs[VCPU_REGS_RSP] = svm->vmcb->save.rsp;
		vcpu->arch.regs[VCPU_REGS_RIP] = svm->vmcb->save.rip;
	}

	if (unlikely(svm->vmcb->control.exit_code == SVM_EXIT_NMI))
		kvm_before_interrupt(vcpu);

	kvm_load_host_xsave_state(vcpu);
	stgi();

	/* Any pending NMI will happen here */

	if (unlikely(svm->vmcb->control.exit_code == SVM_EXIT_NMI))
		kvm_after_interrupt(vcpu);

	sync_cr8_to_lapic(vcpu);

	svm->next_rip = 0;
	if (is_guest_mode(vcpu)) {
		nested_sync_control_from_vmcb02(svm);

		/* Track VMRUNs that have made past consistency checking */
		if (svm->nested.nested_run_pending &&
		    svm->vmcb->control.exit_code != SVM_EXIT_ERR)
                        ++vcpu->stat.nested_run;

		svm->nested.nested_run_pending = 0;
	}

	svm->vmcb->control.tlb_ctl = TLB_CONTROL_DO_NOTHING;
	vmcb_mark_all_clean(svm->vmcb);

	/* if exit due to PF check for async PF */
	if (svm->vmcb->control.exit_code == SVM_EXIT_EXCP_BASE + PF_VECTOR)
		vcpu->arch.apf.host_apf_flags =
			kvm_read_and_reset_apf_flags();

	if (npt_enabled)
		kvm_register_clear_available(vcpu, VCPU_EXREG_PDPTR);

	/*
	 * We need to handle MC intercepts here before the vcpu has a chance to
	 * change the physical cpu
	 */
	if (unlikely(svm->vmcb->control.exit_code ==
		     SVM_EXIT_EXCP_BASE + MC_VECTOR))
		svm_handle_mce(vcpu);

	svm_complete_interrupts(vcpu);

	if (is_guest_mode(vcpu))
		return EXIT_FASTPATH_NONE;

	return svm_exit_handlers_fastpath(vcpu);
}

static void svm_load_mmu_pgd(struct kvm_vcpu *vcpu, hpa_t root_hpa,
			     int root_level)
{
	struct vcpu_svm *svm = to_svm(vcpu);
	unsigned long cr3;

	if (npt_enabled) {
		svm->vmcb->control.nested_cr3 = __sme_set(root_hpa);
		vmcb_mark_dirty(svm->vmcb, VMCB_NPT);

		hv_track_root_tdp(vcpu, root_hpa);

		/* Loading L2's CR3 is handled by enter_svm_guest_mode.  */
		if (!test_bit(VCPU_EXREG_CR3, (ulong *)&vcpu->arch.regs_avail))
			return;
		cr3 = vcpu->arch.cr3;
	} else if (vcpu->arch.mmu->shadow_root_level >= PT64_ROOT_4LEVEL) {
		cr3 = __sme_set(root_hpa) | kvm_get_active_pcid(vcpu);
	} else {
		/* PCID in the guest should be impossible with a 32-bit MMU. */
		WARN_ON_ONCE(kvm_get_active_pcid(vcpu));
		cr3 = root_hpa;
	}

	svm->vmcb->save.cr3 = cr3;
	vmcb_mark_dirty(svm->vmcb, VMCB_CR);
}

static int is_disabled(void)
{
	u64 vm_cr;

	rdmsrl(MSR_VM_CR, vm_cr);
	if (vm_cr & (1 << SVM_VM_CR_SVM_DISABLE))
		return 1;

	return 0;
}

static void
svm_patch_hypercall(struct kvm_vcpu *vcpu, unsigned char *hypercall)
{
	/*
	 * Patch in the VMMCALL instruction:
	 */
	hypercall[0] = 0x0f;
	hypercall[1] = 0x01;
	hypercall[2] = 0xd9;
}

static int __init svm_check_processor_compat(void)
{
	return 0;
}

static bool svm_cpu_has_accelerated_tpr(void)
{
	return false;
}

/*
 * The kvm parameter can be NULL (module initialization, or invocation before
 * VM creation). Be sure to check the kvm parameter before using it.
 */
static bool svm_has_emulated_msr(struct kvm *kvm, u32 index)
{
	switch (index) {
	case MSR_IA32_MCG_EXT_CTL:
	case MSR_IA32_VMX_BASIC ... MSR_IA32_VMX_VMFUNC:
		return false;
	case MSR_IA32_SMBASE:
		/* SEV-ES guests do not support SMM, so report false */
		if (kvm && sev_es_guest(kvm))
			return false;
		break;
	default:
		break;
	}

	return true;
}

static u64 svm_get_mt_mask(struct kvm_vcpu *vcpu, gfn_t gfn, bool is_mmio)
{
	return 0;
}

static void svm_vcpu_after_set_cpuid(struct kvm_vcpu *vcpu)
{
	struct vcpu_svm *svm = to_svm(vcpu);
	struct kvm_cpuid_entry2 *best;

	vcpu->arch.xsaves_enabled = guest_cpuid_has(vcpu, X86_FEATURE_XSAVE) &&
				    boot_cpu_has(X86_FEATURE_XSAVE) &&
				    boot_cpu_has(X86_FEATURE_XSAVES);

	/* Update nrips enabled cache */
	svm->nrips_enabled = kvm_cpu_cap_has(X86_FEATURE_NRIPS) &&
			     guest_cpuid_has(vcpu, X86_FEATURE_NRIPS);

	svm_recalc_instruction_intercepts(vcpu, svm);

	/* For sev guests, the memory encryption bit is not reserved in CR3.  */
	if (sev_guest(vcpu->kvm)) {
		best = kvm_find_cpuid_entry(vcpu, 0x8000001F, 0);
		if (best)
			vcpu->arch.reserved_gpa_bits &= ~(1UL << (best->ebx & 0x3f));
	}

	if (kvm_vcpu_apicv_active(vcpu)) {
		/*
		 * AVIC does not work with an x2APIC mode guest. If the X2APIC feature
		 * is exposed to the guest, disable AVIC.
		 */
		if (guest_cpuid_has(vcpu, X86_FEATURE_X2APIC))
			kvm_request_apicv_update(vcpu->kvm, false,
						 APICV_INHIBIT_REASON_X2APIC);

		/*
		 * Currently, AVIC does not work with nested virtualization.
		 * So, we disable AVIC when cpuid for SVM is set in the L1 guest.
		 */
		if (nested && guest_cpuid_has(vcpu, X86_FEATURE_SVM))
			kvm_request_apicv_update(vcpu->kvm, false,
						 APICV_INHIBIT_REASON_NESTED);
	}

	if (guest_cpuid_is_intel(vcpu)) {
		/*
		 * We must intercept SYSENTER_EIP and SYSENTER_ESP
		 * accesses because the processor only stores 32 bits.
		 * For the same reason we cannot use virtual VMLOAD/VMSAVE.
		 */
		svm_set_intercept(svm, INTERCEPT_VMLOAD);
		svm_set_intercept(svm, INTERCEPT_VMSAVE);
		svm->vmcb->control.virt_ext &= ~VIRTUAL_VMLOAD_VMSAVE_ENABLE_MASK;

		set_msr_interception(vcpu, svm->msrpm, MSR_IA32_SYSENTER_EIP, 0, 0);
		set_msr_interception(vcpu, svm->msrpm, MSR_IA32_SYSENTER_ESP, 0, 0);
	} else {
		/*
		 * If hardware supports Virtual VMLOAD VMSAVE then enable it
		 * in VMCB and clear intercepts to avoid #VMEXIT.
		 */
		if (vls) {
			svm_clr_intercept(svm, INTERCEPT_VMLOAD);
			svm_clr_intercept(svm, INTERCEPT_VMSAVE);
			svm->vmcb->control.virt_ext |= VIRTUAL_VMLOAD_VMSAVE_ENABLE_MASK;
		}
		/* No need to intercept these MSRs */
		set_msr_interception(vcpu, svm->msrpm, MSR_IA32_SYSENTER_EIP, 1, 1);
		set_msr_interception(vcpu, svm->msrpm, MSR_IA32_SYSENTER_ESP, 1, 1);
	}
}

static bool svm_has_wbinvd_exit(void)
{
	return true;
}

#define PRE_EX(exit)  { .exit_code = (exit), \
			.stage = X86_ICPT_PRE_EXCEPT, }
#define POST_EX(exit) { .exit_code = (exit), \
			.stage = X86_ICPT_POST_EXCEPT, }
#define POST_MEM(exit) { .exit_code = (exit), \
			.stage = X86_ICPT_POST_MEMACCESS, }

static const struct __x86_intercept {
	u32 exit_code;
	enum x86_intercept_stage stage;
} x86_intercept_map[] = {
	[x86_intercept_cr_read]		= POST_EX(SVM_EXIT_READ_CR0),
	[x86_intercept_cr_write]	= POST_EX(SVM_EXIT_WRITE_CR0),
	[x86_intercept_clts]		= POST_EX(SVM_EXIT_WRITE_CR0),
	[x86_intercept_lmsw]		= POST_EX(SVM_EXIT_WRITE_CR0),
	[x86_intercept_smsw]		= POST_EX(SVM_EXIT_READ_CR0),
	[x86_intercept_dr_read]		= POST_EX(SVM_EXIT_READ_DR0),
	[x86_intercept_dr_write]	= POST_EX(SVM_EXIT_WRITE_DR0),
	[x86_intercept_sldt]		= POST_EX(SVM_EXIT_LDTR_READ),
	[x86_intercept_str]		= POST_EX(SVM_EXIT_TR_READ),
	[x86_intercept_lldt]		= POST_EX(SVM_EXIT_LDTR_WRITE),
	[x86_intercept_ltr]		= POST_EX(SVM_EXIT_TR_WRITE),
	[x86_intercept_sgdt]		= POST_EX(SVM_EXIT_GDTR_READ),
	[x86_intercept_sidt]		= POST_EX(SVM_EXIT_IDTR_READ),
	[x86_intercept_lgdt]		= POST_EX(SVM_EXIT_GDTR_WRITE),
	[x86_intercept_lidt]		= POST_EX(SVM_EXIT_IDTR_WRITE),
	[x86_intercept_vmrun]		= POST_EX(SVM_EXIT_VMRUN),
	[x86_intercept_vmmcall]		= POST_EX(SVM_EXIT_VMMCALL),
	[x86_intercept_vmload]		= POST_EX(SVM_EXIT_VMLOAD),
	[x86_intercept_vmsave]		= POST_EX(SVM_EXIT_VMSAVE),
	[x86_intercept_stgi]		= POST_EX(SVM_EXIT_STGI),
	[x86_intercept_clgi]		= POST_EX(SVM_EXIT_CLGI),
	[x86_intercept_skinit]		= POST_EX(SVM_EXIT_SKINIT),
	[x86_intercept_invlpga]		= POST_EX(SVM_EXIT_INVLPGA),
	[x86_intercept_rdtscp]		= POST_EX(SVM_EXIT_RDTSCP),
	[x86_intercept_monitor]		= POST_MEM(SVM_EXIT_MONITOR),
	[x86_intercept_mwait]		= POST_EX(SVM_EXIT_MWAIT),
	[x86_intercept_invlpg]		= POST_EX(SVM_EXIT_INVLPG),
	[x86_intercept_invd]		= POST_EX(SVM_EXIT_INVD),
	[x86_intercept_wbinvd]		= POST_EX(SVM_EXIT_WBINVD),
	[x86_intercept_wrmsr]		= POST_EX(SVM_EXIT_MSR),
	[x86_intercept_rdtsc]		= POST_EX(SVM_EXIT_RDTSC),
	[x86_intercept_rdmsr]		= POST_EX(SVM_EXIT_MSR),
	[x86_intercept_rdpmc]		= POST_EX(SVM_EXIT_RDPMC),
	[x86_intercept_cpuid]		= PRE_EX(SVM_EXIT_CPUID),
	[x86_intercept_rsm]		= PRE_EX(SVM_EXIT_RSM),
	[x86_intercept_pause]		= PRE_EX(SVM_EXIT_PAUSE),
	[x86_intercept_pushf]		= PRE_EX(SVM_EXIT_PUSHF),
	[x86_intercept_popf]		= PRE_EX(SVM_EXIT_POPF),
	[x86_intercept_intn]		= PRE_EX(SVM_EXIT_SWINT),
	[x86_intercept_iret]		= PRE_EX(SVM_EXIT_IRET),
	[x86_intercept_icebp]		= PRE_EX(SVM_EXIT_ICEBP),
	[x86_intercept_hlt]		= POST_EX(SVM_EXIT_HLT),
	[x86_intercept_in]		= POST_EX(SVM_EXIT_IOIO),
	[x86_intercept_ins]		= POST_EX(SVM_EXIT_IOIO),
	[x86_intercept_out]		= POST_EX(SVM_EXIT_IOIO),
	[x86_intercept_outs]		= POST_EX(SVM_EXIT_IOIO),
	[x86_intercept_xsetbv]		= PRE_EX(SVM_EXIT_XSETBV),
};

#undef PRE_EX
#undef POST_EX
#undef POST_MEM

static int svm_check_intercept(struct kvm_vcpu *vcpu,
			       struct x86_instruction_info *info,
			       enum x86_intercept_stage stage,
			       struct x86_exception *exception)
{
	struct vcpu_svm *svm = to_svm(vcpu);
	int vmexit, ret = X86EMUL_CONTINUE;
	struct __x86_intercept icpt_info;
	struct vmcb *vmcb = svm->vmcb;

	if (info->intercept >= ARRAY_SIZE(x86_intercept_map))
		goto out;

	icpt_info = x86_intercept_map[info->intercept];

	if (stage != icpt_info.stage)
		goto out;

	switch (icpt_info.exit_code) {
	case SVM_EXIT_READ_CR0:
		if (info->intercept == x86_intercept_cr_read)
			icpt_info.exit_code += info->modrm_reg;
		break;
	case SVM_EXIT_WRITE_CR0: {
		unsigned long cr0, val;

		if (info->intercept == x86_intercept_cr_write)
			icpt_info.exit_code += info->modrm_reg;

		if (icpt_info.exit_code != SVM_EXIT_WRITE_CR0 ||
		    info->intercept == x86_intercept_clts)
			break;

		if (!(vmcb_is_intercept(&svm->nested.ctl,
					INTERCEPT_SELECTIVE_CR0)))
			break;

		cr0 = vcpu->arch.cr0 & ~SVM_CR0_SELECTIVE_MASK;
		val = info->src_val  & ~SVM_CR0_SELECTIVE_MASK;

		if (info->intercept == x86_intercept_lmsw) {
			cr0 &= 0xfUL;
			val &= 0xfUL;
			/* lmsw can't clear PE - catch this here */
			if (cr0 & X86_CR0_PE)
				val |= X86_CR0_PE;
		}

		if (cr0 ^ val)
			icpt_info.exit_code = SVM_EXIT_CR0_SEL_WRITE;

		break;
	}
	case SVM_EXIT_READ_DR0:
	case SVM_EXIT_WRITE_DR0:
		icpt_info.exit_code += info->modrm_reg;
		break;
	case SVM_EXIT_MSR:
		if (info->intercept == x86_intercept_wrmsr)
			vmcb->control.exit_info_1 = 1;
		else
			vmcb->control.exit_info_1 = 0;
		break;
	case SVM_EXIT_PAUSE:
		/*
		 * We get this for NOP only, but pause
		 * is rep not, check this here
		 */
		if (info->rep_prefix != REPE_PREFIX)
			goto out;
		break;
	case SVM_EXIT_IOIO: {
		u64 exit_info;
		u32 bytes;

		if (info->intercept == x86_intercept_in ||
		    info->intercept == x86_intercept_ins) {
			exit_info = ((info->src_val & 0xffff) << 16) |
				SVM_IOIO_TYPE_MASK;
			bytes = info->dst_bytes;
		} else {
			exit_info = (info->dst_val & 0xffff) << 16;
			bytes = info->src_bytes;
		}

		if (info->intercept == x86_intercept_outs ||
		    info->intercept == x86_intercept_ins)
			exit_info |= SVM_IOIO_STR_MASK;

		if (info->rep_prefix)
			exit_info |= SVM_IOIO_REP_MASK;

		bytes = min(bytes, 4u);

		exit_info |= bytes << SVM_IOIO_SIZE_SHIFT;

		exit_info |= (u32)info->ad_bytes << (SVM_IOIO_ASIZE_SHIFT - 1);

		vmcb->control.exit_info_1 = exit_info;
		vmcb->control.exit_info_2 = info->next_rip;

		break;
	}
	default:
		break;
	}

	/* TODO: Advertise NRIPS to guest hypervisor unconditionally */
	if (static_cpu_has(X86_FEATURE_NRIPS))
		vmcb->control.next_rip  = info->next_rip;
	vmcb->control.exit_code = icpt_info.exit_code;
	vmexit = nested_svm_exit_handled(svm);

	ret = (vmexit == NESTED_EXIT_DONE) ? X86EMUL_INTERCEPTED
					   : X86EMUL_CONTINUE;

out:
	return ret;
}

static void svm_handle_exit_irqoff(struct kvm_vcpu *vcpu)
{
}

static void svm_sched_in(struct kvm_vcpu *vcpu, int cpu)
{
	if (!kvm_pause_in_guest(vcpu->kvm))
		shrink_ple_window(vcpu);
}

static void svm_setup_mce(struct kvm_vcpu *vcpu)
{
	/* [63:9] are reserved. */
	vcpu->arch.mcg_cap &= 0x1ff;
}

bool svm_smi_blocked(struct kvm_vcpu *vcpu)
{
	struct vcpu_svm *svm = to_svm(vcpu);

	/* Per APM Vol.2 15.22.2 "Response to SMI" */
	if (!gif_set(svm))
		return true;

	return is_smm(vcpu);
}

static int svm_smi_allowed(struct kvm_vcpu *vcpu, bool for_injection)
{
	struct vcpu_svm *svm = to_svm(vcpu);
	if (svm->nested.nested_run_pending)
		return -EBUSY;

	/* An SMI must not be injected into L2 if it's supposed to VM-Exit.  */
	if (for_injection && is_guest_mode(vcpu) && nested_exit_on_smi(svm))
		return -EBUSY;

	return !svm_smi_blocked(vcpu);
}

static int svm_enter_smm(struct kvm_vcpu *vcpu, char *smstate)
{
	struct vcpu_svm *svm = to_svm(vcpu);
	int ret;

	if (is_guest_mode(vcpu)) {
		/* FED8h - SVM Guest */
		put_smstate(u64, smstate, 0x7ed8, 1);
		/* FEE0h - SVM Guest VMCB Physical Address */
		put_smstate(u64, smstate, 0x7ee0, svm->nested.vmcb12_gpa);

		svm->vmcb->save.rax = vcpu->arch.regs[VCPU_REGS_RAX];
		svm->vmcb->save.rsp = vcpu->arch.regs[VCPU_REGS_RSP];
		svm->vmcb->save.rip = vcpu->arch.regs[VCPU_REGS_RIP];

		ret = nested_svm_vmexit(svm);
		if (ret)
			return ret;
	}
	return 0;
}

static int svm_leave_smm(struct kvm_vcpu *vcpu, const char *smstate)
{
	struct vcpu_svm *svm = to_svm(vcpu);
	struct kvm_host_map map;
	int ret = 0;

	if (guest_cpuid_has(vcpu, X86_FEATURE_LM)) {
		u64 saved_efer = GET_SMSTATE(u64, smstate, 0x7ed0);
		u64 guest = GET_SMSTATE(u64, smstate, 0x7ed8);
		u64 vmcb12_gpa = GET_SMSTATE(u64, smstate, 0x7ee0);

		if (guest) {
			if (!guest_cpuid_has(vcpu, X86_FEATURE_SVM))
				return 1;

			if (!(saved_efer & EFER_SVME))
				return 1;

			if (kvm_vcpu_map(vcpu,
					 gpa_to_gfn(vmcb12_gpa), &map) == -EINVAL)
				return 1;

			if (svm_allocate_nested(svm))
				return 1;

			ret = enter_svm_guest_mode(vcpu, vmcb12_gpa, map.hva);
			kvm_vcpu_unmap(vcpu, &map, true);
		}
	}

	return ret;
}

static void svm_enable_smi_window(struct kvm_vcpu *vcpu)
{
	struct vcpu_svm *svm = to_svm(vcpu);

	if (!gif_set(svm)) {
		if (vgif_enabled(svm))
			svm_set_intercept(svm, INTERCEPT_STGI);
		/* STGI will cause a vm exit */
	} else {
		/* We must be in SMM; RSM will cause a vmexit anyway.  */
	}
}

static bool svm_can_emulate_instruction(struct kvm_vcpu *vcpu, void *insn, int insn_len)
{
	bool smep, smap, is_user;
	unsigned long cr4;

	/*
	 * When the guest is an SEV-ES guest, emulation is not possible.
	 */
	if (sev_es_guest(vcpu->kvm))
		return false;

	/*
	 * Detect and workaround Errata 1096 Fam_17h_00_0Fh.
	 *
	 * Errata:
	 * When CPU raise #NPF on guest data access and vCPU CR4.SMAP=1, it is
	 * possible that CPU microcode implementing DecodeAssist will fail
	 * to read bytes of instruction which caused #NPF. In this case,
	 * GuestIntrBytes field of the VMCB on a VMEXIT will incorrectly
	 * return 0 instead of the correct guest instruction bytes.
	 *
	 * This happens because CPU microcode reading instruction bytes
	 * uses a special opcode which attempts to read data using CPL=0
	 * privileges. The microcode reads CS:RIP and if it hits a SMAP
	 * fault, it gives up and returns no instruction bytes.
	 *
	 * Detection:
	 * We reach here in case CPU supports DecodeAssist, raised #NPF and
	 * returned 0 in GuestIntrBytes field of the VMCB.
	 * First, errata can only be triggered in case vCPU CR4.SMAP=1.
	 * Second, if vCPU CR4.SMEP=1, errata could only be triggered
	 * in case vCPU CPL==3 (Because otherwise guest would have triggered
	 * a SMEP fault instead of #NPF).
	 * Otherwise, vCPU CR4.SMEP=0, errata could be triggered by any vCPU CPL.
	 * As most guests enable SMAP if they have also enabled SMEP, use above
	 * logic in order to attempt minimize false-positive of detecting errata
	 * while still preserving all cases semantic correctness.
	 *
	 * Workaround:
	 * To determine what instruction the guest was executing, the hypervisor
	 * will have to decode the instruction at the instruction pointer.
	 *
	 * In non SEV guest, hypervisor will be able to read the guest
	 * memory to decode the instruction pointer when insn_len is zero
	 * so we return true to indicate that decoding is possible.
	 *
	 * But in the SEV guest, the guest memory is encrypted with the
	 * guest specific key and hypervisor will not be able to decode the
	 * instruction pointer so we will not able to workaround it. Lets
	 * print the error and request to kill the guest.
	 */
	if (likely(!insn || insn_len))
		return true;

	/*
	 * If RIP is invalid, go ahead with emulation which will cause an
	 * internal error exit.
	 */
	if (!kvm_vcpu_gfn_to_memslot(vcpu, kvm_rip_read(vcpu) >> PAGE_SHIFT))
		return true;

	cr4 = kvm_read_cr4(vcpu);
	smep = cr4 & X86_CR4_SMEP;
	smap = cr4 & X86_CR4_SMAP;
	is_user = svm_get_cpl(vcpu) == 3;
	if (smap && (!smep || is_user)) {
		if (!sev_guest(vcpu->kvm))
			return true;

		pr_err_ratelimited("KVM: SEV Guest triggered AMD Erratum 1096\n");
		kvm_make_request(KVM_REQ_TRIPLE_FAULT, vcpu);
	}

	return false;
}

static bool svm_apic_init_signal_blocked(struct kvm_vcpu *vcpu)
{
	struct vcpu_svm *svm = to_svm(vcpu);

	/*
	 * TODO: Last condition latch INIT signals on vCPU when
	 * vCPU is in guest-mode and vmcb12 defines intercept on INIT.
	 * To properly emulate the INIT intercept,
	 * svm_check_nested_events() should call nested_svm_vmexit()
	 * if an INIT signal is pending.
	 */
	return !gif_set(svm) ||
		   (vmcb_is_intercept(&svm->vmcb->control, INTERCEPT_INIT));
}

static void svm_vcpu_deliver_sipi_vector(struct kvm_vcpu *vcpu, u8 vector)
{
	if (!sev_es_guest(vcpu->kvm))
		return kvm_vcpu_deliver_sipi_vector(vcpu, vector);

	sev_vcpu_deliver_sipi_vector(vcpu, vector);
}

static void svm_vm_destroy(struct kvm *kvm)
{
	avic_vm_destroy(kvm);
	sev_vm_destroy(kvm);
}

static int svm_vm_init(struct kvm *kvm)
{
	if (!pause_filter_count || !pause_filter_thresh)
		kvm->arch.pause_in_guest = true;

	if (enable_apicv) {
		int ret = avic_vm_init(kvm);
		if (ret)
			return ret;
	}

	return 0;
}

static struct kvm_x86_ops svm_x86_ops __initdata = {
	.hardware_unsetup = svm_hardware_teardown,
	.hardware_enable = svm_hardware_enable,
	.hardware_disable = svm_hardware_disable,
	.cpu_has_accelerated_tpr = svm_cpu_has_accelerated_tpr,
	.has_emulated_msr = svm_has_emulated_msr,

	.vcpu_create = svm_create_vcpu,
	.vcpu_free = svm_free_vcpu,
	.vcpu_reset = svm_vcpu_reset,

	.vm_size = sizeof(struct kvm_svm),
	.vm_init = svm_vm_init,
	.vm_destroy = svm_vm_destroy,

	.prepare_guest_switch = svm_prepare_guest_switch,
	.vcpu_load = svm_vcpu_load,
	.vcpu_put = svm_vcpu_put,
	.vcpu_blocking = svm_vcpu_blocking,
	.vcpu_unblocking = svm_vcpu_unblocking,

	.update_exception_bitmap = svm_update_exception_bitmap,
	.get_msr_feature = svm_get_msr_feature,
	.get_msr = svm_get_msr,
	.set_msr = svm_set_msr,
	.get_segment_base = svm_get_segment_base,
	.get_segment = svm_get_segment,
	.set_segment = svm_set_segment,
	.get_cpl = svm_get_cpl,
	.get_cs_db_l_bits = kvm_get_cs_db_l_bits,
	.set_cr0 = svm_set_cr0,
	.is_valid_cr4 = svm_is_valid_cr4,
	.set_cr4 = svm_set_cr4,
	.set_efer = svm_set_efer,
	.get_idt = svm_get_idt,
	.set_idt = svm_set_idt,
	.get_gdt = svm_get_gdt,
	.set_gdt = svm_set_gdt,
	.set_dr7 = svm_set_dr7,
	.sync_dirty_debug_regs = svm_sync_dirty_debug_regs,
	.cache_reg = svm_cache_reg,
	.get_rflags = svm_get_rflags,
	.set_rflags = svm_set_rflags,

	.tlb_flush_all = svm_flush_tlb,
	.tlb_flush_current = svm_flush_tlb,
	.tlb_flush_gva = svm_flush_tlb_gva,
	.tlb_flush_guest = svm_flush_tlb,

	.run = svm_vcpu_run,
	.handle_exit = handle_exit,
	.skip_emulated_instruction = skip_emulated_instruction,
	.update_emulated_instruction = NULL,
	.set_interrupt_shadow = svm_set_interrupt_shadow,
	.get_interrupt_shadow = svm_get_interrupt_shadow,
	.patch_hypercall = svm_patch_hypercall,
	.set_irq = svm_set_irq,
	.set_nmi = svm_inject_nmi,
	.queue_exception = svm_queue_exception,
	.cancel_injection = svm_cancel_injection,
	.interrupt_allowed = svm_interrupt_allowed,
	.nmi_allowed = svm_nmi_allowed,
	.get_nmi_mask = svm_get_nmi_mask,
	.set_nmi_mask = svm_set_nmi_mask,
	.enable_nmi_window = svm_enable_nmi_window,
	.enable_irq_window = svm_enable_irq_window,
	.update_cr8_intercept = svm_update_cr8_intercept,
	.set_virtual_apic_mode = svm_set_virtual_apic_mode,
	.refresh_apicv_exec_ctrl = svm_refresh_apicv_exec_ctrl,
	.check_apicv_inhibit_reasons = svm_check_apicv_inhibit_reasons,
	.pre_update_apicv_exec_ctrl = svm_pre_update_apicv_exec_ctrl,
	.load_eoi_exitmap = svm_load_eoi_exitmap,
	.hwapic_irr_update = svm_hwapic_irr_update,
	.hwapic_isr_update = svm_hwapic_isr_update,
	.sync_pir_to_irr = kvm_lapic_find_highest_irr,
	.apicv_post_state_restore = avic_post_state_restore,

	.set_tss_addr = svm_set_tss_addr,
	.set_identity_map_addr = svm_set_identity_map_addr,
	.get_mt_mask = svm_get_mt_mask,

	.get_exit_info = svm_get_exit_info,

	.vcpu_after_set_cpuid = svm_vcpu_after_set_cpuid,

	.has_wbinvd_exit = svm_has_wbinvd_exit,

	.get_l2_tsc_offset = svm_get_l2_tsc_offset,
	.get_l2_tsc_multiplier = svm_get_l2_tsc_multiplier,
	.write_tsc_offset = svm_write_tsc_offset,
	.write_tsc_multiplier = svm_write_tsc_multiplier,

	.load_mmu_pgd = svm_load_mmu_pgd,

	.check_intercept = svm_check_intercept,
	.handle_exit_irqoff = svm_handle_exit_irqoff,

	.request_immediate_exit = __kvm_request_immediate_exit,

	.sched_in = svm_sched_in,

	.pmu_ops = &amd_pmu_ops,
	.nested_ops = &svm_nested_ops,

	.deliver_posted_interrupt = svm_deliver_avic_intr,
	.dy_apicv_has_pending_interrupt = svm_dy_apicv_has_pending_interrupt,
	.update_pi_irte = svm_update_pi_irte,
	.setup_mce = svm_setup_mce,

	.smi_allowed = svm_smi_allowed,
	.enter_smm = svm_enter_smm,
	.leave_smm = svm_leave_smm,
	.enable_smi_window = svm_enable_smi_window,

	.mem_enc_op = svm_mem_enc_op,
	.mem_enc_reg_region = svm_register_enc_region,
	.mem_enc_unreg_region = svm_unregister_enc_region,

	.vm_copy_enc_context_from = svm_vm_copy_asid_from,

	.can_emulate_instruction = svm_can_emulate_instruction,

	.apic_init_signal_blocked = svm_apic_init_signal_blocked,

	.msr_filter_changed = svm_msr_filter_changed,
	.complete_emulated_msr = svm_complete_emulated_msr,

	.vcpu_deliver_sipi_vector = svm_vcpu_deliver_sipi_vector,
};

static struct kvm_x86_init_ops svm_init_ops __initdata = {
	.cpu_has_kvm_support = has_svm,
	.disabled_by_bios = is_disabled,
	.hardware_setup = svm_hardware_setup,
	.check_processor_compatibility = svm_check_processor_compat,

	.runtime_ops = &svm_x86_ops,
};

static int __init svm_init(void)
{
	__unused_size_checks();

	return kvm_init(&svm_init_ops, sizeof(struct vcpu_svm),
			__alignof__(struct vcpu_svm), THIS_MODULE);
}

static void __exit svm_exit(void)
{
	kvm_exit();
}

module_init(svm_init)
module_exit(svm_exit)<|MERGE_RESOLUTION|>--- conflicted
+++ resolved
@@ -1031,15 +1031,7 @@
 			nrips = false;
 	}
 
-<<<<<<< HEAD
-	if (avic) {
-		if (!npt_enabled || !boot_cpu_has(X86_FEATURE_AVIC)) {
-			avic = false;
-		} else {
-			pr_info("AVIC enabled\n");
-=======
 	enable_apicv = avic = avic && npt_enabled && boot_cpu_has(X86_FEATURE_AVIC);
->>>>>>> a01b45e9
 
 	if (enable_apicv) {
 		pr_info("AVIC enabled\n");
