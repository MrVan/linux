# SPDX-License-Identifier: GPL-2.0
# Select 32 or 64 bit
config 64BIT
	bool "64-bit kernel" if "$(ARCH)" = "x86"
	default "$(ARCH)" != "i386"
	---help---
	  Say yes to build a 64-bit kernel - formerly known as x86_64
	  Say no to build a 32-bit kernel - formerly known as i386

config X86_32
	def_bool y
	depends on !64BIT
	# Options that are inherently 32-bit kernel only:
	select ARCH_WANT_IPC_PARSE_VERSION
	select CLKSRC_I8253
	select CLONE_BACKWARDS
	select HAVE_AOUT
	select HAVE_GENERIC_DMA_COHERENT
	select MODULES_USE_ELF_REL
	select OLD_SIGACTION

config X86_64
	def_bool y
	depends on 64BIT
	# Options that are inherently 64-bit kernel only:
	select ARCH_HAS_GIGANTIC_PAGE if (MEMORY_ISOLATION && COMPACTION) || CMA
	select ARCH_SUPPORTS_INT128
	select ARCH_USE_CMPXCHG_LOCKREF
	select HAVE_ARCH_SOFT_DIRTY
	select MODULES_USE_ELF_RELA
	select NEED_DMA_MAP_STATE
	select SWIOTLB
	select X86_DEV_DMA_OPS
	select ARCH_HAS_SYSCALL_WRAPPER

#
# Arch settings
#
# ( Note that options that are marked 'if X86_64' could in principle be
#   ported to 32-bit as well. )
#
config X86
	def_bool y
	#
	# Note: keep this list sorted alphabetically
	#
	select ACPI_LEGACY_TABLES_LOOKUP	if ACPI
	select ACPI_SYSTEM_POWER_STATES_SUPPORT	if ACPI
	select ANON_INODES
	select ARCH_CLOCKSOURCE_DATA
	select ARCH_CLOCKSOURCE_INIT
	select ARCH_DISCARD_MEMBLOCK
	select ARCH_HAS_ACPI_TABLE_UPGRADE	if ACPI
	select ARCH_HAS_DEBUG_VIRTUAL
	select ARCH_HAS_DEVMEM_IS_ALLOWED
	select ARCH_HAS_ELF_RANDOMIZE
	select ARCH_HAS_FAST_MULTIPLIER
	select ARCH_HAS_FILTER_PGPROT
	select ARCH_HAS_FORTIFY_SOURCE
	select ARCH_HAS_GCOV_PROFILE_ALL
	select ARCH_HAS_KCOV			if X86_64
	select ARCH_HAS_MEMBARRIER_SYNC_CORE
	select ARCH_HAS_PMEM_API		if X86_64
	select ARCH_HAS_PTE_SPECIAL
	select ARCH_HAS_REFCOUNT
	select ARCH_HAS_UACCESS_FLUSHCACHE	if X86_64
	select ARCH_HAS_UACCESS_MCSAFE		if X86_64 && X86_MCE
	select ARCH_HAS_SET_MEMORY
	select ARCH_HAS_STRICT_KERNEL_RWX
	select ARCH_HAS_STRICT_MODULE_RWX
	select ARCH_HAS_SYNC_CORE_BEFORE_USERMODE
	select ARCH_HAS_UBSAN_SANITIZE_ALL
	select ARCH_HAS_ZONE_DEVICE		if X86_64
	select ARCH_HAVE_NMI_SAFE_CMPXCHG
	select ARCH_MIGHT_HAVE_ACPI_PDC		if ACPI
	select ARCH_MIGHT_HAVE_PC_PARPORT
	select ARCH_MIGHT_HAVE_PC_SERIO
	select ARCH_SUPPORTS_ACPI
	select ARCH_SUPPORTS_ATOMIC_RMW
	select ARCH_SUPPORTS_NUMA_BALANCING	if X86_64
	select ARCH_USE_BUILTIN_BSWAP
	select ARCH_USE_QUEUED_RWLOCKS
	select ARCH_USE_QUEUED_SPINLOCKS
	select ARCH_WANT_BATCHED_UNMAP_TLB_FLUSH
	select ARCH_WANTS_DYNAMIC_TASK_STRUCT
	select ARCH_WANTS_THP_SWAP		if X86_64
	select BUILDTIME_EXTABLE_SORT
	select CLKEVT_I8253
	select CLOCKSOURCE_VALIDATE_LAST_CYCLE
	select CLOCKSOURCE_WATCHDOG
	select DCACHE_WORD_ACCESS
	select EDAC_ATOMIC_SCRUB
	select EDAC_SUPPORT
	select GENERIC_CLOCKEVENTS
	select GENERIC_CLOCKEVENTS_BROADCAST	if X86_64 || (X86_32 && X86_LOCAL_APIC)
	select GENERIC_CLOCKEVENTS_MIN_ADJUST
	select GENERIC_CMOS_UPDATE
	select GENERIC_CPU_AUTOPROBE
	select GENERIC_CPU_VULNERABILITIES
	select GENERIC_EARLY_IOREMAP
	select GENERIC_FIND_FIRST_BIT
	select GENERIC_IOMAP
	select GENERIC_IRQ_EFFECTIVE_AFF_MASK	if SMP
	select GENERIC_IRQ_MATRIX_ALLOCATOR	if X86_LOCAL_APIC
	select GENERIC_IRQ_MIGRATION		if SMP
	select GENERIC_IRQ_PROBE
	select GENERIC_IRQ_RESERVATION_MODE
	select GENERIC_IRQ_SHOW
	select GENERIC_PENDING_IRQ		if SMP
	select GENERIC_SMP_IDLE_THREAD
	select GENERIC_STRNCPY_FROM_USER
	select GENERIC_STRNLEN_USER
	select GENERIC_TIME_VSYSCALL
	select HARDLOCKUP_CHECK_TIMESTAMP	if X86_64
	select HAVE_ACPI_APEI			if ACPI
	select HAVE_ACPI_APEI_NMI		if ACPI
	select HAVE_ALIGNED_STRUCT_PAGE		if SLUB
	select HAVE_ARCH_AUDITSYSCALL
	select HAVE_ARCH_HUGE_VMAP		if X86_64 || X86_PAE
	select HAVE_ARCH_JUMP_LABEL
	select HAVE_ARCH_JUMP_LABEL_RELATIVE
	select HAVE_ARCH_KASAN			if X86_64
	select HAVE_ARCH_KGDB
	select HAVE_ARCH_MMAP_RND_BITS		if MMU
	select HAVE_ARCH_MMAP_RND_COMPAT_BITS	if MMU && COMPAT
	select HAVE_ARCH_COMPAT_MMAP_BASES	if MMU && COMPAT
	select HAVE_ARCH_PREL32_RELOCATIONS
	select HAVE_ARCH_SECCOMP_FILTER
	select HAVE_ARCH_THREAD_STRUCT_WHITELIST
	select HAVE_ARCH_STACKLEAK
	select HAVE_ARCH_TRACEHOOK
	select HAVE_ARCH_TRANSPARENT_HUGEPAGE
	select HAVE_ARCH_TRANSPARENT_HUGEPAGE_PUD if X86_64
	select HAVE_ARCH_VMAP_STACK		if X86_64
	select HAVE_ARCH_WITHIN_STACK_FRAMES
	select HAVE_CMPXCHG_DOUBLE
	select HAVE_CMPXCHG_LOCAL
	select HAVE_CONTEXT_TRACKING		if X86_64
	select HAVE_COPY_THREAD_TLS
	select HAVE_C_RECORDMCOUNT
	select HAVE_DEBUG_KMEMLEAK
	select HAVE_DEBUG_STACKOVERFLOW
	select HAVE_DMA_CONTIGUOUS
	select HAVE_DYNAMIC_FTRACE
	select HAVE_DYNAMIC_FTRACE_WITH_REGS
	select HAVE_EBPF_JIT
	select HAVE_EFFICIENT_UNALIGNED_ACCESS
	select HAVE_EISA
	select HAVE_EXIT_THREAD
	select HAVE_FENTRY			if X86_64 || DYNAMIC_FTRACE
	select HAVE_FTRACE_MCOUNT_RECORD
	select HAVE_FUNCTION_GRAPH_TRACER
	select HAVE_FUNCTION_TRACER
	select HAVE_GCC_PLUGINS
	select HAVE_HW_BREAKPOINT
	select HAVE_IDE
	select HAVE_IOREMAP_PROT
	select HAVE_IRQ_EXIT_ON_IRQ_STACK	if X86_64
	select HAVE_IRQ_TIME_ACCOUNTING
	select HAVE_KERNEL_BZIP2
	select HAVE_KERNEL_GZIP
	select HAVE_KERNEL_LZ4
	select HAVE_KERNEL_LZMA
	select HAVE_KERNEL_LZO
	select HAVE_KERNEL_XZ
	select HAVE_KPROBES
	select HAVE_KPROBES_ON_FTRACE
	select HAVE_FUNCTION_ERROR_INJECTION
	select HAVE_KRETPROBES
	select HAVE_KVM
	select HAVE_LIVEPATCH			if X86_64
	select HAVE_MEMBLOCK_NODE_MAP
	select HAVE_MIXED_BREAKPOINTS_REGS
	select HAVE_MOD_ARCH_SPECIFIC
	select HAVE_MOVE_PMD
	select HAVE_NMI
	select HAVE_OPROFILE
	select HAVE_OPTPROBES
	select HAVE_PCSPKR_PLATFORM
	select HAVE_PERF_EVENTS
	select HAVE_PERF_EVENTS_NMI
	select HAVE_HARDLOCKUP_DETECTOR_PERF	if PERF_EVENTS && HAVE_PERF_EVENTS_NMI
	select HAVE_PCI
	select HAVE_PERF_REGS
	select HAVE_PERF_USER_STACK_DUMP
	select HAVE_RCU_TABLE_FREE		if PARAVIRT
	select HAVE_RCU_TABLE_INVALIDATE	if HAVE_RCU_TABLE_FREE
	select HAVE_REGS_AND_STACK_ACCESS_API
	select HAVE_RELIABLE_STACKTRACE		if X86_64 && (UNWINDER_FRAME_POINTER || UNWINDER_ORC) && STACK_VALIDATION
	select HAVE_FUNCTION_ARG_ACCESS_API
	select HAVE_STACKPROTECTOR		if CC_HAS_SANE_STACKPROTECTOR
	select HAVE_STACK_VALIDATION		if X86_64
	select HAVE_RSEQ
	select HAVE_SYSCALL_TRACEPOINTS
	select HAVE_UNSTABLE_SCHED_CLOCK
	select HAVE_USER_RETURN_NOTIFIER
	select HOTPLUG_SMT			if SMP
	select IRQ_FORCED_THREADING
	select NEED_SG_DMA_LENGTH
	select PCI_DOMAINS			if PCI
	select PCI_LOCKLESS_CONFIG		if PCI
	select PERF_EVENTS
	select RTC_LIB
	select RTC_MC146818_LIB
	select SPARSE_IRQ
	select SRCU
	select SYSCTL_EXCEPTION_TRACE
	select THREAD_INFO_IN_TASK
	select USER_STACKTRACE_SUPPORT
	select VIRT_TO_BUS
	select X86_FEATURE_NAMES		if PROC_FS

config INSTRUCTION_DECODER
	def_bool y
	depends on KPROBES || PERF_EVENTS || UPROBES

config OUTPUT_FORMAT
	string
	default "elf32-i386" if X86_32
	default "elf64-x86-64" if X86_64

config ARCH_DEFCONFIG
	string
	default "arch/x86/configs/i386_defconfig" if X86_32
	default "arch/x86/configs/x86_64_defconfig" if X86_64

config LOCKDEP_SUPPORT
	def_bool y

config STACKTRACE_SUPPORT
	def_bool y

config MMU
	def_bool y

config ARCH_MMAP_RND_BITS_MIN
	default 28 if 64BIT
	default 8

config ARCH_MMAP_RND_BITS_MAX
	default 32 if 64BIT
	default 16

config ARCH_MMAP_RND_COMPAT_BITS_MIN
	default 8

config ARCH_MMAP_RND_COMPAT_BITS_MAX
	default 16

config SBUS
	bool

config GENERIC_ISA_DMA
	def_bool y
	depends on ISA_DMA_API

config GENERIC_BUG
	def_bool y
	depends on BUG
	select GENERIC_BUG_RELATIVE_POINTERS if X86_64

config GENERIC_BUG_RELATIVE_POINTERS
	bool

config GENERIC_HWEIGHT
	def_bool y

config ARCH_MAY_HAVE_PC_FDC
	def_bool y
	depends on ISA_DMA_API

config RWSEM_XCHGADD_ALGORITHM
	def_bool y

config GENERIC_CALIBRATE_DELAY
	def_bool y

config ARCH_HAS_CPU_RELAX
	def_bool y

config ARCH_HAS_CACHE_LINE_SIZE
	def_bool y

config ARCH_HAS_FILTER_PGPROT
	def_bool y

config HAVE_SETUP_PER_CPU_AREA
	def_bool y

config NEED_PER_CPU_EMBED_FIRST_CHUNK
	def_bool y

config NEED_PER_CPU_PAGE_FIRST_CHUNK
	def_bool y

config ARCH_HIBERNATION_POSSIBLE
	def_bool y

config ARCH_SUSPEND_POSSIBLE
	def_bool y

config ARCH_WANT_HUGE_PMD_SHARE
	def_bool y

config ARCH_WANT_GENERAL_HUGETLB
	def_bool y

config ZONE_DMA32
	def_bool y if X86_64

config AUDIT_ARCH
	def_bool y if X86_64

config ARCH_SUPPORTS_OPTIMIZED_INLINING
	def_bool y

config ARCH_SUPPORTS_DEBUG_PAGEALLOC
	def_bool y

config KASAN_SHADOW_OFFSET
	hex
	depends on KASAN
	default 0xdffffc0000000000

config HAVE_INTEL_TXT
	def_bool y
	depends on INTEL_IOMMU && ACPI

config X86_32_SMP
	def_bool y
	depends on X86_32 && SMP

config X86_64_SMP
	def_bool y
	depends on X86_64 && SMP

config X86_32_LAZY_GS
	def_bool y
	depends on X86_32 && !STACKPROTECTOR

config ARCH_SUPPORTS_UPROBES
	def_bool y

config FIX_EARLYCON_MEM
	def_bool y

config DYNAMIC_PHYSICAL_MASK
	bool

config PGTABLE_LEVELS
	int
	default 5 if X86_5LEVEL
	default 4 if X86_64
	default 3 if X86_PAE
	default 2

config CC_HAS_SANE_STACKPROTECTOR
	bool
	default $(success,$(srctree)/scripts/gcc-x86_64-has-stack-protector.sh $(CC)) if 64BIT
	default $(success,$(srctree)/scripts/gcc-x86_32-has-stack-protector.sh $(CC))
	help
	   We have to make sure stack protector is unconditionally disabled if
	   the compiler produces broken code.

menu "Processor type and features"

config ZONE_DMA
	bool "DMA memory allocation support" if EXPERT
	default y
	help
	  DMA memory allocation support allows devices with less than 32-bit
	  addressing to allocate within the first 16MB of address space.
	  Disable if no such devices will be used.

	  If unsure, say Y.

config SMP
	bool "Symmetric multi-processing support"
	---help---
	  This enables support for systems with more than one CPU. If you have
	  a system with only one CPU, say N. If you have a system with more
	  than one CPU, say Y.

	  If you say N here, the kernel will run on uni- and multiprocessor
	  machines, but will use only one CPU of a multiprocessor machine. If
	  you say Y here, the kernel will run on many, but not all,
	  uniprocessor machines. On a uniprocessor machine, the kernel
	  will run faster if you say N here.

	  Note that if you say Y here and choose architecture "586" or
	  "Pentium" under "Processor family", the kernel will not work on 486
	  architectures. Similarly, multiprocessor kernels for the "PPro"
	  architecture may not work on all Pentium based boards.

	  People using multiprocessor machines who say Y here should also say
	  Y to "Enhanced Real Time Clock Support", below. The "Advanced Power
	  Management" code will be disabled if you say Y here.

	  See also <file:Documentation/x86/i386/IO-APIC.txt>,
	  <file:Documentation/lockup-watchdogs.txt> and the SMP-HOWTO available at
	  <http://www.tldp.org/docs.html#howto>.

	  If you don't know what to do here, say N.

config X86_FEATURE_NAMES
	bool "Processor feature human-readable names" if EMBEDDED
	default y
	---help---
	  This option compiles in a table of x86 feature bits and corresponding
	  names.  This is required to support /proc/cpuinfo and a few kernel
	  messages.  You can disable this to save space, at the expense of
	  making those few kernel messages show numeric feature bits instead.

	  If in doubt, say Y.

config X86_X2APIC
	bool "Support x2apic"
	depends on X86_LOCAL_APIC && X86_64 && (IRQ_REMAP || HYPERVISOR_GUEST)
	---help---
	  This enables x2apic support on CPUs that have this feature.

	  This allows 32-bit apic IDs (so it can support very large systems),
	  and accesses the local apic via MSRs not via mmio.

	  If you don't know what to do here, say N.

config X86_MPPARSE
	bool "Enable MPS table" if ACPI || SFI
	default y
	depends on X86_LOCAL_APIC
	---help---
	  For old smp systems that do not have proper acpi support. Newer systems
	  (esp with 64bit cpus) with acpi support, MADT and DSDT will override it

config GOLDFISH
       def_bool y
       depends on X86_GOLDFISH

config RETPOLINE
	bool "Avoid speculative indirect branches in kernel"
	default y
	select STACK_VALIDATION if HAVE_STACK_VALIDATION
	help
	  Compile kernel with the retpoline compiler options to guard against
	  kernel-to-user data leaks by avoiding speculative indirect
	  branches. Requires a compiler with -mindirect-branch=thunk-extern
	  support for full protection. The kernel may run slower.

<<<<<<< HEAD
config X86_RESCTRL
	bool "Resource Control support"
=======
config X86_CPU_RESCTRL
	bool "x86 CPU resource control support"
>>>>>>> aa2d495f
	depends on X86 && (CPU_SUP_INTEL || CPU_SUP_AMD)
	select KERNFS
	help
	  Enable x86 CPU resource control support.

	  Provide support for the allocation and monitoring of system resources
	  usage by the CPU.

	  Intel calls this Intel Resource Director Technology
	  (Intel(R) RDT). More information about RDT can be found in the
	  Intel x86 Architecture Software Developer Manual.

	  AMD calls this AMD Platform Quality of Service (AMD QoS).
	  More information about AMD QoS can be found in the AMD64 Technology
	  Platform Quality of Service Extensions manual.

	  Say N if unsure.

if X86_32
config X86_BIGSMP
	bool "Support for big SMP systems with more than 8 CPUs"
	depends on SMP
	---help---
	  This option is needed for the systems that have more than 8 CPUs

config X86_EXTENDED_PLATFORM
	bool "Support for extended (non-PC) x86 platforms"
	default y
	---help---
	  If you disable this option then the kernel will only support
	  standard PC platforms. (which covers the vast majority of
	  systems out there.)

	  If you enable this option then you'll be able to select support
	  for the following (non-PC) 32 bit x86 platforms:
		Goldfish (Android emulator)
		AMD Elan
		RDC R-321x SoC
		SGI 320/540 (Visual Workstation)
		STA2X11-based (e.g. Northville)
		Moorestown MID devices

	  If you have one of these systems, or if you want to build a
	  generic distribution kernel, say Y here - otherwise say N.
endif

if X86_64
config X86_EXTENDED_PLATFORM
	bool "Support for extended (non-PC) x86 platforms"
	default y
	---help---
	  If you disable this option then the kernel will only support
	  standard PC platforms. (which covers the vast majority of
	  systems out there.)

	  If you enable this option then you'll be able to select support
	  for the following (non-PC) 64 bit x86 platforms:
		Numascale NumaChip
		ScaleMP vSMP
		SGI Ultraviolet

	  If you have one of these systems, or if you want to build a
	  generic distribution kernel, say Y here - otherwise say N.
endif
# This is an alphabetically sorted list of 64 bit extended platforms
# Please maintain the alphabetic order if and when there are additions
config X86_NUMACHIP
	bool "Numascale NumaChip"
	depends on X86_64
	depends on X86_EXTENDED_PLATFORM
	depends on NUMA
	depends on SMP
	depends on X86_X2APIC
	depends on PCI_MMCONFIG
	---help---
	  Adds support for Numascale NumaChip large-SMP systems. Needed to
	  enable more than ~168 cores.
	  If you don't have one of these, you should say N here.

config X86_VSMP
	bool "ScaleMP vSMP"
	select HYPERVISOR_GUEST
	select PARAVIRT
	depends on X86_64 && PCI
	depends on X86_EXTENDED_PLATFORM
	depends on SMP
	---help---
	  Support for ScaleMP vSMP systems.  Say 'Y' here if this kernel is
	  supposed to run on these EM64T-based machines.  Only choose this option
	  if you have one of these machines.

config X86_UV
	bool "SGI Ultraviolet"
	depends on X86_64
	depends on X86_EXTENDED_PLATFORM
	depends on NUMA
	depends on EFI
	depends on X86_X2APIC
	depends on PCI
	---help---
	  This option is needed in order to support SGI Ultraviolet systems.
	  If you don't have one of these, you should say N here.

# Following is an alphabetically sorted list of 32 bit extended platforms
# Please maintain the alphabetic order if and when there are additions

config X86_GOLDFISH
       bool "Goldfish (Virtual Platform)"
       depends on X86_EXTENDED_PLATFORM
       ---help---
	 Enable support for the Goldfish virtual platform used primarily
	 for Android development. Unless you are building for the Android
	 Goldfish emulator say N here.

config X86_INTEL_CE
	bool "CE4100 TV platform"
	depends on PCI
	depends on PCI_GODIRECT
	depends on X86_IO_APIC
	depends on X86_32
	depends on X86_EXTENDED_PLATFORM
	select X86_REBOOTFIXUPS
	select OF
	select OF_EARLY_FLATTREE
	---help---
	  Select for the Intel CE media processor (CE4100) SOC.
	  This option compiles in support for the CE4100 SOC for settop
	  boxes and media devices.

config X86_INTEL_MID
	bool "Intel MID platform support"
	depends on X86_EXTENDED_PLATFORM
	depends on X86_PLATFORM_DEVICES
	depends on PCI
	depends on X86_64 || (PCI_GOANY && X86_32)
	depends on X86_IO_APIC
	select SFI
	select I2C
	select DW_APB_TIMER
	select APB_TIMER
	select INTEL_SCU_IPC
	select MFD_INTEL_MSIC
	---help---
	  Select to build a kernel capable of supporting Intel MID (Mobile
	  Internet Device) platform systems which do not have the PCI legacy
	  interfaces. If you are building for a PC class system say N here.

	  Intel MID platforms are based on an Intel processor and chipset which
	  consume less power than most of the x86 derivatives.

config X86_INTEL_QUARK
	bool "Intel Quark platform support"
	depends on X86_32
	depends on X86_EXTENDED_PLATFORM
	depends on X86_PLATFORM_DEVICES
	depends on X86_TSC
	depends on PCI
	depends on PCI_GOANY
	depends on X86_IO_APIC
	select IOSF_MBI
	select INTEL_IMR
	select COMMON_CLK
	---help---
	  Select to include support for Quark X1000 SoC.
	  Say Y here if you have a Quark based system such as the Arduino
	  compatible Intel Galileo.

config X86_INTEL_LPSS
	bool "Intel Low Power Subsystem Support"
	depends on X86 && ACPI && PCI
	select COMMON_CLK
	select PINCTRL
	select IOSF_MBI
	---help---
	  Select to build support for Intel Low Power Subsystem such as
	  found on Intel Lynxpoint PCH. Selecting this option enables
	  things like clock tree (common clock framework) and pincontrol
	  which are needed by the LPSS peripheral drivers.

config X86_AMD_PLATFORM_DEVICE
	bool "AMD ACPI2Platform devices support"
	depends on ACPI
	select COMMON_CLK
	select PINCTRL
	---help---
	  Select to interpret AMD specific ACPI device to platform device
	  such as I2C, UART, GPIO found on AMD Carrizo and later chipsets.
	  I2C and UART depend on COMMON_CLK to set clock. GPIO driver is
	  implemented under PINCTRL subsystem.

config IOSF_MBI
	tristate "Intel SoC IOSF Sideband support for SoC platforms"
	depends on PCI
	---help---
	  This option enables sideband register access support for Intel SoC
	  platforms. On these platforms the IOSF sideband is used in lieu of
	  MSR's for some register accesses, mostly but not limited to thermal
	  and power. Drivers may query the availability of this device to
	  determine if they need the sideband in order to work on these
	  platforms. The sideband is available on the following SoC products.
	  This list is not meant to be exclusive.
	   - BayTrail
	   - Braswell
	   - Quark

	  You should say Y if you are running a kernel on one of these SoC's.

config IOSF_MBI_DEBUG
	bool "Enable IOSF sideband access through debugfs"
	depends on IOSF_MBI && DEBUG_FS
	---help---
	  Select this option to expose the IOSF sideband access registers (MCR,
	  MDR, MCRX) through debugfs to write and read register information from
	  different units on the SoC. This is most useful for obtaining device
	  state information for debug and analysis. As this is a general access
	  mechanism, users of this option would have specific knowledge of the
	  device they want to access.

	  If you don't require the option or are in doubt, say N.

config X86_RDC321X
	bool "RDC R-321x SoC"
	depends on X86_32
	depends on X86_EXTENDED_PLATFORM
	select M486
	select X86_REBOOTFIXUPS
	---help---
	  This option is needed for RDC R-321x system-on-chip, also known
	  as R-8610-(G).
	  If you don't have one of these chips, you should say N here.

config X86_32_NON_STANDARD
	bool "Support non-standard 32-bit SMP architectures"
	depends on X86_32 && SMP
	depends on X86_EXTENDED_PLATFORM
	---help---
	  This option compiles in the bigsmp and STA2X11 default
	  subarchitectures.  It is intended for a generic binary
	  kernel. If you select them all, kernel will probe it one by
	  one and will fallback to default.

# Alphabetically sorted list of Non standard 32 bit platforms

config X86_SUPPORTS_MEMORY_FAILURE
	def_bool y
	# MCE code calls memory_failure():
	depends on X86_MCE
	# On 32-bit this adds too big of NODES_SHIFT and we run out of page flags:
	# On 32-bit SPARSEMEM adds too big of SECTIONS_WIDTH:
	depends on X86_64 || !SPARSEMEM
	select ARCH_SUPPORTS_MEMORY_FAILURE

config STA2X11
	bool "STA2X11 Companion Chip Support"
	depends on X86_32_NON_STANDARD && PCI
	select ARCH_HAS_PHYS_TO_DMA
	select X86_DEV_DMA_OPS
	select X86_DMA_REMAP
	select SWIOTLB
	select MFD_STA2X11
	select GPIOLIB
	---help---
	  This adds support for boards based on the STA2X11 IO-Hub,
	  a.k.a. "ConneXt". The chip is used in place of the standard
	  PC chipset, so all "standard" peripherals are missing. If this
	  option is selected the kernel will still be able to boot on
	  standard PC machines.

config X86_32_IRIS
	tristate "Eurobraille/Iris poweroff module"
	depends on X86_32
	---help---
	  The Iris machines from EuroBraille do not have APM or ACPI support
	  to shut themselves down properly.  A special I/O sequence is
	  needed to do so, which is what this module does at
	  kernel shutdown.

	  This is only for Iris machines from EuroBraille.

	  If unused, say N.

config SCHED_OMIT_FRAME_POINTER
	def_bool y
	prompt "Single-depth WCHAN output"
	depends on X86
	---help---
	  Calculate simpler /proc/<PID>/wchan values. If this option
	  is disabled then wchan values will recurse back to the
	  caller function. This provides more accurate wchan values,
	  at the expense of slightly more scheduling overhead.

	  If in doubt, say "Y".

menuconfig HYPERVISOR_GUEST
	bool "Linux guest support"
	---help---
	  Say Y here to enable options for running Linux under various hyper-
	  visors. This option enables basic hypervisor detection and platform
	  setup.

	  If you say N, all options in this submenu will be skipped and
	  disabled, and Linux guest support won't be built in.

if HYPERVISOR_GUEST

config PARAVIRT
	bool "Enable paravirtualization code"
	---help---
	  This changes the kernel so it can modify itself when it is run
	  under a hypervisor, potentially improving performance significantly
	  over full virtualization.  However, when run without a hypervisor
	  the kernel is theoretically slower and slightly larger.

config PARAVIRT_XXL
	bool

config PARAVIRT_DEBUG
	bool "paravirt-ops debugging"
	depends on PARAVIRT && DEBUG_KERNEL
	---help---
	  Enable to debug paravirt_ops internals.  Specifically, BUG if
	  a paravirt_op is missing when it is called.

config PARAVIRT_SPINLOCKS
	bool "Paravirtualization layer for spinlocks"
	depends on PARAVIRT && SMP
	---help---
	  Paravirtualized spinlocks allow a pvops backend to replace the
	  spinlock implementation with something virtualization-friendly
	  (for example, block the virtual CPU rather than spinning).

	  It has a minimal impact on native kernels and gives a nice performance
	  benefit on paravirtualized KVM / Xen kernels.

	  If you are unsure how to answer this question, answer Y.

config QUEUED_LOCK_STAT
	bool "Paravirt queued spinlock statistics"
	depends on PARAVIRT_SPINLOCKS && DEBUG_FS
	---help---
	  Enable the collection of statistical data on the slowpath
	  behavior of paravirtualized queued spinlocks and report
	  them on debugfs.

source "arch/x86/xen/Kconfig"

config KVM_GUEST
	bool "KVM Guest support (including kvmclock)"
	depends on PARAVIRT
	select PARAVIRT_CLOCK
	default y
	---help---
	  This option enables various optimizations for running under the KVM
	  hypervisor. It includes a paravirtualized clock, so that instead
	  of relying on a PIT (or probably other) emulation by the
	  underlying device model, the host provides the guest with
	  timing infrastructure such as time of day, and system time

config PVH
	bool "Support for running PVH guests"
	---help---
	  This option enables the PVH entry point for guest virtual machines
	  as specified in the x86/HVM direct boot ABI.

config KVM_DEBUG_FS
	bool "Enable debug information for KVM Guests in debugfs"
	depends on KVM_GUEST && DEBUG_FS
	---help---
	  This option enables collection of various statistics for KVM guest.
	  Statistics are displayed in debugfs filesystem. Enabling this option
	  may incur significant overhead.

config PARAVIRT_TIME_ACCOUNTING
	bool "Paravirtual steal time accounting"
	depends on PARAVIRT
	---help---
	  Select this option to enable fine granularity task steal time
	  accounting. Time spent executing other tasks in parallel with
	  the current vCPU is discounted from the vCPU power. To account for
	  that, there can be a small performance impact.

	  If in doubt, say N here.

config PARAVIRT_CLOCK
	bool

config JAILHOUSE_GUEST
	bool "Jailhouse non-root cell support"
	depends on X86_64 && PCI
	select X86_PM_TIMER
	---help---
	  This option allows to run Linux as guest in a Jailhouse non-root
	  cell. You can leave this option disabled if you only want to start
	  Jailhouse and run Linux afterwards in the root cell.

endif #HYPERVISOR_GUEST

source "arch/x86/Kconfig.cpu"

config HPET_TIMER
	def_bool X86_64
	prompt "HPET Timer Support" if X86_32
	---help---
	  Use the IA-PC HPET (High Precision Event Timer) to manage
	  time in preference to the PIT and RTC, if a HPET is
	  present.
	  HPET is the next generation timer replacing legacy 8254s.
	  The HPET provides a stable time base on SMP
	  systems, unlike the TSC, but it is more expensive to access,
	  as it is off-chip.  The interface used is documented
	  in the HPET spec, revision 1.

	  You can safely choose Y here.  However, HPET will only be
	  activated if the platform and the BIOS support this feature.
	  Otherwise the 8254 will be used for timing services.

	  Choose N to continue using the legacy 8254 timer.

config HPET_EMULATE_RTC
	def_bool y
	depends on HPET_TIMER && (RTC=y || RTC=m || RTC_DRV_CMOS=m || RTC_DRV_CMOS=y)

config APB_TIMER
       def_bool y if X86_INTEL_MID
       prompt "Intel MID APB Timer Support" if X86_INTEL_MID
       select DW_APB_TIMER
       depends on X86_INTEL_MID && SFI
       help
         APB timer is the replacement for 8254, HPET on X86 MID platforms.
         The APBT provides a stable time base on SMP
         systems, unlike the TSC, but it is more expensive to access,
         as it is off-chip. APB timers are always running regardless of CPU
         C states, they are used as per CPU clockevent device when possible.

# Mark as expert because too many people got it wrong.
# The code disables itself when not needed.
config DMI
	default y
	select DMI_SCAN_MACHINE_NON_EFI_FALLBACK
	bool "Enable DMI scanning" if EXPERT
	---help---
	  Enabled scanning of DMI to identify machine quirks. Say Y
	  here unless you have verified that your setup is not
	  affected by entries in the DMI blacklist. Required by PNP
	  BIOS code.

config GART_IOMMU
	bool "Old AMD GART IOMMU support"
	select IOMMU_HELPER
	select SWIOTLB
	depends on X86_64 && PCI && AMD_NB
	---help---
	  Provides a driver for older AMD Athlon64/Opteron/Turion/Sempron
	  GART based hardware IOMMUs.

	  The GART supports full DMA access for devices with 32-bit access
	  limitations, on systems with more than 3 GB. This is usually needed
	  for USB, sound, many IDE/SATA chipsets and some other devices.

	  Newer systems typically have a modern AMD IOMMU, supported via
	  the CONFIG_AMD_IOMMU=y config option.

	  In normal configurations this driver is only active when needed:
	  there's more than 3 GB of memory and the system contains a
	  32-bit limited device.

	  If unsure, say Y.

config CALGARY_IOMMU
	bool "IBM Calgary IOMMU support"
	select IOMMU_HELPER
	select SWIOTLB
	depends on X86_64 && PCI
	---help---
	  Support for hardware IOMMUs in IBM's xSeries x366 and x460
	  systems. Needed to run systems with more than 3GB of memory
	  properly with 32-bit PCI devices that do not support DAC
	  (Double Address Cycle). Calgary also supports bus level
	  isolation, where all DMAs pass through the IOMMU.  This
	  prevents them from going anywhere except their intended
	  destination. This catches hard-to-find kernel bugs and
	  mis-behaving drivers and devices that do not use the DMA-API
	  properly to set up their DMA buffers.  The IOMMU can be
	  turned off at boot time with the iommu=off parameter.
	  Normally the kernel will make the right choice by itself.
	  If unsure, say Y.

config CALGARY_IOMMU_ENABLED_BY_DEFAULT
	def_bool y
	prompt "Should Calgary be enabled by default?"
	depends on CALGARY_IOMMU
	---help---
	  Should Calgary be enabled by default? if you choose 'y', Calgary
	  will be used (if it exists). If you choose 'n', Calgary will not be
	  used even if it exists. If you choose 'n' and would like to use
	  Calgary anyway, pass 'iommu=calgary' on the kernel command line.
	  If unsure, say Y.

config MAXSMP
	bool "Enable Maximum number of SMP Processors and NUMA Nodes"
	depends on X86_64 && SMP && DEBUG_KERNEL
	select CPUMASK_OFFSTACK
	---help---
	  Enable maximum number of CPUS and NUMA Nodes for this architecture.
	  If unsure, say N.

#
# The maximum number of CPUs supported:
#
# The main config value is NR_CPUS, which defaults to NR_CPUS_DEFAULT,
# and which can be configured interactively in the
# [NR_CPUS_RANGE_BEGIN ... NR_CPUS_RANGE_END] range.
#
# The ranges are different on 32-bit and 64-bit kernels, depending on
# hardware capabilities and scalability features of the kernel.
#
# ( If MAXSMP is enabled we just use the highest possible value and disable
#   interactive configuration. )
#

config NR_CPUS_RANGE_BEGIN
	int
	default NR_CPUS_RANGE_END if MAXSMP
	default    1 if !SMP
	default    2

config NR_CPUS_RANGE_END
	int
	depends on X86_32
	default   64 if  SMP &&  X86_BIGSMP
	default    8 if  SMP && !X86_BIGSMP
	default    1 if !SMP

config NR_CPUS_RANGE_END
	int
	depends on X86_64
	default 8192 if  SMP && ( MAXSMP ||  CPUMASK_OFFSTACK)
	default  512 if  SMP && (!MAXSMP && !CPUMASK_OFFSTACK)
	default    1 if !SMP

config NR_CPUS_DEFAULT
	int
	depends on X86_32
	default   32 if  X86_BIGSMP
	default    8 if  SMP
	default    1 if !SMP

config NR_CPUS_DEFAULT
	int
	depends on X86_64
	default 8192 if  MAXSMP
	default   64 if  SMP
	default    1 if !SMP

config NR_CPUS
	int "Maximum number of CPUs" if SMP && !MAXSMP
	range NR_CPUS_RANGE_BEGIN NR_CPUS_RANGE_END
	default NR_CPUS_DEFAULT
	---help---
	  This allows you to specify the maximum number of CPUs which this
	  kernel will support.  If CPUMASK_OFFSTACK is enabled, the maximum
	  supported value is 8192, otherwise the maximum value is 512.  The
	  minimum value which makes sense is 2.

	  This is purely to save memory: each supported CPU adds about 8KB
	  to the kernel image.

config SCHED_SMT
	def_bool y if SMP

config SCHED_MC
	def_bool y
	prompt "Multi-core scheduler support"
	depends on SMP
	---help---
	  Multi-core scheduler support improves the CPU scheduler's decision
	  making when dealing with multi-core CPU chips at a cost of slightly
	  increased overhead in some places. If unsure say N here.

config SCHED_MC_PRIO
	bool "CPU core priorities scheduler support"
	depends on SCHED_MC && CPU_SUP_INTEL
	select X86_INTEL_PSTATE
	select CPU_FREQ
	default y
	---help---
	  Intel Turbo Boost Max Technology 3.0 enabled CPUs have a
	  core ordering determined at manufacturing time, which allows
	  certain cores to reach higher turbo frequencies (when running
	  single threaded workloads) than others.

	  Enabling this kernel feature teaches the scheduler about
	  the TBM3 (aka ITMT) priority order of the CPU cores and adjusts the
	  scheduler's CPU selection logic accordingly, so that higher
	  overall system performance can be achieved.

	  This feature will have no effect on CPUs without this feature.

	  If unsure say Y here.

config UP_LATE_INIT
       def_bool y
       depends on !SMP && X86_LOCAL_APIC

config X86_UP_APIC
	bool "Local APIC support on uniprocessors" if !PCI_MSI
	default PCI_MSI
	depends on X86_32 && !SMP && !X86_32_NON_STANDARD
	---help---
	  A local APIC (Advanced Programmable Interrupt Controller) is an
	  integrated interrupt controller in the CPU. If you have a single-CPU
	  system which has a processor with a local APIC, you can say Y here to
	  enable and use it. If you say Y here even though your machine doesn't
	  have a local APIC, then the kernel will still run with no slowdown at
	  all. The local APIC supports CPU-generated self-interrupts (timer,
	  performance counters), and the NMI watchdog which detects hard
	  lockups.

config X86_UP_IOAPIC
	bool "IO-APIC support on uniprocessors"
	depends on X86_UP_APIC
	---help---
	  An IO-APIC (I/O Advanced Programmable Interrupt Controller) is an
	  SMP-capable replacement for PC-style interrupt controllers. Most
	  SMP systems and many recent uniprocessor systems have one.

	  If you have a single-CPU system with an IO-APIC, you can say Y here
	  to use it. If you say Y here even though your machine doesn't have
	  an IO-APIC, then the kernel will still run with no slowdown at all.

config X86_LOCAL_APIC
	def_bool y
	depends on X86_64 || SMP || X86_32_NON_STANDARD || X86_UP_APIC || PCI_MSI
	select IRQ_DOMAIN_HIERARCHY
	select PCI_MSI_IRQ_DOMAIN if PCI_MSI

config X86_IO_APIC
	def_bool y
	depends on X86_LOCAL_APIC || X86_UP_IOAPIC

config X86_REROUTE_FOR_BROKEN_BOOT_IRQS
	bool "Reroute for broken boot IRQs"
	depends on X86_IO_APIC
	---help---
	  This option enables a workaround that fixes a source of
	  spurious interrupts. This is recommended when threaded
	  interrupt handling is used on systems where the generation of
	  superfluous "boot interrupts" cannot be disabled.

	  Some chipsets generate a legacy INTx "boot IRQ" when the IRQ
	  entry in the chipset's IO-APIC is masked (as, e.g. the RT
	  kernel does during interrupt handling). On chipsets where this
	  boot IRQ generation cannot be disabled, this workaround keeps
	  the original IRQ line masked so that only the equivalent "boot
	  IRQ" is delivered to the CPUs. The workaround also tells the
	  kernel to set up the IRQ handler on the boot IRQ line. In this
	  way only one interrupt is delivered to the kernel. Otherwise
	  the spurious second interrupt may cause the kernel to bring
	  down (vital) interrupt lines.

	  Only affects "broken" chipsets. Interrupt sharing may be
	  increased on these systems.

config X86_MCE
	bool "Machine Check / overheating reporting"
	select GENERIC_ALLOCATOR
	default y
	---help---
	  Machine Check support allows the processor to notify the
	  kernel if it detects a problem (e.g. overheating, data corruption).
	  The action the kernel takes depends on the severity of the problem,
	  ranging from warning messages to halting the machine.

config X86_MCELOG_LEGACY
	bool "Support for deprecated /dev/mcelog character device"
	depends on X86_MCE
	---help---
	  Enable support for /dev/mcelog which is needed by the old mcelog
	  userspace logging daemon. Consider switching to the new generation
	  rasdaemon solution.

config X86_MCE_INTEL
	def_bool y
	prompt "Intel MCE features"
	depends on X86_MCE && X86_LOCAL_APIC
	---help---
	   Additional support for intel specific MCE features such as
	   the thermal monitor.

config X86_MCE_AMD
	def_bool y
	prompt "AMD MCE features"
	depends on X86_MCE && X86_LOCAL_APIC && AMD_NB
	---help---
	   Additional support for AMD specific MCE features such as
	   the DRAM Error Threshold.

config X86_ANCIENT_MCE
	bool "Support for old Pentium 5 / WinChip machine checks"
	depends on X86_32 && X86_MCE
	---help---
	  Include support for machine check handling on old Pentium 5 or WinChip
	  systems. These typically need to be enabled explicitly on the command
	  line.

config X86_MCE_THRESHOLD
	depends on X86_MCE_AMD || X86_MCE_INTEL
	def_bool y

config X86_MCE_INJECT
	depends on X86_MCE && X86_LOCAL_APIC && DEBUG_FS
	tristate "Machine check injector support"
	---help---
	  Provide support for injecting machine checks for testing purposes.
	  If you don't know what a machine check is and you don't do kernel
	  QA it is safe to say n.

config X86_THERMAL_VECTOR
	def_bool y
	depends on X86_MCE_INTEL

source "arch/x86/events/Kconfig"

config X86_LEGACY_VM86
	bool "Legacy VM86 support"
	depends on X86_32
	---help---
	  This option allows user programs to put the CPU into V8086
	  mode, which is an 80286-era approximation of 16-bit real mode.

	  Some very old versions of X and/or vbetool require this option
	  for user mode setting.  Similarly, DOSEMU will use it if
	  available to accelerate real mode DOS programs.  However, any
	  recent version of DOSEMU, X, or vbetool should be fully
	  functional even without kernel VM86 support, as they will all
	  fall back to software emulation. Nevertheless, if you are using
	  a 16-bit DOS program where 16-bit performance matters, vm86
	  mode might be faster than emulation and you might want to
	  enable this option.

	  Note that any app that works on a 64-bit kernel is unlikely to
	  need this option, as 64-bit kernels don't, and can't, support
	  V8086 mode. This option is also unrelated to 16-bit protected
	  mode and is not needed to run most 16-bit programs under Wine.

	  Enabling this option increases the complexity of the kernel
	  and slows down exception handling a tiny bit.

	  If unsure, say N here.

config VM86
       bool
       default X86_LEGACY_VM86

config X86_16BIT
	bool "Enable support for 16-bit segments" if EXPERT
	default y
	depends on MODIFY_LDT_SYSCALL
	---help---
	  This option is required by programs like Wine to run 16-bit
	  protected mode legacy code on x86 processors.  Disabling
	  this option saves about 300 bytes on i386, or around 6K text
	  plus 16K runtime memory on x86-64,

config X86_ESPFIX32
	def_bool y
	depends on X86_16BIT && X86_32

config X86_ESPFIX64
	def_bool y
	depends on X86_16BIT && X86_64

config X86_VSYSCALL_EMULATION
       bool "Enable vsyscall emulation" if EXPERT
       default y
       depends on X86_64
       ---help---
	 This enables emulation of the legacy vsyscall page.  Disabling
	 it is roughly equivalent to booting with vsyscall=none, except
	 that it will also disable the helpful warning if a program
	 tries to use a vsyscall.  With this option set to N, offending
	 programs will just segfault, citing addresses of the form
	 0xffffffffff600?00.

	 This option is required by many programs built before 2013, and
	 care should be used even with newer programs if set to N.

	 Disabling this option saves about 7K of kernel size and
	 possibly 4K of additional runtime pagetable memory.

config TOSHIBA
	tristate "Toshiba Laptop support"
	depends on X86_32
	---help---
	  This adds a driver to safely access the System Management Mode of
	  the CPU on Toshiba portables with a genuine Toshiba BIOS. It does
	  not work on models with a Phoenix BIOS. The System Management Mode
	  is used to set the BIOS and power saving options on Toshiba portables.

	  For information on utilities to make use of this driver see the
	  Toshiba Linux utilities web site at:
	  <http://www.buzzard.org.uk/toshiba/>.

	  Say Y if you intend to run this kernel on a Toshiba portable.
	  Say N otherwise.

config I8K
	tristate "Dell i8k legacy laptop support"
	select HWMON
	select SENSORS_DELL_SMM
	---help---
	  This option enables legacy /proc/i8k userspace interface in hwmon
	  dell-smm-hwmon driver. Character file /proc/i8k reports bios version,
	  temperature and allows controlling fan speeds of Dell laptops via
	  System Management Mode. For old Dell laptops (like Dell Inspiron 8000)
	  it reports also power and hotkey status. For fan speed control is
	  needed userspace package i8kutils.

	  Say Y if you intend to run this kernel on old Dell laptops or want to
	  use userspace package i8kutils.
	  Say N otherwise.

config X86_REBOOTFIXUPS
	bool "Enable X86 board specific fixups for reboot"
	depends on X86_32
	---help---
	  This enables chipset and/or board specific fixups to be done
	  in order to get reboot to work correctly. This is only needed on
	  some combinations of hardware and BIOS. The symptom, for which
	  this config is intended, is when reboot ends with a stalled/hung
	  system.

	  Currently, the only fixup is for the Geode machines using
	  CS5530A and CS5536 chipsets and the RDC R-321x SoC.

	  Say Y if you want to enable the fixup. Currently, it's safe to
	  enable this option even if you don't need it.
	  Say N otherwise.

config MICROCODE
	bool "CPU microcode loading support"
	default y
	depends on CPU_SUP_AMD || CPU_SUP_INTEL
	select FW_LOADER
	---help---
	  If you say Y here, you will be able to update the microcode on
	  Intel and AMD processors. The Intel support is for the IA32 family,
	  e.g. Pentium Pro, Pentium II, Pentium III, Pentium 4, Xeon etc. The
	  AMD support is for families 0x10 and later. You will obviously need
	  the actual microcode binary data itself which is not shipped with
	  the Linux kernel.

	  The preferred method to load microcode from a detached initrd is described
	  in Documentation/x86/microcode.txt. For that you need to enable
	  CONFIG_BLK_DEV_INITRD in order for the loader to be able to scan the
	  initrd for microcode blobs.

	  In addition, you can build the microcode into the kernel. For that you
	  need to add the vendor-supplied microcode to the CONFIG_EXTRA_FIRMWARE
	  config option.

config MICROCODE_INTEL
	bool "Intel microcode loading support"
	depends on MICROCODE
	default MICROCODE
	select FW_LOADER
	---help---
	  This options enables microcode patch loading support for Intel
	  processors.

	  For the current Intel microcode data package go to
	  <https://downloadcenter.intel.com> and search for
	  'Linux Processor Microcode Data File'.

config MICROCODE_AMD
	bool "AMD microcode loading support"
	depends on MICROCODE
	select FW_LOADER
	---help---
	  If you select this option, microcode patch loading support for AMD
	  processors will be enabled.

config MICROCODE_OLD_INTERFACE
	def_bool y
	depends on MICROCODE

config X86_MSR
	tristate "/dev/cpu/*/msr - Model-specific register support"
	---help---
	  This device gives privileged processes access to the x86
	  Model-Specific Registers (MSRs).  It is a character device with
	  major 202 and minors 0 to 31 for /dev/cpu/0/msr to /dev/cpu/31/msr.
	  MSR accesses are directed to a specific CPU on multi-processor
	  systems.

config X86_CPUID
	tristate "/dev/cpu/*/cpuid - CPU information support"
	---help---
	  This device gives processes access to the x86 CPUID instruction to
	  be executed on a specific processor.  It is a character device
	  with major 203 and minors 0 to 31 for /dev/cpu/0/cpuid to
	  /dev/cpu/31/cpuid.

choice
	prompt "High Memory Support"
	default HIGHMEM4G
	depends on X86_32

config NOHIGHMEM
	bool "off"
	---help---
	  Linux can use up to 64 Gigabytes of physical memory on x86 systems.
	  However, the address space of 32-bit x86 processors is only 4
	  Gigabytes large. That means that, if you have a large amount of
	  physical memory, not all of it can be "permanently mapped" by the
	  kernel. The physical memory that's not permanently mapped is called
	  "high memory".

	  If you are compiling a kernel which will never run on a machine with
	  more than 1 Gigabyte total physical RAM, answer "off" here (default
	  choice and suitable for most users). This will result in a "3GB/1GB"
	  split: 3GB are mapped so that each process sees a 3GB virtual memory
	  space and the remaining part of the 4GB virtual memory space is used
	  by the kernel to permanently map as much physical memory as
	  possible.

	  If the machine has between 1 and 4 Gigabytes physical RAM, then
	  answer "4GB" here.

	  If more than 4 Gigabytes is used then answer "64GB" here. This
	  selection turns Intel PAE (Physical Address Extension) mode on.
	  PAE implements 3-level paging on IA32 processors. PAE is fully
	  supported by Linux, PAE mode is implemented on all recent Intel
	  processors (Pentium Pro and better). NOTE: If you say "64GB" here,
	  then the kernel will not boot on CPUs that don't support PAE!

	  The actual amount of total physical memory will either be
	  auto detected or can be forced by using a kernel command line option
	  such as "mem=256M". (Try "man bootparam" or see the documentation of
	  your boot loader (lilo or loadlin) about how to pass options to the
	  kernel at boot time.)

	  If unsure, say "off".

config HIGHMEM4G
	bool "4GB"
	---help---
	  Select this if you have a 32-bit processor and between 1 and 4
	  gigabytes of physical RAM.

config HIGHMEM64G
	bool "64GB"
	depends on !M486 && !M586 && !M586TSC && !M586MMX && !MGEODE_LX && !MGEODEGX1 && !MCYRIXIII && !MELAN && !MWINCHIPC6 && !WINCHIP3D && !MK6
	select X86_PAE
	---help---
	  Select this if you have a 32-bit processor and more than 4
	  gigabytes of physical RAM.

endchoice

choice
	prompt "Memory split" if EXPERT
	default VMSPLIT_3G
	depends on X86_32
	---help---
	  Select the desired split between kernel and user memory.

	  If the address range available to the kernel is less than the
	  physical memory installed, the remaining memory will be available
	  as "high memory". Accessing high memory is a little more costly
	  than low memory, as it needs to be mapped into the kernel first.
	  Note that increasing the kernel address space limits the range
	  available to user programs, making the address space there
	  tighter.  Selecting anything other than the default 3G/1G split
	  will also likely make your kernel incompatible with binary-only
	  kernel modules.

	  If you are not absolutely sure what you are doing, leave this
	  option alone!

	config VMSPLIT_3G
		bool "3G/1G user/kernel split"
	config VMSPLIT_3G_OPT
		depends on !X86_PAE
		bool "3G/1G user/kernel split (for full 1G low memory)"
	config VMSPLIT_2G
		bool "2G/2G user/kernel split"
	config VMSPLIT_2G_OPT
		depends on !X86_PAE
		bool "2G/2G user/kernel split (for full 2G low memory)"
	config VMSPLIT_1G
		bool "1G/3G user/kernel split"
endchoice

config PAGE_OFFSET
	hex
	default 0xB0000000 if VMSPLIT_3G_OPT
	default 0x80000000 if VMSPLIT_2G
	default 0x78000000 if VMSPLIT_2G_OPT
	default 0x40000000 if VMSPLIT_1G
	default 0xC0000000
	depends on X86_32

config HIGHMEM
	def_bool y
	depends on X86_32 && (HIGHMEM64G || HIGHMEM4G)

config X86_PAE
	bool "PAE (Physical Address Extension) Support"
	depends on X86_32 && !HIGHMEM4G
	select PHYS_ADDR_T_64BIT
	select SWIOTLB
	---help---
	  PAE is required for NX support, and furthermore enables
	  larger swapspace support for non-overcommit purposes. It
	  has the cost of more pagetable lookup overhead, and also
	  consumes more pagetable space per process.

config X86_5LEVEL
	bool "Enable 5-level page tables support"
	select DYNAMIC_MEMORY_LAYOUT
	select SPARSEMEM_VMEMMAP
	depends on X86_64
	---help---
	  5-level paging enables access to larger address space:
	  upto 128 PiB of virtual address space and 4 PiB of
	  physical address space.

	  It will be supported by future Intel CPUs.

	  A kernel with the option enabled can be booted on machines that
	  support 4- or 5-level paging.

	  See Documentation/x86/x86_64/5level-paging.txt for more
	  information.

	  Say N if unsure.

config X86_DIRECT_GBPAGES
	def_bool y
	depends on X86_64 && !DEBUG_PAGEALLOC
	---help---
	  Certain kernel features effectively disable kernel
	  linear 1 GB mappings (even if the CPU otherwise
	  supports them), so don't confuse the user by printing
	  that we have them enabled.

config X86_CPA_STATISTICS
	bool "Enable statistic for Change Page Attribute"
	depends on DEBUG_FS
	---help---
	  Expose statistics about the Change Page Attribute mechanims, which
	  helps to determine the effectivness of preserving large and huge
	  page mappings when mapping protections are changed.

config ARCH_HAS_MEM_ENCRYPT
	def_bool y

config AMD_MEM_ENCRYPT
	bool "AMD Secure Memory Encryption (SME) support"
	depends on X86_64 && CPU_SUP_AMD
	select DYNAMIC_PHYSICAL_MASK
	---help---
	  Say yes to enable support for the encryption of system memory.
	  This requires an AMD processor that supports Secure Memory
	  Encryption (SME).

config AMD_MEM_ENCRYPT_ACTIVE_BY_DEFAULT
	bool "Activate AMD Secure Memory Encryption (SME) by default"
	default y
	depends on AMD_MEM_ENCRYPT
	---help---
	  Say yes to have system memory encrypted by default if running on
	  an AMD processor that supports Secure Memory Encryption (SME).

	  If set to Y, then the encryption of system memory can be
	  deactivated with the mem_encrypt=off command line option.

	  If set to N, then the encryption of system memory can be
	  activated with the mem_encrypt=on command line option.

config ARCH_USE_MEMREMAP_PROT
	def_bool y
	depends on AMD_MEM_ENCRYPT

# Common NUMA Features
config NUMA
	bool "Numa Memory Allocation and Scheduler Support"
	depends on SMP
	depends on X86_64 || (X86_32 && HIGHMEM64G && X86_BIGSMP)
	default y if X86_BIGSMP
	---help---
	  Enable NUMA (Non Uniform Memory Access) support.

	  The kernel will try to allocate memory used by a CPU on the
	  local memory controller of the CPU and add some more
	  NUMA awareness to the kernel.

	  For 64-bit this is recommended if the system is Intel Core i7
	  (or later), AMD Opteron, or EM64T NUMA.

	  For 32-bit this is only needed if you boot a 32-bit
	  kernel on a 64-bit NUMA platform.

	  Otherwise, you should say N.

config AMD_NUMA
	def_bool y
	prompt "Old style AMD Opteron NUMA detection"
	depends on X86_64 && NUMA && PCI
	---help---
	  Enable AMD NUMA node topology detection.  You should say Y here if
	  you have a multi processor AMD system. This uses an old method to
	  read the NUMA configuration directly from the builtin Northbridge
	  of Opteron. It is recommended to use X86_64_ACPI_NUMA instead,
	  which also takes priority if both are compiled in.

config X86_64_ACPI_NUMA
	def_bool y
	prompt "ACPI NUMA detection"
	depends on X86_64 && NUMA && ACPI && PCI
	select ACPI_NUMA
	---help---
	  Enable ACPI SRAT based node topology detection.

# Some NUMA nodes have memory ranges that span
# other nodes.  Even though a pfn is valid and
# between a node's start and end pfns, it may not
# reside on that node.  See memmap_init_zone()
# for details.
config NODES_SPAN_OTHER_NODES
	def_bool y
	depends on X86_64_ACPI_NUMA

config NUMA_EMU
	bool "NUMA emulation"
	depends on NUMA
	---help---
	  Enable NUMA emulation. A flat machine will be split
	  into virtual nodes when booted with "numa=fake=N", where N is the
	  number of nodes. This is only useful for debugging.

config NODES_SHIFT
	int "Maximum NUMA Nodes (as a power of 2)" if !MAXSMP
	range 1 10
	default "10" if MAXSMP
	default "6" if X86_64
	default "3"
	depends on NEED_MULTIPLE_NODES
	---help---
	  Specify the maximum number of NUMA Nodes available on the target
	  system.  Increases memory reserved to accommodate various tables.

config ARCH_HAVE_MEMORY_PRESENT
	def_bool y
	depends on X86_32 && DISCONTIGMEM

config ARCH_FLATMEM_ENABLE
	def_bool y
	depends on X86_32 && !NUMA

config ARCH_DISCONTIGMEM_ENABLE
	def_bool y
	depends on NUMA && X86_32

config ARCH_DISCONTIGMEM_DEFAULT
	def_bool y
	depends on NUMA && X86_32

config ARCH_SPARSEMEM_ENABLE
	def_bool y
	depends on X86_64 || NUMA || X86_32 || X86_32_NON_STANDARD
	select SPARSEMEM_STATIC if X86_32
	select SPARSEMEM_VMEMMAP_ENABLE if X86_64

config ARCH_SPARSEMEM_DEFAULT
	def_bool y
	depends on X86_64

config ARCH_SELECT_MEMORY_MODEL
	def_bool y
	depends on ARCH_SPARSEMEM_ENABLE

config ARCH_MEMORY_PROBE
	bool "Enable sysfs memory/probe interface"
	depends on X86_64 && MEMORY_HOTPLUG
	help
	  This option enables a sysfs memory/probe interface for testing.
	  See Documentation/memory-hotplug.txt for more information.
	  If you are unsure how to answer this question, answer N.

config ARCH_PROC_KCORE_TEXT
	def_bool y
	depends on X86_64 && PROC_KCORE

config ILLEGAL_POINTER_VALUE
       hex
       default 0 if X86_32
       default 0xdead000000000000 if X86_64

config X86_PMEM_LEGACY_DEVICE
	bool

config X86_PMEM_LEGACY
	tristate "Support non-standard NVDIMMs and ADR protected memory"
	depends on PHYS_ADDR_T_64BIT
	depends on BLK_DEV
	select X86_PMEM_LEGACY_DEVICE
	select LIBNVDIMM
	help
	  Treat memory marked using the non-standard e820 type of 12 as used
	  by the Intel Sandy Bridge-EP reference BIOS as protected memory.
	  The kernel will offer these regions to the 'pmem' driver so
	  they can be used for persistent storage.

	  Say Y if unsure.

config HIGHPTE
	bool "Allocate 3rd-level pagetables from highmem"
	depends on HIGHMEM
	---help---
	  The VM uses one page table entry for each page of physical memory.
	  For systems with a lot of RAM, this can be wasteful of precious
	  low memory.  Setting this option will put user-space page table
	  entries in high memory.

config X86_CHECK_BIOS_CORRUPTION
	bool "Check for low memory corruption"
	---help---
	  Periodically check for memory corruption in low memory, which
	  is suspected to be caused by BIOS.  Even when enabled in the
	  configuration, it is disabled at runtime.  Enable it by
	  setting "memory_corruption_check=1" on the kernel command
	  line.  By default it scans the low 64k of memory every 60
	  seconds; see the memory_corruption_check_size and
	  memory_corruption_check_period parameters in
	  Documentation/admin-guide/kernel-parameters.rst to adjust this.

	  When enabled with the default parameters, this option has
	  almost no overhead, as it reserves a relatively small amount
	  of memory and scans it infrequently.  It both detects corruption
	  and prevents it from affecting the running system.

	  It is, however, intended as a diagnostic tool; if repeatable
	  BIOS-originated corruption always affects the same memory,
	  you can use memmap= to prevent the kernel from using that
	  memory.

config X86_BOOTPARAM_MEMORY_CORRUPTION_CHECK
	bool "Set the default setting of memory_corruption_check"
	depends on X86_CHECK_BIOS_CORRUPTION
	default y
	---help---
	  Set whether the default state of memory_corruption_check is
	  on or off.

config X86_RESERVE_LOW
	int "Amount of low memory, in kilobytes, to reserve for the BIOS"
	default 64
	range 4 640
	---help---
	  Specify the amount of low memory to reserve for the BIOS.

	  The first page contains BIOS data structures that the kernel
	  must not use, so that page must always be reserved.

	  By default we reserve the first 64K of physical RAM, as a
	  number of BIOSes are known to corrupt that memory range
	  during events such as suspend/resume or monitor cable
	  insertion, so it must not be used by the kernel.

	  You can set this to 4 if you are absolutely sure that you
	  trust the BIOS to get all its memory reservations and usages
	  right.  If you know your BIOS have problems beyond the
	  default 64K area, you can set this to 640 to avoid using the
	  entire low memory range.

	  If you have doubts about the BIOS (e.g. suspend/resume does
	  not work or there's kernel crashes after certain hardware
	  hotplug events) then you might want to enable
	  X86_CHECK_BIOS_CORRUPTION=y to allow the kernel to check
	  typical corruption patterns.

	  Leave this to the default value of 64 if you are unsure.

config MATH_EMULATION
	bool
	depends on MODIFY_LDT_SYSCALL
	prompt "Math emulation" if X86_32
	---help---
	  Linux can emulate a math coprocessor (used for floating point
	  operations) if you don't have one. 486DX and Pentium processors have
	  a math coprocessor built in, 486SX and 386 do not, unless you added
	  a 487DX or 387, respectively. (The messages during boot time can
	  give you some hints here ["man dmesg"].) Everyone needs either a
	  coprocessor or this emulation.

	  If you don't have a math coprocessor, you need to say Y here; if you
	  say Y here even though you have a coprocessor, the coprocessor will
	  be used nevertheless. (This behavior can be changed with the kernel
	  command line option "no387", which comes handy if your coprocessor
	  is broken. Try "man bootparam" or see the documentation of your boot
	  loader (lilo or loadlin) about how to pass options to the kernel at
	  boot time.) This means that it is a good idea to say Y here if you
	  intend to use this kernel on different machines.

	  More information about the internals of the Linux math coprocessor
	  emulation can be found in <file:arch/x86/math-emu/README>.

	  If you are not sure, say Y; apart from resulting in a 66 KB bigger
	  kernel, it won't hurt.

config MTRR
	def_bool y
	prompt "MTRR (Memory Type Range Register) support" if EXPERT
	---help---
	  On Intel P6 family processors (Pentium Pro, Pentium II and later)
	  the Memory Type Range Registers (MTRRs) may be used to control
	  processor access to memory ranges. This is most useful if you have
	  a video (VGA) card on a PCI or AGP bus. Enabling write-combining
	  allows bus write transfers to be combined into a larger transfer
	  before bursting over the PCI/AGP bus. This can increase performance
	  of image write operations 2.5 times or more. Saying Y here creates a
	  /proc/mtrr file which may be used to manipulate your processor's
	  MTRRs. Typically the X server should use this.

	  This code has a reasonably generic interface so that similar
	  control registers on other processors can be easily supported
	  as well:

	  The Cyrix 6x86, 6x86MX and M II processors have Address Range
	  Registers (ARRs) which provide a similar functionality to MTRRs. For
	  these, the ARRs are used to emulate the MTRRs.
	  The AMD K6-2 (stepping 8 and above) and K6-3 processors have two
	  MTRRs. The Centaur C6 (WinChip) has 8 MCRs, allowing
	  write-combining. All of these processors are supported by this code
	  and it makes sense to say Y here if you have one of them.

	  Saying Y here also fixes a problem with buggy SMP BIOSes which only
	  set the MTRRs for the boot CPU and not for the secondary CPUs. This
	  can lead to all sorts of problems, so it's good to say Y here.

	  You can safely say Y even if your machine doesn't have MTRRs, you'll
	  just add about 9 KB to your kernel.

	  See <file:Documentation/x86/mtrr.txt> for more information.

config MTRR_SANITIZER
	def_bool y
	prompt "MTRR cleanup support"
	depends on MTRR
	---help---
	  Convert MTRR layout from continuous to discrete, so X drivers can
	  add writeback entries.

	  Can be disabled with disable_mtrr_cleanup on the kernel command line.
	  The largest mtrr entry size for a continuous block can be set with
	  mtrr_chunk_size.

	  If unsure, say Y.

config MTRR_SANITIZER_ENABLE_DEFAULT
	int "MTRR cleanup enable value (0-1)"
	range 0 1
	default "0"
	depends on MTRR_SANITIZER
	---help---
	  Enable mtrr cleanup default value

config MTRR_SANITIZER_SPARE_REG_NR_DEFAULT
	int "MTRR cleanup spare reg num (0-7)"
	range 0 7
	default "1"
	depends on MTRR_SANITIZER
	---help---
	  mtrr cleanup spare entries default, it can be changed via
	  mtrr_spare_reg_nr=N on the kernel command line.

config X86_PAT
	def_bool y
	prompt "x86 PAT support" if EXPERT
	depends on MTRR
	---help---
	  Use PAT attributes to setup page level cache control.

	  PATs are the modern equivalents of MTRRs and are much more
	  flexible than MTRRs.

	  Say N here if you see bootup problems (boot crash, boot hang,
	  spontaneous reboots) or a non-working video driver.

	  If unsure, say Y.

config ARCH_USES_PG_UNCACHED
	def_bool y
	depends on X86_PAT

config ARCH_RANDOM
	def_bool y
	prompt "x86 architectural random number generator" if EXPERT
	---help---
	  Enable the x86 architectural RDRAND instruction
	  (Intel Bull Mountain technology) to generate random numbers.
	  If supported, this is a high bandwidth, cryptographically
	  secure hardware random number generator.

config X86_SMAP
	def_bool y
	prompt "Supervisor Mode Access Prevention" if EXPERT
	---help---
	  Supervisor Mode Access Prevention (SMAP) is a security
	  feature in newer Intel processors.  There is a small
	  performance cost if this enabled and turned on; there is
	  also a small increase in the kernel size if this is enabled.

	  If unsure, say Y.

config X86_INTEL_UMIP
	def_bool y
	depends on CPU_SUP_INTEL
	prompt "Intel User Mode Instruction Prevention" if EXPERT
	---help---
	  The User Mode Instruction Prevention (UMIP) is a security
	  feature in newer Intel processors. If enabled, a general
	  protection fault is issued if the SGDT, SLDT, SIDT, SMSW
	  or STR instructions are executed in user mode. These instructions
	  unnecessarily expose information about the hardware state.

	  The vast majority of applications do not use these instructions.
	  For the very few that do, software emulation is provided in
	  specific cases in protected and virtual-8086 modes. Emulated
	  results are dummy.

config X86_INTEL_MPX
	prompt "Intel MPX (Memory Protection Extensions)"
	def_bool n
	# Note: only available in 64-bit mode due to VMA flags shortage
	depends on CPU_SUP_INTEL && X86_64
	select ARCH_USES_HIGH_VMA_FLAGS
	---help---
	  MPX provides hardware features that can be used in
	  conjunction with compiler-instrumented code to check
	  memory references.  It is designed to detect buffer
	  overflow or underflow bugs.

	  This option enables running applications which are
	  instrumented or otherwise use MPX.  It does not use MPX
	  itself inside the kernel or to protect the kernel
	  against bad memory references.

	  Enabling this option will make the kernel larger:
	  ~8k of kernel text and 36 bytes of data on a 64-bit
	  defconfig.  It adds a long to the 'mm_struct' which
	  will increase the kernel memory overhead of each
	  process and adds some branches to paths used during
	  exec() and munmap().

	  For details, see Documentation/x86/intel_mpx.txt

	  If unsure, say N.

config X86_INTEL_MEMORY_PROTECTION_KEYS
	prompt "Intel Memory Protection Keys"
	def_bool y
	# Note: only available in 64-bit mode
	depends on CPU_SUP_INTEL && X86_64
	select ARCH_USES_HIGH_VMA_FLAGS
	select ARCH_HAS_PKEYS
	---help---
	  Memory Protection Keys provides a mechanism for enforcing
	  page-based protections, but without requiring modification of the
	  page tables when an application changes protection domains.

	  For details, see Documentation/x86/protection-keys.txt

	  If unsure, say y.

config EFI
	bool "EFI runtime service support"
	depends on ACPI
	select UCS2_STRING
	select EFI_RUNTIME_WRAPPERS
	---help---
	  This enables the kernel to use EFI runtime services that are
	  available (such as the EFI variable services).

	  This option is only useful on systems that have EFI firmware.
	  In addition, you should use the latest ELILO loader available
	  at <http://elilo.sourceforge.net> in order to take advantage
	  of EFI runtime services. However, even with this option, the
	  resultant kernel should continue to boot on existing non-EFI
	  platforms.

config EFI_STUB
       bool "EFI stub support"
       depends on EFI && !X86_USE_3DNOW
       select RELOCATABLE
       ---help---
          This kernel feature allows a bzImage to be loaded directly
	  by EFI firmware without the use of a bootloader.

	  See Documentation/efi-stub.txt for more information.

config EFI_MIXED
	bool "EFI mixed-mode support"
	depends on EFI_STUB && X86_64
	---help---
	   Enabling this feature allows a 64-bit kernel to be booted
	   on a 32-bit firmware, provided that your CPU supports 64-bit
	   mode.

	   Note that it is not possible to boot a mixed-mode enabled
	   kernel via the EFI boot stub - a bootloader that supports
	   the EFI handover protocol must be used.

	   If unsure, say N.

config SECCOMP
	def_bool y
	prompt "Enable seccomp to safely compute untrusted bytecode"
	---help---
	  This kernel feature is useful for number crunching applications
	  that may need to compute untrusted bytecode during their
	  execution. By using pipes or other transports made available to
	  the process as file descriptors supporting the read/write
	  syscalls, it's possible to isolate those applications in
	  their own address space using seccomp. Once seccomp is
	  enabled via prctl(PR_SET_SECCOMP), it cannot be disabled
	  and the task is only allowed to execute a few safe syscalls
	  defined by each seccomp mode.

	  If unsure, say Y. Only embedded should say N here.

source "kernel/Kconfig.hz"

config KEXEC
	bool "kexec system call"
	select KEXEC_CORE
	---help---
	  kexec is a system call that implements the ability to shutdown your
	  current kernel, and to start another kernel.  It is like a reboot
	  but it is independent of the system firmware.   And like a reboot
	  you can start any kernel with it, not just Linux.

	  The name comes from the similarity to the exec system call.

	  It is an ongoing process to be certain the hardware in a machine
	  is properly shutdown, so do not be surprised if this code does not
	  initially work for you.  As of this writing the exact hardware
	  interface is strongly in flux, so no good recommendation can be
	  made.

config KEXEC_FILE
	bool "kexec file based system call"
	select KEXEC_CORE
	select BUILD_BIN2C
	depends on X86_64
	depends on CRYPTO=y
	depends on CRYPTO_SHA256=y
	---help---
	  This is new version of kexec system call. This system call is
	  file based and takes file descriptors as system call argument
	  for kernel and initramfs as opposed to list of segments as
	  accepted by previous system call.

config ARCH_HAS_KEXEC_PURGATORY
	def_bool KEXEC_FILE

config KEXEC_VERIFY_SIG
	bool "Verify kernel signature during kexec_file_load() syscall"
	depends on KEXEC_FILE
	---help---
	  This option makes kernel signature verification mandatory for
	  the kexec_file_load() syscall.

	  In addition to that option, you need to enable signature
	  verification for the corresponding kernel image type being
	  loaded in order for this to work.

config KEXEC_BZIMAGE_VERIFY_SIG
	bool "Enable bzImage signature verification support"
	depends on KEXEC_VERIFY_SIG
	depends on SIGNED_PE_FILE_VERIFICATION
	select SYSTEM_TRUSTED_KEYRING
	---help---
	  Enable bzImage signature verification support.

config CRASH_DUMP
	bool "kernel crash dumps"
	depends on X86_64 || (X86_32 && HIGHMEM)
	---help---
	  Generate crash dump after being started by kexec.
	  This should be normally only set in special crash dump kernels
	  which are loaded in the main kernel with kexec-tools into
	  a specially reserved region and then later executed after
	  a crash by kdump/kexec. The crash dump kernel must be compiled
	  to a memory address not used by the main kernel or BIOS using
	  PHYSICAL_START, or it must be built as a relocatable image
	  (CONFIG_RELOCATABLE=y).
	  For more details see Documentation/kdump/kdump.txt

config KEXEC_JUMP
	bool "kexec jump"
	depends on KEXEC && HIBERNATION
	---help---
	  Jump between original kernel and kexeced kernel and invoke
	  code in physical address mode via KEXEC

config PHYSICAL_START
	hex "Physical address where the kernel is loaded" if (EXPERT || CRASH_DUMP)
	default "0x1000000"
	---help---
	  This gives the physical address where the kernel is loaded.

	  If kernel is a not relocatable (CONFIG_RELOCATABLE=n) then
	  bzImage will decompress itself to above physical address and
	  run from there. Otherwise, bzImage will run from the address where
	  it has been loaded by the boot loader and will ignore above physical
	  address.

	  In normal kdump cases one does not have to set/change this option
	  as now bzImage can be compiled as a completely relocatable image
	  (CONFIG_RELOCATABLE=y) and be used to load and run from a different
	  address. This option is mainly useful for the folks who don't want
	  to use a bzImage for capturing the crash dump and want to use a
	  vmlinux instead. vmlinux is not relocatable hence a kernel needs
	  to be specifically compiled to run from a specific memory area
	  (normally a reserved region) and this option comes handy.

	  So if you are using bzImage for capturing the crash dump,
	  leave the value here unchanged to 0x1000000 and set
	  CONFIG_RELOCATABLE=y.  Otherwise if you plan to use vmlinux
	  for capturing the crash dump change this value to start of
	  the reserved region.  In other words, it can be set based on
	  the "X" value as specified in the "crashkernel=YM@XM"
	  command line boot parameter passed to the panic-ed
	  kernel. Please take a look at Documentation/kdump/kdump.txt
	  for more details about crash dumps.

	  Usage of bzImage for capturing the crash dump is recommended as
	  one does not have to build two kernels. Same kernel can be used
	  as production kernel and capture kernel. Above option should have
	  gone away after relocatable bzImage support is introduced. But it
	  is present because there are users out there who continue to use
	  vmlinux for dump capture. This option should go away down the
	  line.

	  Don't change this unless you know what you are doing.

config RELOCATABLE
	bool "Build a relocatable kernel"
	default y
	---help---
	  This builds a kernel image that retains relocation information
	  so it can be loaded someplace besides the default 1MB.
	  The relocations tend to make the kernel binary about 10% larger,
	  but are discarded at runtime.

	  One use is for the kexec on panic case where the recovery kernel
	  must live at a different physical address than the primary
	  kernel.

	  Note: If CONFIG_RELOCATABLE=y, then the kernel runs from the address
	  it has been loaded at and the compile time physical address
	  (CONFIG_PHYSICAL_START) is used as the minimum location.

config RANDOMIZE_BASE
	bool "Randomize the address of the kernel image (KASLR)"
	depends on RELOCATABLE
	default y
	---help---
	  In support of Kernel Address Space Layout Randomization (KASLR),
	  this randomizes the physical address at which the kernel image
	  is decompressed and the virtual address where the kernel
	  image is mapped, as a security feature that deters exploit
	  attempts relying on knowledge of the location of kernel
	  code internals.

	  On 64-bit, the kernel physical and virtual addresses are
	  randomized separately. The physical address will be anywhere
	  between 16MB and the top of physical memory (up to 64TB). The
	  virtual address will be randomized from 16MB up to 1GB (9 bits
	  of entropy). Note that this also reduces the memory space
	  available to kernel modules from 1.5GB to 1GB.

	  On 32-bit, the kernel physical and virtual addresses are
	  randomized together. They will be randomized from 16MB up to
	  512MB (8 bits of entropy).

	  Entropy is generated using the RDRAND instruction if it is
	  supported. If RDTSC is supported, its value is mixed into
	  the entropy pool as well. If neither RDRAND nor RDTSC are
	  supported, then entropy is read from the i8254 timer. The
	  usable entropy is limited by the kernel being built using
	  2GB addressing, and that PHYSICAL_ALIGN must be at a
	  minimum of 2MB. As a result, only 10 bits of entropy are
	  theoretically possible, but the implementations are further
	  limited due to memory layouts.

	  If unsure, say Y.

# Relocation on x86 needs some additional build support
config X86_NEED_RELOCS
	def_bool y
	depends on RANDOMIZE_BASE || (X86_32 && RELOCATABLE)

config PHYSICAL_ALIGN
	hex "Alignment value to which kernel should be aligned"
	default "0x200000"
	range 0x2000 0x1000000 if X86_32
	range 0x200000 0x1000000 if X86_64
	---help---
	  This value puts the alignment restrictions on physical address
	  where kernel is loaded and run from. Kernel is compiled for an
	  address which meets above alignment restriction.

	  If bootloader loads the kernel at a non-aligned address and
	  CONFIG_RELOCATABLE is set, kernel will move itself to nearest
	  address aligned to above value and run from there.

	  If bootloader loads the kernel at a non-aligned address and
	  CONFIG_RELOCATABLE is not set, kernel will ignore the run time
	  load address and decompress itself to the address it has been
	  compiled for and run from there. The address for which kernel is
	  compiled already meets above alignment restrictions. Hence the
	  end result is that kernel runs from a physical address meeting
	  above alignment restrictions.

	  On 32-bit this value must be a multiple of 0x2000. On 64-bit
	  this value must be a multiple of 0x200000.

	  Don't change this unless you know what you are doing.

config DYNAMIC_MEMORY_LAYOUT
	bool
	---help---
	  This option makes base addresses of vmalloc and vmemmap as well as
	  __PAGE_OFFSET movable during boot.

config RANDOMIZE_MEMORY
	bool "Randomize the kernel memory sections"
	depends on X86_64
	depends on RANDOMIZE_BASE
	select DYNAMIC_MEMORY_LAYOUT
	default RANDOMIZE_BASE
	---help---
	   Randomizes the base virtual address of kernel memory sections
	   (physical memory mapping, vmalloc & vmemmap). This security feature
	   makes exploits relying on predictable memory locations less reliable.

	   The order of allocations remains unchanged. Entropy is generated in
	   the same way as RANDOMIZE_BASE. Current implementation in the optimal
	   configuration have in average 30,000 different possible virtual
	   addresses for each memory section.

	   If unsure, say Y.

config RANDOMIZE_MEMORY_PHYSICAL_PADDING
	hex "Physical memory mapping padding" if EXPERT
	depends on RANDOMIZE_MEMORY
	default "0xa" if MEMORY_HOTPLUG
	default "0x0"
	range 0x1 0x40 if MEMORY_HOTPLUG
	range 0x0 0x40
	---help---
	   Define the padding in terabytes added to the existing physical
	   memory size during kernel memory randomization. It is useful
	   for memory hotplug support but reduces the entropy available for
	   address randomization.

	   If unsure, leave at the default value.

config HOTPLUG_CPU
	bool "Support for hot-pluggable CPUs"
	depends on SMP
	---help---
	  Say Y here to allow turning CPUs off and on. CPUs can be
	  controlled through /sys/devices/system/cpu.
	  ( Note: power management support will enable this option
	    automatically on SMP systems. )
	  Say N if you want to disable CPU hotplug.

config BOOTPARAM_HOTPLUG_CPU0
	bool "Set default setting of cpu0_hotpluggable"
	depends on HOTPLUG_CPU
	---help---
	  Set whether default state of cpu0_hotpluggable is on or off.

	  Say Y here to enable CPU0 hotplug by default. If this switch
	  is turned on, there is no need to give cpu0_hotplug kernel
	  parameter and the CPU0 hotplug feature is enabled by default.

	  Please note: there are two known CPU0 dependencies if you want
	  to enable the CPU0 hotplug feature either by this switch or by
	  cpu0_hotplug kernel parameter.

	  First, resume from hibernate or suspend always starts from CPU0.
	  So hibernate and suspend are prevented if CPU0 is offline.

	  Second dependency is PIC interrupts always go to CPU0. CPU0 can not
	  offline if any interrupt can not migrate out of CPU0. There may
	  be other CPU0 dependencies.

	  Please make sure the dependencies are under your control before
	  you enable this feature.

	  Say N if you don't want to enable CPU0 hotplug feature by default.
	  You still can enable the CPU0 hotplug feature at boot by kernel
	  parameter cpu0_hotplug.

config DEBUG_HOTPLUG_CPU0
	def_bool n
	prompt "Debug CPU0 hotplug"
	depends on HOTPLUG_CPU
	---help---
	  Enabling this option offlines CPU0 (if CPU0 can be offlined) as
	  soon as possible and boots up userspace with CPU0 offlined. User
	  can online CPU0 back after boot time.

	  To debug CPU0 hotplug, you need to enable CPU0 offline/online
	  feature by either turning on CONFIG_BOOTPARAM_HOTPLUG_CPU0 during
	  compilation or giving cpu0_hotplug kernel parameter at boot.

	  If unsure, say N.

config COMPAT_VDSO
	def_bool n
	prompt "Disable the 32-bit vDSO (needed for glibc 2.3.3)"
	depends on COMPAT_32
	---help---
	  Certain buggy versions of glibc will crash if they are
	  presented with a 32-bit vDSO that is not mapped at the address
	  indicated in its segment table.

	  The bug was introduced by f866314b89d56845f55e6f365e18b31ec978ec3a
	  and fixed by 3b3ddb4f7db98ec9e912ccdf54d35df4aa30e04a and
	  49ad572a70b8aeb91e57483a11dd1b77e31c4468.  Glibc 2.3.3 is
	  the only released version with the bug, but OpenSUSE 9
	  contains a buggy "glibc 2.3.2".

	  The symptom of the bug is that everything crashes on startup, saying:
	  dl_main: Assertion `(void *) ph->p_vaddr == _rtld_local._dl_sysinfo_dso' failed!

	  Saying Y here changes the default value of the vdso32 boot
	  option from 1 to 0, which turns off the 32-bit vDSO entirely.
	  This works around the glibc bug but hurts performance.

	  If unsure, say N: if you are compiling your own kernel, you
	  are unlikely to be using a buggy version of glibc.

choice
	prompt "vsyscall table for legacy applications"
	depends on X86_64
	default LEGACY_VSYSCALL_EMULATE
	help
	  Legacy user code that does not know how to find the vDSO expects
	  to be able to issue three syscalls by calling fixed addresses in
	  kernel space. Since this location is not randomized with ASLR,
	  it can be used to assist security vulnerability exploitation.

	  This setting can be changed at boot time via the kernel command
	  line parameter vsyscall=[emulate|none].

	  On a system with recent enough glibc (2.14 or newer) and no
	  static binaries, you can say None without a performance penalty
	  to improve security.

	  If unsure, select "Emulate".

	config LEGACY_VSYSCALL_EMULATE
		bool "Emulate"
		help
		  The kernel traps and emulates calls into the fixed
		  vsyscall address mapping. This makes the mapping
		  non-executable, but it still contains known contents,
		  which could be used in certain rare security vulnerability
		  exploits. This configuration is recommended when userspace
		  still uses the vsyscall area.

	config LEGACY_VSYSCALL_NONE
		bool "None"
		help
		  There will be no vsyscall mapping at all. This will
		  eliminate any risk of ASLR bypass due to the vsyscall
		  fixed address mapping. Attempts to use the vsyscalls
		  will be reported to dmesg, so that either old or
		  malicious userspace programs can be identified.

endchoice

config CMDLINE_BOOL
	bool "Built-in kernel command line"
	---help---
	  Allow for specifying boot arguments to the kernel at
	  build time.  On some systems (e.g. embedded ones), it is
	  necessary or convenient to provide some or all of the
	  kernel boot arguments with the kernel itself (that is,
	  to not rely on the boot loader to provide them.)

	  To compile command line arguments into the kernel,
	  set this option to 'Y', then fill in the
	  boot arguments in CONFIG_CMDLINE.

	  Systems with fully functional boot loaders (i.e. non-embedded)
	  should leave this option set to 'N'.

config CMDLINE
	string "Built-in kernel command string"
	depends on CMDLINE_BOOL
	default ""
	---help---
	  Enter arguments here that should be compiled into the kernel
	  image and used at boot time.  If the boot loader provides a
	  command line at boot time, it is appended to this string to
	  form the full kernel command line, when the system boots.

	  However, you can use the CONFIG_CMDLINE_OVERRIDE option to
	  change this behavior.

	  In most cases, the command line (whether built-in or provided
	  by the boot loader) should specify the device for the root
	  file system.

config CMDLINE_OVERRIDE
	bool "Built-in command line overrides boot loader arguments"
	depends on CMDLINE_BOOL
	---help---
	  Set this option to 'Y' to have the kernel ignore the boot loader
	  command line, and use ONLY the built-in command line.

	  This is used to work around broken boot loaders.  This should
	  be set to 'N' under normal conditions.

config MODIFY_LDT_SYSCALL
	bool "Enable the LDT (local descriptor table)" if EXPERT
	default y
	---help---
	  Linux can allow user programs to install a per-process x86
	  Local Descriptor Table (LDT) using the modify_ldt(2) system
	  call.  This is required to run 16-bit or segmented code such as
	  DOSEMU or some Wine programs.  It is also used by some very old
	  threading libraries.

	  Enabling this feature adds a small amount of overhead to
	  context switches and increases the low-level kernel attack
	  surface.  Disabling it removes the modify_ldt(2) system call.

	  Saying 'N' here may make sense for embedded or server kernels.

source "kernel/livepatch/Kconfig"

endmenu

config ARCH_HAS_ADD_PAGES
	def_bool y
	depends on X86_64 && ARCH_ENABLE_MEMORY_HOTPLUG

config ARCH_ENABLE_MEMORY_HOTPLUG
	def_bool y
	depends on X86_64 || (X86_32 && HIGHMEM)

config ARCH_ENABLE_MEMORY_HOTREMOVE
	def_bool y
	depends on MEMORY_HOTPLUG

config USE_PERCPU_NUMA_NODE_ID
	def_bool y
	depends on NUMA

config ARCH_ENABLE_SPLIT_PMD_PTLOCK
	def_bool y
	depends on X86_64 || X86_PAE

config ARCH_ENABLE_HUGEPAGE_MIGRATION
	def_bool y
	depends on X86_64 && HUGETLB_PAGE && MIGRATION

config ARCH_ENABLE_THP_MIGRATION
	def_bool y
	depends on X86_64 && TRANSPARENT_HUGEPAGE

menu "Power management and ACPI options"

config ARCH_HIBERNATION_HEADER
	def_bool y
	depends on HIBERNATION

source "kernel/power/Kconfig"

source "drivers/acpi/Kconfig"

source "drivers/sfi/Kconfig"

config X86_APM_BOOT
	def_bool y
	depends on APM

menuconfig APM
	tristate "APM (Advanced Power Management) BIOS support"
	depends on X86_32 && PM_SLEEP
	---help---
	  APM is a BIOS specification for saving power using several different
	  techniques. This is mostly useful for battery powered laptops with
	  APM compliant BIOSes. If you say Y here, the system time will be
	  reset after a RESUME operation, the /proc/apm device will provide
	  battery status information, and user-space programs will receive
	  notification of APM "events" (e.g. battery status change).

	  If you select "Y" here, you can disable actual use of the APM
	  BIOS by passing the "apm=off" option to the kernel at boot time.

	  Note that the APM support is almost completely disabled for
	  machines with more than one CPU.

	  In order to use APM, you will need supporting software. For location
	  and more information, read <file:Documentation/power/apm-acpi.txt>
	  and the Battery Powered Linux mini-HOWTO, available from
	  <http://www.tldp.org/docs.html#howto>.

	  This driver does not spin down disk drives (see the hdparm(8)
	  manpage ("man 8 hdparm") for that), and it doesn't turn off
	  VESA-compliant "green" monitors.

	  This driver does not support the TI 4000M TravelMate and the ACER
	  486/DX4/75 because they don't have compliant BIOSes. Many "green"
	  desktop machines also don't have compliant BIOSes, and this driver
	  may cause those machines to panic during the boot phase.

	  Generally, if you don't have a battery in your machine, there isn't
	  much point in using this driver and you should say N. If you get
	  random kernel OOPSes or reboots that don't seem to be related to
	  anything, try disabling/enabling this option (or disabling/enabling
	  APM in your BIOS).

	  Some other things you should try when experiencing seemingly random,
	  "weird" problems:

	  1) make sure that you have enough swap space and that it is
	  enabled.
	  2) pass the "no-hlt" option to the kernel
	  3) switch on floating point emulation in the kernel and pass
	  the "no387" option to the kernel
	  4) pass the "floppy=nodma" option to the kernel
	  5) pass the "mem=4M" option to the kernel (thereby disabling
	  all but the first 4 MB of RAM)
	  6) make sure that the CPU is not over clocked.
	  7) read the sig11 FAQ at <http://www.bitwizard.nl/sig11/>
	  8) disable the cache from your BIOS settings
	  9) install a fan for the video card or exchange video RAM
	  10) install a better fan for the CPU
	  11) exchange RAM chips
	  12) exchange the motherboard.

	  To compile this driver as a module, choose M here: the
	  module will be called apm.

if APM

config APM_IGNORE_USER_SUSPEND
	bool "Ignore USER SUSPEND"
	---help---
	  This option will ignore USER SUSPEND requests. On machines with a
	  compliant APM BIOS, you want to say N. However, on the NEC Versa M
	  series notebooks, it is necessary to say Y because of a BIOS bug.

config APM_DO_ENABLE
	bool "Enable PM at boot time"
	---help---
	  Enable APM features at boot time. From page 36 of the APM BIOS
	  specification: "When disabled, the APM BIOS does not automatically
	  power manage devices, enter the Standby State, enter the Suspend
	  State, or take power saving steps in response to CPU Idle calls."
	  This driver will make CPU Idle calls when Linux is idle (unless this
	  feature is turned off -- see "Do CPU IDLE calls", below). This
	  should always save battery power, but more complicated APM features
	  will be dependent on your BIOS implementation. You may need to turn
	  this option off if your computer hangs at boot time when using APM
	  support, or if it beeps continuously instead of suspending. Turn
	  this off if you have a NEC UltraLite Versa 33/C or a Toshiba
	  T400CDT. This is off by default since most machines do fine without
	  this feature.

config APM_CPU_IDLE
	depends on CPU_IDLE
	bool "Make CPU Idle calls when idle"
	---help---
	  Enable calls to APM CPU Idle/CPU Busy inside the kernel's idle loop.
	  On some machines, this can activate improved power savings, such as
	  a slowed CPU clock rate, when the machine is idle. These idle calls
	  are made after the idle loop has run for some length of time (e.g.,
	  333 mS). On some machines, this will cause a hang at boot time or
	  whenever the CPU becomes idle. (On machines with more than one CPU,
	  this option does nothing.)

config APM_DISPLAY_BLANK
	bool "Enable console blanking using APM"
	---help---
	  Enable console blanking using the APM. Some laptops can use this to
	  turn off the LCD backlight when the screen blanker of the Linux
	  virtual console blanks the screen. Note that this is only used by
	  the virtual console screen blanker, and won't turn off the backlight
	  when using the X Window system. This also doesn't have anything to
	  do with your VESA-compliant power-saving monitor. Further, this
	  option doesn't work for all laptops -- it might not turn off your
	  backlight at all, or it might print a lot of errors to the console,
	  especially if you are using gpm.

config APM_ALLOW_INTS
	bool "Allow interrupts during APM BIOS calls"
	---help---
	  Normally we disable external interrupts while we are making calls to
	  the APM BIOS as a measure to lessen the effects of a badly behaving
	  BIOS implementation.  The BIOS should reenable interrupts if it
	  needs to.  Unfortunately, some BIOSes do not -- especially those in
	  many of the newer IBM Thinkpads.  If you experience hangs when you
	  suspend, try setting this to Y.  Otherwise, say N.

endif # APM

source "drivers/cpufreq/Kconfig"

source "drivers/cpuidle/Kconfig"

source "drivers/idle/Kconfig"

endmenu


menu "Bus options (PCI etc.)"

choice
	prompt "PCI access mode"
	depends on X86_32 && PCI
	default PCI_GOANY
	---help---
	  On PCI systems, the BIOS can be used to detect the PCI devices and
	  determine their configuration. However, some old PCI motherboards
	  have BIOS bugs and may crash if this is done. Also, some embedded
	  PCI-based systems don't have any BIOS at all. Linux can also try to
	  detect the PCI hardware directly without using the BIOS.

	  With this option, you can specify how Linux should detect the
	  PCI devices. If you choose "BIOS", the BIOS will be used,
	  if you choose "Direct", the BIOS won't be used, and if you
	  choose "MMConfig", then PCI Express MMCONFIG will be used.
	  If you choose "Any", the kernel will try MMCONFIG, then the
	  direct access method and falls back to the BIOS if that doesn't
	  work. If unsure, go with the default, which is "Any".

config PCI_GOBIOS
	bool "BIOS"

config PCI_GOMMCONFIG
	bool "MMConfig"

config PCI_GODIRECT
	bool "Direct"

config PCI_GOOLPC
	bool "OLPC XO-1"
	depends on OLPC

config PCI_GOANY
	bool "Any"

endchoice

config PCI_BIOS
	def_bool y
	depends on X86_32 && PCI && (PCI_GOBIOS || PCI_GOANY)

# x86-64 doesn't support PCI BIOS access from long mode so always go direct.
config PCI_DIRECT
	def_bool y
	depends on PCI && (X86_64 || (PCI_GODIRECT || PCI_GOANY || PCI_GOOLPC || PCI_GOMMCONFIG))

config PCI_MMCONFIG
	bool "Support mmconfig PCI config space access" if X86_64
	default y
	depends on PCI && (ACPI || SFI || JAILHOUSE_GUEST)
	depends on X86_64 || (PCI_GOANY || PCI_GOMMCONFIG)

config PCI_OLPC
	def_bool y
	depends on PCI && OLPC && (PCI_GOOLPC || PCI_GOANY)

config PCI_XEN
	def_bool y
	depends on PCI && XEN
	select SWIOTLB_XEN

config MMCONF_FAM10H
	def_bool y
	depends on X86_64 && PCI_MMCONFIG && ACPI

config PCI_CNB20LE_QUIRK
	bool "Read CNB20LE Host Bridge Windows" if EXPERT
	depends on PCI
	help
	  Read the PCI windows out of the CNB20LE host bridge. This allows
	  PCI hotplug to work on systems with the CNB20LE chipset which do
	  not have ACPI.

	  There's no public spec for this chipset, and this functionality
	  is known to be incomplete.

	  You should say N unless you know you need this.

config ISA_BUS
	bool "ISA bus support on modern systems" if EXPERT
	help
	  Expose ISA bus device drivers and options available for selection and
	  configuration. Enable this option if your target machine has an ISA
	  bus. ISA is an older system, displaced by PCI and newer bus
	  architectures -- if your target machine is modern, it probably does
	  not have an ISA bus.

	  If unsure, say N.

# x86_64 have no ISA slots, but can have ISA-style DMA.
config ISA_DMA_API
	bool "ISA-style DMA support" if (X86_64 && EXPERT)
	default y
	help
	  Enables ISA-style DMA support for devices requiring such controllers.
	  If unsure, say Y.

if X86_32

config ISA
	bool "ISA support"
	---help---
	  Find out whether you have ISA slots on your motherboard.  ISA is the
	  name of a bus system, i.e. the way the CPU talks to the other stuff
	  inside your box.  Other bus systems are PCI, EISA, MicroChannel
	  (MCA) or VESA.  ISA is an older system, now being displaced by PCI;
	  newer boards don't support it.  If you have ISA, say Y, otherwise N.

config SCx200
	tristate "NatSemi SCx200 support"
	---help---
	  This provides basic support for National Semiconductor's
	  (now AMD's) Geode processors.  The driver probes for the
	  PCI-IDs of several on-chip devices, so its a good dependency
	  for other scx200_* drivers.

	  If compiled as a module, the driver is named scx200.

config SCx200HR_TIMER
	tristate "NatSemi SCx200 27MHz High-Resolution Timer Support"
	depends on SCx200
	default y
	---help---
	  This driver provides a clocksource built upon the on-chip
	  27MHz high-resolution timer.  Its also a workaround for
	  NSC Geode SC-1100's buggy TSC, which loses time when the
	  processor goes idle (as is done by the scheduler).  The
	  other workaround is idle=poll boot option.

config OLPC
	bool "One Laptop Per Child support"
	depends on !X86_PAE
	select GPIOLIB
	select OF
	select OF_PROMTREE
	select IRQ_DOMAIN
	---help---
	  Add support for detecting the unique features of the OLPC
	  XO hardware.

config OLPC_XO1_PM
	bool "OLPC XO-1 Power Management"
	depends on OLPC && MFD_CS5535=y && PM_SLEEP
	---help---
	  Add support for poweroff and suspend of the OLPC XO-1 laptop.

config OLPC_XO1_RTC
	bool "OLPC XO-1 Real Time Clock"
	depends on OLPC_XO1_PM && RTC_DRV_CMOS
	---help---
	  Add support for the XO-1 real time clock, which can be used as a
	  programmable wakeup source.

config OLPC_XO1_SCI
	bool "OLPC XO-1 SCI extras"
	depends on OLPC && OLPC_XO1_PM && GPIO_CS5535=y
	depends on INPUT=y
	select POWER_SUPPLY
	---help---
	  Add support for SCI-based features of the OLPC XO-1 laptop:
	   - EC-driven system wakeups
	   - Power button
	   - Ebook switch
	   - Lid switch
	   - AC adapter status updates
	   - Battery status updates

config OLPC_XO15_SCI
	bool "OLPC XO-1.5 SCI extras"
	depends on OLPC && ACPI
	select POWER_SUPPLY
	---help---
	  Add support for SCI-based features of the OLPC XO-1.5 laptop:
	   - EC-driven system wakeups
	   - AC adapter status updates
	   - Battery status updates

config ALIX
	bool "PCEngines ALIX System Support (LED setup)"
	select GPIOLIB
	---help---
	  This option enables system support for the PCEngines ALIX.
	  At present this just sets up LEDs for GPIO control on
	  ALIX2/3/6 boards.  However, other system specific setup should
	  get added here.

	  Note: You must still enable the drivers for GPIO and LED support
	  (GPIO_CS5535 & LEDS_GPIO) to actually use the LEDs

	  Note: You have to set alix.force=1 for boards with Award BIOS.

config NET5501
	bool "Soekris Engineering net5501 System Support (LEDS, GPIO, etc)"
	select GPIOLIB
	---help---
	  This option enables system support for the Soekris Engineering net5501.

config GEOS
	bool "Traverse Technologies GEOS System Support (LEDS, GPIO, etc)"
	select GPIOLIB
	depends on DMI
	---help---
	  This option enables system support for the Traverse Technologies GEOS.

config TS5500
	bool "Technologic Systems TS-5500 platform support"
	depends on MELAN
	select CHECK_SIGNATURE
	select NEW_LEDS
	select LEDS_CLASS
	---help---
	  This option enables system support for the Technologic Systems TS-5500.

endif # X86_32

config AMD_NB
	def_bool y
	depends on CPU_SUP_AMD && PCI

config X86_SYSFB
	bool "Mark VGA/VBE/EFI FB as generic system framebuffer"
	help
	  Firmwares often provide initial graphics framebuffers so the BIOS,
	  bootloader or kernel can show basic video-output during boot for
	  user-guidance and debugging. Historically, x86 used the VESA BIOS
	  Extensions and EFI-framebuffers for this, which are mostly limited
	  to x86.
	  This option, if enabled, marks VGA/VBE/EFI framebuffers as generic
	  framebuffers so the new generic system-framebuffer drivers can be
	  used on x86. If the framebuffer is not compatible with the generic
	  modes, it is advertised as fallback platform framebuffer so legacy
	  drivers like efifb, vesafb and uvesafb can pick it up.
	  If this option is not selected, all system framebuffers are always
	  marked as fallback platform framebuffers as usual.

	  Note: Legacy fbdev drivers, including vesafb, efifb, uvesafb, will
	  not be able to pick up generic system framebuffers if this option
	  is selected. You are highly encouraged to enable simplefb as
	  replacement if you select this option. simplefb can correctly deal
	  with generic system framebuffers. But you should still keep vesafb
	  and others enabled as fallback if a system framebuffer is
	  incompatible with simplefb.

	  If unsure, say Y.

endmenu


menu "Binary Emulations"

config IA32_EMULATION
	bool "IA32 Emulation"
	depends on X86_64
	select ARCH_WANT_OLD_COMPAT_IPC
	select BINFMT_ELF
	select COMPAT_BINFMT_ELF
	select COMPAT_OLD_SIGACTION
	---help---
	  Include code to run legacy 32-bit programs under a
	  64-bit kernel. You should likely turn this on, unless you're
	  100% sure that you don't have any 32-bit programs left.

config IA32_AOUT
	tristate "IA32 a.out support"
	depends on IA32_EMULATION
	---help---
	  Support old a.out binaries in the 32bit emulation.

config X86_X32
	bool "x32 ABI for 64-bit mode"
	depends on X86_64
	---help---
	  Include code to run binaries for the x32 native 32-bit ABI
	  for 64-bit processors.  An x32 process gets access to the
	  full 64-bit register file and wide data path while leaving
	  pointers at 32 bits for smaller memory footprint.

	  You will need a recent binutils (2.22 or later) with
	  elf32_x86_64 support enabled to compile a kernel with this
	  option set.

config COMPAT_32
	def_bool y
	depends on IA32_EMULATION || X86_32
	select HAVE_UID16
	select OLD_SIGSUSPEND3

config COMPAT
	def_bool y
	depends on IA32_EMULATION || X86_X32

if COMPAT
config COMPAT_FOR_U64_ALIGNMENT
	def_bool y

config SYSVIPC_COMPAT
	def_bool y
	depends on SYSVIPC
endif

endmenu


config HAVE_ATOMIC_IOMAP
	def_bool y
	depends on X86_32

config X86_DEV_DMA_OPS
	bool
	depends on X86_64 || STA2X11

config X86_DMA_REMAP
	bool
	depends on STA2X11

config HAVE_GENERIC_GUP
	def_bool y

source "drivers/firmware/Kconfig"

source "arch/x86/kvm/Kconfig"<|MERGE_RESOLUTION|>--- conflicted
+++ resolved
@@ -446,13 +446,8 @@
 	  branches. Requires a compiler with -mindirect-branch=thunk-extern
 	  support for full protection. The kernel may run slower.
 
-<<<<<<< HEAD
-config X86_RESCTRL
-	bool "Resource Control support"
-=======
 config X86_CPU_RESCTRL
 	bool "x86 CPU resource control support"
->>>>>>> aa2d495f
 	depends on X86 && (CPU_SUP_INTEL || CPU_SUP_AMD)
 	select KERNFS
 	help
