--- conflicted
+++ resolved
@@ -438,8 +438,6 @@
 		vc4: gpu {
 			compatible = "brcm,bcm2712-vc6";
 		};
-<<<<<<< HEAD
-=======
 
 		pcie0: pcie@1000100000 {
 			compatible = "brcm,bcm2712-pcie";
@@ -575,7 +573,6 @@
 			msi-ranges = <&gicv2 GIC_SPI 247 IRQ_TYPE_EDGE_RISING 8>;
 			brcm,msi-offset = <8>;
 		};
->>>>>>> 82a9d82d
 	};
 
 	timer {
