--- conflicted
+++ resolved
@@ -71,20 +71,7 @@
 {
 	pte_t pte = huge_ptep_get_and_clear(mm, addr, ptep);
 
-<<<<<<< HEAD
-#define __HAVE_ARCH_HUGE_PTE_NONE
-static inline int huge_pte_none(pte_t pte)
-{
-	return pte_none(pte);
-}
-
-#define __HAVE_ARCH_HUGE_PTE_NONE_MOSTLY
-static inline int huge_pte_none_mostly(pte_t pte)
-{
-	return huge_pte_none(pte) || is_pte_marker(pte);
-=======
 	__set_huge_pte_at(mm, addr, ptep, pte_wrprotect(pte));
->>>>>>> a5a056c8
 }
 
 #define __HAVE_ARCH_HUGE_PTE_MKUFFD_WP
