--- conflicted
+++ resolved
@@ -8,11 +8,7 @@
     alloc::{Allocator, Flags},
     bindings,
     error::Result,
-<<<<<<< HEAD
-    ffi::{c_ulong, c_void},
-=======
     ffi::c_void,
->>>>>>> a5a056c8
     prelude::*,
     transmute::{AsBytes, FromBytes},
 };
@@ -131,11 +127,7 @@
     /// Reads the entirety of the user slice, appending it to the end of the provided buffer.
     ///
     /// Fails with [`EFAULT`] if the read happens on a bad address.
-<<<<<<< HEAD
-    pub fn read_all(self, buf: &mut KVec<u8>, flags: Flags) -> Result {
-=======
     pub fn read_all<A: Allocator>(self, buf: &mut Vec<u8, A>, flags: Flags) -> Result {
->>>>>>> a5a056c8
         self.reader().read_all(buf, flags)
     }
 
@@ -289,11 +281,7 @@
     /// Reads the entirety of the user slice, appending it to the end of the provided buffer.
     ///
     /// Fails with [`EFAULT`] if the read happens on a bad address.
-<<<<<<< HEAD
-    pub fn read_all(mut self, buf: &mut KVec<u8>, flags: Flags) -> Result {
-=======
     pub fn read_all<A: Allocator>(mut self, buf: &mut Vec<u8, A>, flags: Flags) -> Result {
->>>>>>> a5a056c8
         let len = self.length;
         buf.reserve(len, flags)?;
 
