--- conflicted
+++ resolved
@@ -866,51 +866,6 @@
 #undef SCHED_INTR
 }
 
-<<<<<<< HEAD
-static void ath9k_bss_assoc_info(struct ath_softc *sc,
-				 struct ieee80211_hw *hw,
-				 struct ieee80211_vif *vif,
-				 struct ieee80211_bss_conf *bss_conf)
-{
-	struct ath_hw *ah = sc->sc_ah;
-	struct ath_common *common = ath9k_hw_common(ah);
-
-	if (bss_conf->assoc) {
-		ath_dbg(common, ATH_DBG_CONFIG,
-			"Bss Info ASSOC %d, bssid: %pM\n",
-			bss_conf->aid, common->curbssid);
-
-		/* New association, store aid */
-		common->curaid = bss_conf->aid;
-		ath9k_hw_write_associd(ah);
-
-		/*
-		 * Request a re-configuration of Beacon related timers
-		 * on the receipt of the first Beacon frame (i.e.,
-		 * after time sync with the AP).
-		 */
-		sc->ps_flags |= PS_BEACON_SYNC;
-
-		/* Configure the beacon */
-		ath_beacon_config(sc, vif);
-
-		/* Reset rssi stats */
-		sc->last_rssi = ATH_RSSI_DUMMY_MARKER;
-		sc->sc_ah->stats.avgbrssi = ATH_RSSI_DUMMY_MARKER;
-
-		sc->sc_flags |= SC_OP_ANI_RUN;
-		ath_start_ani(common);
-	} else {
-		ath_dbg(common, ATH_DBG_CONFIG, "Bss Info DISASSOC\n");
-		common->curaid = 0;
-		/* Stop ANI */
-		sc->sc_flags &= ~SC_OP_ANI_RUN;
-		del_timer_sync(&common->ani.timer);
-	}
-}
-
-=======
->>>>>>> d762f438
 void ath_radio_enable(struct ath_softc *sc, struct ieee80211_hw *hw)
 {
 	struct ath_hw *ah = sc->sc_ah;
@@ -1417,10 +1372,6 @@
 
 	ath9k_calculate_iter_data(hw, vif, &iter_data);
 
-<<<<<<< HEAD
-	ath9k_ps_wakeup(sc);
-=======
->>>>>>> d762f438
 	/* Set BSSID mask. */
 	memcpy(common->bssidmask, iter_data.mask, ETH_ALEN);
 	ath_hw_setbssidmask(common);
@@ -1433,17 +1384,6 @@
 	} else {
 		ath9k_hw_set_tsfadjust(ah, 0);
 		sc->sc_flags &= ~SC_OP_TSF_RESET;
-<<<<<<< HEAD
-
-		if (iter_data.nwds + iter_data.nmeshes)
-			ah->opmode = NL80211_IFTYPE_AP;
-		else if (iter_data.nadhocs)
-			ah->opmode = NL80211_IFTYPE_ADHOC;
-		else
-			ah->opmode = NL80211_IFTYPE_STATION;
-	}
-
-=======
 
 		if (iter_data.nmeshes)
 			ah->opmode = NL80211_IFTYPE_MESH_POINT;
@@ -1455,7 +1395,6 @@
 			ah->opmode = NL80211_IFTYPE_STATION;
 	}
 
->>>>>>> d762f438
 	/*
 	 * Enable MIB interrupts when there are hardware phy counters.
 	 */
@@ -1469,14 +1408,10 @@
 	}
 
 	ath9k_hw_set_interrupts(ah, ah->imask);
-	ath9k_ps_restore(sc);
 
 	/* Set up ANI */
 	if ((iter_data.naps + iter_data.nadhocs) > 0) {
-<<<<<<< HEAD
-=======
 		sc->sc_ah->stats.avgbrssi = ATH_RSSI_DUMMY_MARKER;
->>>>>>> d762f438
 		sc->sc_flags |= SC_OP_ANI_RUN;
 		ath_start_ani(common);
 	} else {
@@ -1516,15 +1451,9 @@
 	struct ath_softc *sc = hw->priv;
 	struct ath_hw *ah = sc->sc_ah;
 	struct ath_common *common = ath9k_hw_common(ah);
-<<<<<<< HEAD
-	struct ath_vif *avp = (void *)vif->drv_priv;
 	int ret = 0;
 
-=======
-	int ret = 0;
-
 	ath9k_ps_wakeup(sc);
->>>>>>> d762f438
 	mutex_lock(&sc->mutex);
 
 	switch (vif->type) {
@@ -1549,25 +1478,6 @@
 			ret = -ENOBUFS;
 			goto out;
 		}
-<<<<<<< HEAD
-	}
-
-	if ((vif->type == NL80211_IFTYPE_ADHOC) &&
-	    sc->nvifs > 0) {
-		ath_err(common, "Cannot create ADHOC interface when other"
-			" interfaces already exist.\n");
-		ret = -EINVAL;
-		goto out;
-	}
-
-	ath_dbg(common, ATH_DBG_CONFIG,
-		"Attach a VIF of type: %d\n", vif->type);
-
-	/* Set the VIF opmode */
-	avp->av_opmode = vif->type;
-	avp->av_bslot = -1;
-
-=======
 	}
 
 	if ((ah->opmode == NL80211_IFTYPE_ADHOC) ||
@@ -1582,16 +1492,12 @@
 	ath_dbg(common, ATH_DBG_CONFIG,
 		"Attach a VIF of type: %d\n", vif->type);
 
->>>>>>> d762f438
 	sc->nvifs++;
 
 	ath9k_do_vif_add_setup(hw, vif);
 out:
 	mutex_unlock(&sc->mutex);
-<<<<<<< HEAD
-=======
 	ath9k_ps_restore(sc);
->>>>>>> d762f438
 	return ret;
 }
 
@@ -1871,12 +1777,9 @@
 			 struct ieee80211_sta *sta)
 {
 	struct ath_softc *sc = hw->priv;
-<<<<<<< HEAD
-=======
 	struct ath_common *common = ath9k_hw_common(sc->sc_ah);
 	struct ath_node *an = (struct ath_node *) sta->drv_priv;
 	struct ieee80211_key_conf ps_key = { };
->>>>>>> d762f438
 
 	ath_node_attach(sc, sta);
 
@@ -2133,10 +2036,6 @@
 				   u32 changed)
 {
 	struct ath_softc *sc = hw->priv;
-<<<<<<< HEAD
-	struct ath_beacon_config *cur_conf = &sc->cur_beacon_conf;
-=======
->>>>>>> d762f438
 	struct ath_hw *ah = sc->sc_ah;
 	struct ath_common *common = ath9k_hw_common(ah);
 	struct ath_vif *avp = (void *)vif->drv_priv;
@@ -2191,10 +2090,6 @@
 	}
 
 	if (changed & BSS_CHANGED_BEACON_INT) {
-<<<<<<< HEAD
-		cur_conf->beacon_interval = bss_conf->beacon_int;
-=======
->>>>>>> d762f438
 		/*
 		 * In case of AP mode, the HW TSF has to be reset
 		 * when the beacon interval changes.
@@ -2206,11 +2101,7 @@
 			if (!error)
 				ath_beacon_config(sc, vif);
 			ath9k_set_beaconing_status(sc, true);
-<<<<<<< HEAD
-		} else {
-=======
 		} else
->>>>>>> d762f438
 			ath_beacon_config(sc, vif);
 	}
 
@@ -2374,53 +2265,13 @@
 static void ath9k_flush(struct ieee80211_hw *hw, bool drop)
 {
 	struct ath_softc *sc = hw->priv;
-<<<<<<< HEAD
-	int timeout = 200; /* ms */
-	int i, j;
-=======
 	struct ath_hw *ah = sc->sc_ah;
 	struct ath_common *common = ath9k_hw_common(ah);
 	int timeout = 200; /* ms */
 	int i, j;
 	bool drain_txq;
->>>>>>> d762f438
-
-	ath9k_ps_wakeup(sc);
+
 	mutex_lock(&sc->mutex);
-<<<<<<< HEAD
-
-	cancel_delayed_work_sync(&sc->tx_complete_work);
-
-	if (drop)
-		timeout = 1;
-
-	for (j = 0; j < timeout; j++) {
-		int npend = 0;
-
-		if (j)
-			usleep_range(1000, 2000);
-
-		for (i = 0; i < ATH9K_NUM_TX_QUEUES; i++) {
-			if (!ATH_TXQ_SETUP(sc, i))
-				continue;
-
-			npend += ath9k_has_pending_frames(sc, &sc->tx.txq[i]);
-		}
-
-		if (!npend)
-		    goto out;
-	}
-
-	if (!ath_drain_all_txq(sc, false))
-		ath_reset(sc, false);
-
-	ieee80211_wake_queues(hw);
-
-out:
-	ieee80211_queue_delayed_work(hw, &sc->tx_complete_work, 0);
-	mutex_unlock(&sc->mutex);
-	ath9k_ps_restore(sc);
-=======
 	cancel_delayed_work_sync(&sc->tx_complete_work);
 
 	if (sc->sc_flags & SC_OP_INVALID) {
@@ -2479,7 +2330,6 @@
 			return true;
 	}
 	return false;
->>>>>>> d762f438
 }
 
 struct ieee80211_ops ath9k_ops = {
@@ -2505,8 +2355,5 @@
 	.rfkill_poll        = ath9k_rfkill_poll_state,
 	.set_coverage_class = ath9k_set_coverage_class,
 	.flush		    = ath9k_flush,
-<<<<<<< HEAD
-=======
 	.tx_frames_pending  = ath9k_tx_frames_pending,
->>>>>>> d762f438
 };