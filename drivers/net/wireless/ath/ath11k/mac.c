--- conflicted
+++ resolved
@@ -7988,11 +7988,6 @@
 	struct ath11k_base *ab = ar->ab;
 	struct ath11k_vif *arvif = ath11k_vif_to_arvif(vif);
 	int ret;
-<<<<<<< HEAD
-	struct cur_regulatory_info *reg_info;
-	enum ieee80211_ap_reg_power power_type;
-=======
->>>>>>> 0c383648
 
 	mutex_lock(&ar->conf_mutex);
 
@@ -8003,20 +7998,6 @@
 	if (ath11k_wmi_supports_6ghz_cc_ext(ar) &&
 	    ctx->def.chan->band == NL80211_BAND_6GHZ &&
 	    arvif->vdev_type == WMI_VDEV_TYPE_STA) {
-<<<<<<< HEAD
-		reg_info = &ab->reg_info_store[ar->pdev_idx];
-		power_type = vif->bss_conf.power_type;
-
-		ath11k_dbg(ab, ATH11K_DBG_MAC, "chanctx power type %d\n", power_type);
-
-		if (power_type == IEEE80211_REG_UNSET_AP) {
-			ret = -EINVAL;
-			goto out;
-		}
-
-		ath11k_reg_handle_chan_list(ab, reg_info, power_type);
-=======
->>>>>>> 0c383648
 		arvif->chanctx = *ctx;
 		ath11k_mac_parse_tx_pwr_env(ar, vif, ctx);
 	}
@@ -9353,17 +9334,11 @@
 	arg->dwell_time_passive = scan_time_msec;
 	arg->max_scan_time = scan_time_msec;
 	arg->scan_f_passive = 1;
-<<<<<<< HEAD
-	arg->scan_f_filter_prb_req = 1;
-	arg->burst_duration = duration;
-
-=======
 	arg->burst_duration = duration;
 
 	if (!ar->ab->hw_params.single_pdev_only)
 		arg->scan_f_filter_prb_req = 1;
 
->>>>>>> 0c383648
 	ret = ath11k_start_scan(ar, arg);
 	if (ret) {
 		ath11k_warn(ar->ab, "failed to start roc scan: %d\n", ret);
@@ -9638,11 +9613,8 @@
 	struct ath11k *ar = hw->priv;
 	struct ath11k_vif *arvif = ath11k_vif_to_arvif(vif);
 	struct ath11k_sta *arsta = ath11k_sta_to_arsta(sta);
-<<<<<<< HEAD
-=======
 	enum ieee80211_ap_reg_power power_type;
 	struct cur_regulatory_info *reg_info;
->>>>>>> 0c383648
 	struct ath11k_peer *peer;
 	int ret = 0;
 
@@ -9722,8 +9694,6 @@
 				ath11k_warn(ar->ab, "Unable to authorize peer %pM vdev %d: %d\n",
 					    sta->addr, arvif->vdev_id, ret);
 		}
-<<<<<<< HEAD
-=======
 
 		if (!ret &&
 		    ath11k_wmi_supports_6ghz_cc_ext(ar) &&
@@ -9747,7 +9717,6 @@
 						    power_type);
 			}
 		}
->>>>>>> 0c383648
 	} else if (old_state == IEEE80211_STA_AUTHORIZED &&
 		   new_state == IEEE80211_STA_ASSOC) {
 		spin_lock_bh(&ar->ab->base_lock);
@@ -10015,41 +9984,6 @@
 		return -ENOMEM;
 	}
 
-<<<<<<< HEAD
-	if (ab->hw_params.support_dual_stations) {
-		limits[0].max = 2;
-		limits[0].types |= BIT(NL80211_IFTYPE_STATION);
-
-		limits[1].max = 1;
-		limits[1].types |= BIT(NL80211_IFTYPE_AP);
-		if (IS_ENABLED(CONFIG_MAC80211_MESH) &&
-		    ab->hw_params.interface_modes & BIT(NL80211_IFTYPE_MESH_POINT))
-			limits[1].types |= BIT(NL80211_IFTYPE_MESH_POINT);
-
-		combinations[0].limits = limits;
-		combinations[0].n_limits = 2;
-		combinations[0].max_interfaces = ab->hw_params.num_vdevs;
-		combinations[0].num_different_channels = 2;
-		combinations[0].beacon_int_infra_match = true;
-		combinations[0].beacon_int_min_gcd = 100;
-	} else {
-		limits[0].max = 1;
-		limits[0].types |= BIT(NL80211_IFTYPE_STATION);
-
-		limits[1].max = 16;
-		limits[1].types |= BIT(NL80211_IFTYPE_AP);
-
-		if (IS_ENABLED(CONFIG_MAC80211_MESH) &&
-		    ab->hw_params.interface_modes & BIT(NL80211_IFTYPE_MESH_POINT))
-			limits[1].types |= BIT(NL80211_IFTYPE_MESH_POINT);
-
-		combinations[0].limits = limits;
-		combinations[0].n_limits = 2;
-		combinations[0].max_interfaces = 16;
-		combinations[0].num_different_channels = 1;
-		combinations[0].beacon_int_infra_match = true;
-		combinations[0].beacon_int_min_gcd = 100;
-=======
 	limits[0].types |= BIT(NL80211_IFTYPE_STATION);
 	limits[1].types |= BIT(NL80211_IFTYPE_AP);
 	if (IS_ENABLED(CONFIG_MAC80211_MESH) &&
@@ -10073,7 +10007,6 @@
 
 		combinations[0].max_interfaces = 16;
 		combinations[0].num_different_channels = 1;
->>>>>>> 0c383648
 		combinations[0].radar_detect_widths = BIT(NL80211_CHAN_WIDTH_20_NOHT) |
 							BIT(NL80211_CHAN_WIDTH_20) |
 							BIT(NL80211_CHAN_WIDTH_40) |
@@ -10081,8 +10014,6 @@
 							BIT(NL80211_CHAN_WIDTH_80P80) |
 							BIT(NL80211_CHAN_WIDTH_160);
 	}
-<<<<<<< HEAD
-=======
 
 	if (p2p) {
 		limits[1].types |= BIT(NL80211_IFTYPE_P2P_CLIENT) |
@@ -10090,7 +10021,6 @@
 		limits[2].max = 1;
 		limits[2].types |= BIT(NL80211_IFTYPE_P2P_DEVICE);
 	}
->>>>>>> 0c383648
 
 	ar->hw->wiphy->iface_combinations = combinations;
 	ar->hw->wiphy->n_iface_combinations = 1;
