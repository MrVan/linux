--- conflicted
+++ resolved
@@ -541,12 +541,7 @@
 
 	lockdep_assert_held(&mvm->mutex);
 
-<<<<<<< HEAD
-	if (WARN_ON_ONCE(mvm->rfkill_safe_init_done))
-		return 0;
-=======
 	mvm->rfkill_safe_init_done = false;
->>>>>>> 6fb08f1a
 
 	iwl_init_notification_wait(&mvm->notif_wait,
 				   &calib_wait,
