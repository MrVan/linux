/* SPDX-License-Identifier: GPL-2.0 OR BSD-3-Clause */
/* Copyright(c) 2019-2020  Realtek Corporation
 */

#ifndef __RTW89_CORE_H__
#define __RTW89_CORE_H__

#include <linux/average.h>
#include <linux/bitfield.h>
#include <linux/dmi.h>
#include <linux/firmware.h>
#include <linux/iopoll.h>
#include <linux/workqueue.h>
#include <net/mac80211.h>

struct rtw89_dev;
struct rtw89_pci_info;
struct rtw89_mac_gen_def;
struct rtw89_phy_gen_def;
struct rtw89_efuse_block_cfg;
struct rtw89_h2c_rf_tssi;
struct rtw89_fw_txpwr_track_cfg;
struct rtw89_phy_rfk_log_fmt;

extern const struct ieee80211_ops rtw89_ops;

#define MASKBYTE0 0xff
#define MASKBYTE1 0xff00
#define MASKBYTE2 0xff0000
#define MASKBYTE3 0xff000000
#define MASKBYTE4 0xff00000000ULL
#define MASKHWORD 0xffff0000
#define MASKLWORD 0x0000ffff
#define MASKDWORD 0xffffffff
#define RFREG_MASK 0xfffff
#define INV_RF_DATA 0xffffffff
#define BYPASS_CR_DATA 0xbabecafe

#define RTW89_TRACK_WORK_PERIOD	round_jiffies_relative(HZ * 2)
#define RTW89_FORBID_BA_TIMER round_jiffies_relative(HZ * 4)
#define CFO_TRACK_MAX_USER 64
#define MAX_RSSI 110
#define RSSI_FACTOR 1
#define RTW89_RSSI_RAW_TO_DBM(rssi) ((s8)((rssi) >> RSSI_FACTOR) - MAX_RSSI)
#define RTW89_TX_DIV_RSSI_RAW_TH (2 << RSSI_FACTOR)
#define DELTA_SWINGIDX_SIZE 30

#define RTW89_RADIOTAP_ROOM_HE sizeof(struct ieee80211_radiotap_he)
#define RTW89_RADIOTAP_ROOM_EHT \
	(sizeof(struct ieee80211_radiotap_tlv) + \
	 ALIGN(struct_size((struct ieee80211_radiotap_eht *)0, user_info, 1), 4) + \
	 sizeof(struct ieee80211_radiotap_tlv) + \
	 ALIGN(sizeof(struct ieee80211_radiotap_eht_usig), 4))
#define RTW89_RADIOTAP_ROOM \
	ALIGN(max(RTW89_RADIOTAP_ROOM_HE, RTW89_RADIOTAP_ROOM_EHT), 64)

#define RTW89_HTC_MASK_VARIANT GENMASK(1, 0)
#define RTW89_HTC_VARIANT_HE 3
#define RTW89_HTC_MASK_CTL_ID GENMASK(5, 2)
#define RTW89_HTC_VARIANT_HE_CID_OM 1
#define RTW89_HTC_VARIANT_HE_CID_CAS 6
#define RTW89_HTC_MASK_CTL_INFO GENMASK(31, 6)

#define RTW89_HTC_MASK_HTC_OM_RX_NSS GENMASK(8, 6)
enum htc_om_channel_width {
	HTC_OM_CHANNEL_WIDTH_20 = 0,
	HTC_OM_CHANNEL_WIDTH_40 = 1,
	HTC_OM_CHANNEL_WIDTH_80 = 2,
	HTC_OM_CHANNEL_WIDTH_160_OR_80_80 = 3,
};
#define RTW89_HTC_MASK_HTC_OM_CH_WIDTH GENMASK(10, 9)
#define RTW89_HTC_MASK_HTC_OM_UL_MU_DIS BIT(11)
#define RTW89_HTC_MASK_HTC_OM_TX_NSTS GENMASK(14, 12)
#define RTW89_HTC_MASK_HTC_OM_ER_SU_DIS BIT(15)
#define RTW89_HTC_MASK_HTC_OM_DL_MU_MIMO_RR BIT(16)
#define RTW89_HTC_MASK_HTC_OM_UL_MU_DATA_DIS BIT(17)

#define RTW89_TF_PAD GENMASK(11, 0)
#define RTW89_TF_BASIC_USER_INFO_SZ 6

#define RTW89_GET_TF_USER_INFO_AID12(data)	\
	le32_get_bits(*((const __le32 *)(data)), GENMASK(11, 0))
#define RTW89_GET_TF_USER_INFO_RUA(data)	\
	le32_get_bits(*((const __le32 *)(data)), GENMASK(19, 12))
#define RTW89_GET_TF_USER_INFO_UL_MCS(data)	\
	le32_get_bits(*((const __le32 *)(data)), GENMASK(24, 21))

enum rtw89_subband {
	RTW89_CH_2G = 0,
	RTW89_CH_5G_BAND_1 = 1,
	/* RTW89_CH_5G_BAND_2 = 2, unused */
	RTW89_CH_5G_BAND_3 = 3,
	RTW89_CH_5G_BAND_4 = 4,

	RTW89_CH_6G_BAND_IDX0, /* Low */
	RTW89_CH_6G_BAND_IDX1, /* Low */
	RTW89_CH_6G_BAND_IDX2, /* Mid */
	RTW89_CH_6G_BAND_IDX3, /* Mid */
	RTW89_CH_6G_BAND_IDX4, /* High */
	RTW89_CH_6G_BAND_IDX5, /* High */
	RTW89_CH_6G_BAND_IDX6, /* Ultra-high */
	RTW89_CH_6G_BAND_IDX7, /* Ultra-high */

	RTW89_SUBBAND_NR,
	RTW89_SUBBAND_2GHZ_5GHZ_NR = RTW89_CH_5G_BAND_4 + 1,
};

enum rtw89_gain_offset {
	RTW89_GAIN_OFFSET_2G_CCK,
	RTW89_GAIN_OFFSET_2G_OFDM,
	RTW89_GAIN_OFFSET_5G_LOW,
	RTW89_GAIN_OFFSET_5G_MID,
	RTW89_GAIN_OFFSET_5G_HIGH,
	RTW89_GAIN_OFFSET_6G_L0,
	RTW89_GAIN_OFFSET_6G_L1,
	RTW89_GAIN_OFFSET_6G_M0,
	RTW89_GAIN_OFFSET_6G_M1,
	RTW89_GAIN_OFFSET_6G_H0,
	RTW89_GAIN_OFFSET_6G_H1,
	RTW89_GAIN_OFFSET_6G_UH0,
	RTW89_GAIN_OFFSET_6G_UH1,

	RTW89_GAIN_OFFSET_NR,
};

enum rtw89_hci_type {
	RTW89_HCI_TYPE_PCIE,
	RTW89_HCI_TYPE_USB,
	RTW89_HCI_TYPE_SDIO,
};

enum rtw89_core_chip_id {
	RTL8852A,
	RTL8852B,
	RTL8852C,
	RTL8851B,
	RTL8922A,
};

enum rtw89_chip_gen {
	RTW89_CHIP_AX,
	RTW89_CHIP_BE,

	RTW89_CHIP_GEN_NUM,
};

enum rtw89_cv {
	CHIP_CAV,
	CHIP_CBV,
	CHIP_CCV,
	CHIP_CDV,
	CHIP_CEV,
	CHIP_CFV,
	CHIP_CV_MAX,
	CHIP_CV_INVALID = CHIP_CV_MAX,
};

enum rtw89_bacam_ver {
	RTW89_BACAM_V0,
	RTW89_BACAM_V1,

	RTW89_BACAM_V0_EXT = 99,
};

enum rtw89_core_tx_type {
	RTW89_CORE_TX_TYPE_DATA,
	RTW89_CORE_TX_TYPE_MGMT,
	RTW89_CORE_TX_TYPE_FWCMD,
};

enum rtw89_core_rx_type {
	RTW89_CORE_RX_TYPE_WIFI		= 0,
	RTW89_CORE_RX_TYPE_PPDU_STAT	= 1,
	RTW89_CORE_RX_TYPE_CHAN_INFO	= 2,
	RTW89_CORE_RX_TYPE_BB_SCOPE	= 3,
	RTW89_CORE_RX_TYPE_F2P_TXCMD	= 4,
	RTW89_CORE_RX_TYPE_SS2FW	= 5,
	RTW89_CORE_RX_TYPE_TX_REPORT	= 6,
	RTW89_CORE_RX_TYPE_TX_REL_HOST	= 7,
	RTW89_CORE_RX_TYPE_DFS_REPORT	= 8,
	RTW89_CORE_RX_TYPE_TX_REL_CPU	= 9,
	RTW89_CORE_RX_TYPE_C2H		= 10,
	RTW89_CORE_RX_TYPE_CSI		= 11,
	RTW89_CORE_RX_TYPE_CQI		= 12,
	RTW89_CORE_RX_TYPE_H2C		= 13,
	RTW89_CORE_RX_TYPE_FWDL		= 14,
};

enum rtw89_txq_flags {
	RTW89_TXQ_F_AMPDU		= 0,
	RTW89_TXQ_F_BLOCK_BA		= 1,
	RTW89_TXQ_F_FORBID_BA		= 2,
};

enum rtw89_net_type {
	RTW89_NET_TYPE_NO_LINK		= 0,
	RTW89_NET_TYPE_AD_HOC		= 1,
	RTW89_NET_TYPE_INFRA		= 2,
	RTW89_NET_TYPE_AP_MODE		= 3,
};

enum rtw89_wifi_role {
	RTW89_WIFI_ROLE_NONE,
	RTW89_WIFI_ROLE_STATION,
	RTW89_WIFI_ROLE_AP,
	RTW89_WIFI_ROLE_AP_VLAN,
	RTW89_WIFI_ROLE_ADHOC,
	RTW89_WIFI_ROLE_ADHOC_MASTER,
	RTW89_WIFI_ROLE_MESH_POINT,
	RTW89_WIFI_ROLE_MONITOR,
	RTW89_WIFI_ROLE_P2P_DEVICE,
	RTW89_WIFI_ROLE_P2P_CLIENT,
	RTW89_WIFI_ROLE_P2P_GO,
	RTW89_WIFI_ROLE_NAN,
	RTW89_WIFI_ROLE_MLME_MAX
};

enum rtw89_upd_mode {
	RTW89_ROLE_CREATE,
	RTW89_ROLE_REMOVE,
	RTW89_ROLE_TYPE_CHANGE,
	RTW89_ROLE_INFO_CHANGE,
	RTW89_ROLE_CON_DISCONN,
	RTW89_ROLE_BAND_SW,
	RTW89_ROLE_FW_RESTORE,
};

enum rtw89_self_role {
	RTW89_SELF_ROLE_CLIENT,
	RTW89_SELF_ROLE_AP,
	RTW89_SELF_ROLE_AP_CLIENT
};

enum rtw89_msk_sO_el {
	RTW89_NO_MSK,
	RTW89_SMA,
	RTW89_TMA,
	RTW89_BSSID
};

enum rtw89_sch_tx_sel {
	RTW89_SCH_TX_SEL_ALL,
	RTW89_SCH_TX_SEL_HIQ,
	RTW89_SCH_TX_SEL_MG0,
	RTW89_SCH_TX_SEL_MACID,
};

/* RTW89_ADDR_CAM_SEC_NONE	: not enabled
 * RTW89_ADDR_CAM_SEC_ALL_UNI	: 0 - 6 unicast
 * RTW89_ADDR_CAM_SEC_NORMAL	: 0 - 1 unicast, 2 - 4 group, 5 - 6 BIP
 * RTW89_ADDR_CAM_SEC_4GROUP	: 0 - 1 unicast, 2 - 5 group, 6 BIP
 */
enum rtw89_add_cam_sec_mode {
	RTW89_ADDR_CAM_SEC_NONE		= 0,
	RTW89_ADDR_CAM_SEC_ALL_UNI	= 1,
	RTW89_ADDR_CAM_SEC_NORMAL	= 2,
	RTW89_ADDR_CAM_SEC_4GROUP	= 3,
};

enum rtw89_sec_key_type {
	RTW89_SEC_KEY_TYPE_NONE		= 0,
	RTW89_SEC_KEY_TYPE_WEP40	= 1,
	RTW89_SEC_KEY_TYPE_WEP104	= 2,
	RTW89_SEC_KEY_TYPE_TKIP		= 3,
	RTW89_SEC_KEY_TYPE_WAPI		= 4,
	RTW89_SEC_KEY_TYPE_GCMSMS4	= 5,
	RTW89_SEC_KEY_TYPE_CCMP128	= 6,
	RTW89_SEC_KEY_TYPE_CCMP256	= 7,
	RTW89_SEC_KEY_TYPE_GCMP128	= 8,
	RTW89_SEC_KEY_TYPE_GCMP256	= 9,
	RTW89_SEC_KEY_TYPE_BIP_CCMP128	= 10,
};

enum rtw89_port {
	RTW89_PORT_0 = 0,
	RTW89_PORT_1 = 1,
	RTW89_PORT_2 = 2,
	RTW89_PORT_3 = 3,
	RTW89_PORT_4 = 4,
	RTW89_PORT_NUM
};

enum rtw89_band {
	RTW89_BAND_2G = 0,
	RTW89_BAND_5G = 1,
	RTW89_BAND_6G = 2,
	RTW89_BAND_NUM,
};

enum rtw89_hw_rate {
	RTW89_HW_RATE_CCK1	= 0x0,
	RTW89_HW_RATE_CCK2	= 0x1,
	RTW89_HW_RATE_CCK5_5	= 0x2,
	RTW89_HW_RATE_CCK11	= 0x3,
	RTW89_HW_RATE_OFDM6	= 0x4,
	RTW89_HW_RATE_OFDM9	= 0x5,
	RTW89_HW_RATE_OFDM12	= 0x6,
	RTW89_HW_RATE_OFDM18	= 0x7,
	RTW89_HW_RATE_OFDM24	= 0x8,
	RTW89_HW_RATE_OFDM36	= 0x9,
	RTW89_HW_RATE_OFDM48	= 0xA,
	RTW89_HW_RATE_OFDM54	= 0xB,
	RTW89_HW_RATE_MCS0	= 0x80,
	RTW89_HW_RATE_MCS1	= 0x81,
	RTW89_HW_RATE_MCS2	= 0x82,
	RTW89_HW_RATE_MCS3	= 0x83,
	RTW89_HW_RATE_MCS4	= 0x84,
	RTW89_HW_RATE_MCS5	= 0x85,
	RTW89_HW_RATE_MCS6	= 0x86,
	RTW89_HW_RATE_MCS7	= 0x87,
	RTW89_HW_RATE_MCS8	= 0x88,
	RTW89_HW_RATE_MCS9	= 0x89,
	RTW89_HW_RATE_MCS10	= 0x8A,
	RTW89_HW_RATE_MCS11	= 0x8B,
	RTW89_HW_RATE_MCS12	= 0x8C,
	RTW89_HW_RATE_MCS13	= 0x8D,
	RTW89_HW_RATE_MCS14	= 0x8E,
	RTW89_HW_RATE_MCS15	= 0x8F,
	RTW89_HW_RATE_MCS16	= 0x90,
	RTW89_HW_RATE_MCS17	= 0x91,
	RTW89_HW_RATE_MCS18	= 0x92,
	RTW89_HW_RATE_MCS19	= 0x93,
	RTW89_HW_RATE_MCS20	= 0x94,
	RTW89_HW_RATE_MCS21	= 0x95,
	RTW89_HW_RATE_MCS22	= 0x96,
	RTW89_HW_RATE_MCS23	= 0x97,
	RTW89_HW_RATE_MCS24	= 0x98,
	RTW89_HW_RATE_MCS25	= 0x99,
	RTW89_HW_RATE_MCS26	= 0x9A,
	RTW89_HW_RATE_MCS27	= 0x9B,
	RTW89_HW_RATE_MCS28	= 0x9C,
	RTW89_HW_RATE_MCS29	= 0x9D,
	RTW89_HW_RATE_MCS30	= 0x9E,
	RTW89_HW_RATE_MCS31	= 0x9F,
	RTW89_HW_RATE_VHT_NSS1_MCS0	= 0x100,
	RTW89_HW_RATE_VHT_NSS1_MCS1	= 0x101,
	RTW89_HW_RATE_VHT_NSS1_MCS2	= 0x102,
	RTW89_HW_RATE_VHT_NSS1_MCS3	= 0x103,
	RTW89_HW_RATE_VHT_NSS1_MCS4	= 0x104,
	RTW89_HW_RATE_VHT_NSS1_MCS5	= 0x105,
	RTW89_HW_RATE_VHT_NSS1_MCS6	= 0x106,
	RTW89_HW_RATE_VHT_NSS1_MCS7	= 0x107,
	RTW89_HW_RATE_VHT_NSS1_MCS8	= 0x108,
	RTW89_HW_RATE_VHT_NSS1_MCS9	= 0x109,
	RTW89_HW_RATE_VHT_NSS2_MCS0	= 0x110,
	RTW89_HW_RATE_VHT_NSS2_MCS1	= 0x111,
	RTW89_HW_RATE_VHT_NSS2_MCS2	= 0x112,
	RTW89_HW_RATE_VHT_NSS2_MCS3	= 0x113,
	RTW89_HW_RATE_VHT_NSS2_MCS4	= 0x114,
	RTW89_HW_RATE_VHT_NSS2_MCS5	= 0x115,
	RTW89_HW_RATE_VHT_NSS2_MCS6	= 0x116,
	RTW89_HW_RATE_VHT_NSS2_MCS7	= 0x117,
	RTW89_HW_RATE_VHT_NSS2_MCS8	= 0x118,
	RTW89_HW_RATE_VHT_NSS2_MCS9	= 0x119,
	RTW89_HW_RATE_VHT_NSS3_MCS0	= 0x120,
	RTW89_HW_RATE_VHT_NSS3_MCS1	= 0x121,
	RTW89_HW_RATE_VHT_NSS3_MCS2	= 0x122,
	RTW89_HW_RATE_VHT_NSS3_MCS3	= 0x123,
	RTW89_HW_RATE_VHT_NSS3_MCS4	= 0x124,
	RTW89_HW_RATE_VHT_NSS3_MCS5	= 0x125,
	RTW89_HW_RATE_VHT_NSS3_MCS6	= 0x126,
	RTW89_HW_RATE_VHT_NSS3_MCS7	= 0x127,
	RTW89_HW_RATE_VHT_NSS3_MCS8	= 0x128,
	RTW89_HW_RATE_VHT_NSS3_MCS9	= 0x129,
	RTW89_HW_RATE_VHT_NSS4_MCS0	= 0x130,
	RTW89_HW_RATE_VHT_NSS4_MCS1	= 0x131,
	RTW89_HW_RATE_VHT_NSS4_MCS2	= 0x132,
	RTW89_HW_RATE_VHT_NSS4_MCS3	= 0x133,
	RTW89_HW_RATE_VHT_NSS4_MCS4	= 0x134,
	RTW89_HW_RATE_VHT_NSS4_MCS5	= 0x135,
	RTW89_HW_RATE_VHT_NSS4_MCS6	= 0x136,
	RTW89_HW_RATE_VHT_NSS4_MCS7	= 0x137,
	RTW89_HW_RATE_VHT_NSS4_MCS8	= 0x138,
	RTW89_HW_RATE_VHT_NSS4_MCS9	= 0x139,
	RTW89_HW_RATE_HE_NSS1_MCS0	= 0x180,
	RTW89_HW_RATE_HE_NSS1_MCS1	= 0x181,
	RTW89_HW_RATE_HE_NSS1_MCS2	= 0x182,
	RTW89_HW_RATE_HE_NSS1_MCS3	= 0x183,
	RTW89_HW_RATE_HE_NSS1_MCS4	= 0x184,
	RTW89_HW_RATE_HE_NSS1_MCS5	= 0x185,
	RTW89_HW_RATE_HE_NSS1_MCS6	= 0x186,
	RTW89_HW_RATE_HE_NSS1_MCS7	= 0x187,
	RTW89_HW_RATE_HE_NSS1_MCS8	= 0x188,
	RTW89_HW_RATE_HE_NSS1_MCS9	= 0x189,
	RTW89_HW_RATE_HE_NSS1_MCS10	= 0x18A,
	RTW89_HW_RATE_HE_NSS1_MCS11	= 0x18B,
	RTW89_HW_RATE_HE_NSS2_MCS0	= 0x190,
	RTW89_HW_RATE_HE_NSS2_MCS1	= 0x191,
	RTW89_HW_RATE_HE_NSS2_MCS2	= 0x192,
	RTW89_HW_RATE_HE_NSS2_MCS3	= 0x193,
	RTW89_HW_RATE_HE_NSS2_MCS4	= 0x194,
	RTW89_HW_RATE_HE_NSS2_MCS5	= 0x195,
	RTW89_HW_RATE_HE_NSS2_MCS6	= 0x196,
	RTW89_HW_RATE_HE_NSS2_MCS7	= 0x197,
	RTW89_HW_RATE_HE_NSS2_MCS8	= 0x198,
	RTW89_HW_RATE_HE_NSS2_MCS9	= 0x199,
	RTW89_HW_RATE_HE_NSS2_MCS10	= 0x19A,
	RTW89_HW_RATE_HE_NSS2_MCS11	= 0x19B,
	RTW89_HW_RATE_HE_NSS3_MCS0	= 0x1A0,
	RTW89_HW_RATE_HE_NSS3_MCS1	= 0x1A1,
	RTW89_HW_RATE_HE_NSS3_MCS2	= 0x1A2,
	RTW89_HW_RATE_HE_NSS3_MCS3	= 0x1A3,
	RTW89_HW_RATE_HE_NSS3_MCS4	= 0x1A4,
	RTW89_HW_RATE_HE_NSS3_MCS5	= 0x1A5,
	RTW89_HW_RATE_HE_NSS3_MCS6	= 0x1A6,
	RTW89_HW_RATE_HE_NSS3_MCS7	= 0x1A7,
	RTW89_HW_RATE_HE_NSS3_MCS8	= 0x1A8,
	RTW89_HW_RATE_HE_NSS3_MCS9	= 0x1A9,
	RTW89_HW_RATE_HE_NSS3_MCS10	= 0x1AA,
	RTW89_HW_RATE_HE_NSS3_MCS11	= 0x1AB,
	RTW89_HW_RATE_HE_NSS4_MCS0	= 0x1B0,
	RTW89_HW_RATE_HE_NSS4_MCS1	= 0x1B1,
	RTW89_HW_RATE_HE_NSS4_MCS2	= 0x1B2,
	RTW89_HW_RATE_HE_NSS4_MCS3	= 0x1B3,
	RTW89_HW_RATE_HE_NSS4_MCS4	= 0x1B4,
	RTW89_HW_RATE_HE_NSS4_MCS5	= 0x1B5,
	RTW89_HW_RATE_HE_NSS4_MCS6	= 0x1B6,
	RTW89_HW_RATE_HE_NSS4_MCS7	= 0x1B7,
	RTW89_HW_RATE_HE_NSS4_MCS8	= 0x1B8,
	RTW89_HW_RATE_HE_NSS4_MCS9	= 0x1B9,
	RTW89_HW_RATE_HE_NSS4_MCS10	= 0x1BA,
	RTW89_HW_RATE_HE_NSS4_MCS11	= 0x1BB,

	RTW89_HW_RATE_V1_MCS0		= 0x100,
	RTW89_HW_RATE_V1_MCS1		= 0x101,
	RTW89_HW_RATE_V1_MCS2		= 0x102,
	RTW89_HW_RATE_V1_MCS3		= 0x103,
	RTW89_HW_RATE_V1_MCS4		= 0x104,
	RTW89_HW_RATE_V1_MCS5		= 0x105,
	RTW89_HW_RATE_V1_MCS6		= 0x106,
	RTW89_HW_RATE_V1_MCS7		= 0x107,
	RTW89_HW_RATE_V1_MCS8		= 0x108,
	RTW89_HW_RATE_V1_MCS9		= 0x109,
	RTW89_HW_RATE_V1_MCS10		= 0x10A,
	RTW89_HW_RATE_V1_MCS11		= 0x10B,
	RTW89_HW_RATE_V1_MCS12		= 0x10C,
	RTW89_HW_RATE_V1_MCS13		= 0x10D,
	RTW89_HW_RATE_V1_MCS14		= 0x10E,
	RTW89_HW_RATE_V1_MCS15		= 0x10F,
	RTW89_HW_RATE_V1_MCS16		= 0x110,
	RTW89_HW_RATE_V1_MCS17		= 0x111,
	RTW89_HW_RATE_V1_MCS18		= 0x112,
	RTW89_HW_RATE_V1_MCS19		= 0x113,
	RTW89_HW_RATE_V1_MCS20		= 0x114,
	RTW89_HW_RATE_V1_MCS21		= 0x115,
	RTW89_HW_RATE_V1_MCS22		= 0x116,
	RTW89_HW_RATE_V1_MCS23		= 0x117,
	RTW89_HW_RATE_V1_MCS24		= 0x118,
	RTW89_HW_RATE_V1_MCS25		= 0x119,
	RTW89_HW_RATE_V1_MCS26		= 0x11A,
	RTW89_HW_RATE_V1_MCS27		= 0x11B,
	RTW89_HW_RATE_V1_MCS28		= 0x11C,
	RTW89_HW_RATE_V1_MCS29		= 0x11D,
	RTW89_HW_RATE_V1_MCS30		= 0x11E,
	RTW89_HW_RATE_V1_MCS31		= 0x11F,
	RTW89_HW_RATE_V1_VHT_NSS1_MCS0	= 0x200,
	RTW89_HW_RATE_V1_VHT_NSS1_MCS1	= 0x201,
	RTW89_HW_RATE_V1_VHT_NSS1_MCS2	= 0x202,
	RTW89_HW_RATE_V1_VHT_NSS1_MCS3	= 0x203,
	RTW89_HW_RATE_V1_VHT_NSS1_MCS4	= 0x204,
	RTW89_HW_RATE_V1_VHT_NSS1_MCS5	= 0x205,
	RTW89_HW_RATE_V1_VHT_NSS1_MCS6	= 0x206,
	RTW89_HW_RATE_V1_VHT_NSS1_MCS7	= 0x207,
	RTW89_HW_RATE_V1_VHT_NSS1_MCS8	= 0x208,
	RTW89_HW_RATE_V1_VHT_NSS1_MCS9	= 0x209,
	RTW89_HW_RATE_V1_VHT_NSS1_MCS10	= 0x20A,
	RTW89_HW_RATE_V1_VHT_NSS1_MCS11	= 0x20B,
	RTW89_HW_RATE_V1_VHT_NSS2_MCS0	= 0x220,
	RTW89_HW_RATE_V1_VHT_NSS2_MCS1	= 0x221,
	RTW89_HW_RATE_V1_VHT_NSS2_MCS2	= 0x222,
	RTW89_HW_RATE_V1_VHT_NSS2_MCS3	= 0x223,
	RTW89_HW_RATE_V1_VHT_NSS2_MCS4	= 0x224,
	RTW89_HW_RATE_V1_VHT_NSS2_MCS5	= 0x225,
	RTW89_HW_RATE_V1_VHT_NSS2_MCS6	= 0x226,
	RTW89_HW_RATE_V1_VHT_NSS2_MCS7	= 0x227,
	RTW89_HW_RATE_V1_VHT_NSS2_MCS8	= 0x228,
	RTW89_HW_RATE_V1_VHT_NSS2_MCS9	= 0x229,
	RTW89_HW_RATE_V1_VHT_NSS2_MCS10	= 0x22A,
	RTW89_HW_RATE_V1_VHT_NSS2_MCS11	= 0x22B,
	RTW89_HW_RATE_V1_VHT_NSS3_MCS0	= 0x240,
	RTW89_HW_RATE_V1_VHT_NSS3_MCS1	= 0x241,
	RTW89_HW_RATE_V1_VHT_NSS3_MCS2	= 0x242,
	RTW89_HW_RATE_V1_VHT_NSS3_MCS3	= 0x243,
	RTW89_HW_RATE_V1_VHT_NSS3_MCS4	= 0x244,
	RTW89_HW_RATE_V1_VHT_NSS3_MCS5	= 0x245,
	RTW89_HW_RATE_V1_VHT_NSS3_MCS6	= 0x246,
	RTW89_HW_RATE_V1_VHT_NSS3_MCS7	= 0x247,
	RTW89_HW_RATE_V1_VHT_NSS3_MCS8	= 0x248,
	RTW89_HW_RATE_V1_VHT_NSS3_MCS9	= 0x249,
	RTW89_HW_RATE_V1_VHT_NSS3_MCS10	= 0x24A,
	RTW89_HW_RATE_V1_VHT_NSS3_MCS11	= 0x24B,
	RTW89_HW_RATE_V1_VHT_NSS4_MCS0	= 0x260,
	RTW89_HW_RATE_V1_VHT_NSS4_MCS1	= 0x261,
	RTW89_HW_RATE_V1_VHT_NSS4_MCS2	= 0x262,
	RTW89_HW_RATE_V1_VHT_NSS4_MCS3	= 0x263,
	RTW89_HW_RATE_V1_VHT_NSS4_MCS4	= 0x264,
	RTW89_HW_RATE_V1_VHT_NSS4_MCS5	= 0x265,
	RTW89_HW_RATE_V1_VHT_NSS4_MCS6	= 0x266,
	RTW89_HW_RATE_V1_VHT_NSS4_MCS7	= 0x267,
	RTW89_HW_RATE_V1_VHT_NSS4_MCS8	= 0x268,
	RTW89_HW_RATE_V1_VHT_NSS4_MCS9	= 0x269,
	RTW89_HW_RATE_V1_VHT_NSS4_MCS10	= 0x26A,
	RTW89_HW_RATE_V1_VHT_NSS4_MCS11	= 0x26B,
	RTW89_HW_RATE_V1_HE_NSS1_MCS0	= 0x300,
	RTW89_HW_RATE_V1_HE_NSS1_MCS1	= 0x301,
	RTW89_HW_RATE_V1_HE_NSS1_MCS2	= 0x302,
	RTW89_HW_RATE_V1_HE_NSS1_MCS3	= 0x303,
	RTW89_HW_RATE_V1_HE_NSS1_MCS4	= 0x304,
	RTW89_HW_RATE_V1_HE_NSS1_MCS5	= 0x305,
	RTW89_HW_RATE_V1_HE_NSS1_MCS6	= 0x306,
	RTW89_HW_RATE_V1_HE_NSS1_MCS7	= 0x307,
	RTW89_HW_RATE_V1_HE_NSS1_MCS8	= 0x308,
	RTW89_HW_RATE_V1_HE_NSS1_MCS9	= 0x309,
	RTW89_HW_RATE_V1_HE_NSS1_MCS10	= 0x30A,
	RTW89_HW_RATE_V1_HE_NSS1_MCS11	= 0x30B,
	RTW89_HW_RATE_V1_HE_NSS2_MCS0	= 0x320,
	RTW89_HW_RATE_V1_HE_NSS2_MCS1	= 0x321,
	RTW89_HW_RATE_V1_HE_NSS2_MCS2	= 0x322,
	RTW89_HW_RATE_V1_HE_NSS2_MCS3	= 0x323,
	RTW89_HW_RATE_V1_HE_NSS2_MCS4	= 0x324,
	RTW89_HW_RATE_V1_HE_NSS2_MCS5	= 0x325,
	RTW89_HW_RATE_V1_HE_NSS2_MCS6	= 0x326,
	RTW89_HW_RATE_V1_HE_NSS2_MCS7	= 0x327,
	RTW89_HW_RATE_V1_HE_NSS2_MCS8	= 0x328,
	RTW89_HW_RATE_V1_HE_NSS2_MCS9	= 0x329,
	RTW89_HW_RATE_V1_HE_NSS2_MCS10	= 0x32A,
	RTW89_HW_RATE_V1_HE_NSS2_MCS11	= 0x32B,
	RTW89_HW_RATE_V1_HE_NSS3_MCS0	= 0x340,
	RTW89_HW_RATE_V1_HE_NSS3_MCS1	= 0x341,
	RTW89_HW_RATE_V1_HE_NSS3_MCS2	= 0x342,
	RTW89_HW_RATE_V1_HE_NSS3_MCS3	= 0x343,
	RTW89_HW_RATE_V1_HE_NSS3_MCS4	= 0x344,
	RTW89_HW_RATE_V1_HE_NSS3_MCS5	= 0x345,
	RTW89_HW_RATE_V1_HE_NSS3_MCS6	= 0x346,
	RTW89_HW_RATE_V1_HE_NSS3_MCS7	= 0x347,
	RTW89_HW_RATE_V1_HE_NSS3_MCS8	= 0x348,
	RTW89_HW_RATE_V1_HE_NSS3_MCS9	= 0x349,
	RTW89_HW_RATE_V1_HE_NSS3_MCS10	= 0x34A,
	RTW89_HW_RATE_V1_HE_NSS3_MCS11	= 0x34B,
	RTW89_HW_RATE_V1_HE_NSS4_MCS0	= 0x360,
	RTW89_HW_RATE_V1_HE_NSS4_MCS1	= 0x361,
	RTW89_HW_RATE_V1_HE_NSS4_MCS2	= 0x362,
	RTW89_HW_RATE_V1_HE_NSS4_MCS3	= 0x363,
	RTW89_HW_RATE_V1_HE_NSS4_MCS4	= 0x364,
	RTW89_HW_RATE_V1_HE_NSS4_MCS5	= 0x365,
	RTW89_HW_RATE_V1_HE_NSS4_MCS6	= 0x366,
	RTW89_HW_RATE_V1_HE_NSS4_MCS7	= 0x367,
	RTW89_HW_RATE_V1_HE_NSS4_MCS8	= 0x368,
	RTW89_HW_RATE_V1_HE_NSS4_MCS9	= 0x369,
	RTW89_HW_RATE_V1_HE_NSS4_MCS10	= 0x36A,
	RTW89_HW_RATE_V1_HE_NSS4_MCS11	= 0x36B,
	RTW89_HW_RATE_V1_EHT_NSS1_MCS0	= 0x400,
	RTW89_HW_RATE_V1_EHT_NSS1_MCS1	= 0x401,
	RTW89_HW_RATE_V1_EHT_NSS1_MCS2	= 0x402,
	RTW89_HW_RATE_V1_EHT_NSS1_MCS3	= 0x403,
	RTW89_HW_RATE_V1_EHT_NSS1_MCS4	= 0x404,
	RTW89_HW_RATE_V1_EHT_NSS1_MCS5	= 0x405,
	RTW89_HW_RATE_V1_EHT_NSS1_MCS6	= 0x406,
	RTW89_HW_RATE_V1_EHT_NSS1_MCS7	= 0x407,
	RTW89_HW_RATE_V1_EHT_NSS1_MCS8	= 0x408,
	RTW89_HW_RATE_V1_EHT_NSS1_MCS9	= 0x409,
	RTW89_HW_RATE_V1_EHT_NSS1_MCS10	= 0x40A,
	RTW89_HW_RATE_V1_EHT_NSS1_MCS11	= 0x40B,
	RTW89_HW_RATE_V1_EHT_NSS1_MCS12	= 0x40C,
	RTW89_HW_RATE_V1_EHT_NSS1_MCS13	= 0x40D,
	RTW89_HW_RATE_V1_EHT_NSS1_MCS14	= 0x40E,
	RTW89_HW_RATE_V1_EHT_NSS1_MCS15	= 0x40F,
	RTW89_HW_RATE_V1_EHT_NSS2_MCS0	= 0x420,
	RTW89_HW_RATE_V1_EHT_NSS2_MCS1	= 0x421,
	RTW89_HW_RATE_V1_EHT_NSS2_MCS2	= 0x422,
	RTW89_HW_RATE_V1_EHT_NSS2_MCS3	= 0x423,
	RTW89_HW_RATE_V1_EHT_NSS2_MCS4	= 0x424,
	RTW89_HW_RATE_V1_EHT_NSS2_MCS5	= 0x425,
	RTW89_HW_RATE_V1_EHT_NSS2_MCS6	= 0x426,
	RTW89_HW_RATE_V1_EHT_NSS2_MCS7	= 0x427,
	RTW89_HW_RATE_V1_EHT_NSS2_MCS8	= 0x428,
	RTW89_HW_RATE_V1_EHT_NSS2_MCS9	= 0x429,
	RTW89_HW_RATE_V1_EHT_NSS2_MCS10	= 0x42A,
	RTW89_HW_RATE_V1_EHT_NSS2_MCS11	= 0x42B,
	RTW89_HW_RATE_V1_EHT_NSS2_MCS12	= 0x42C,
	RTW89_HW_RATE_V1_EHT_NSS2_MCS13	= 0x42D,
	RTW89_HW_RATE_V1_EHT_NSS3_MCS0	= 0x440,
	RTW89_HW_RATE_V1_EHT_NSS3_MCS1	= 0x441,
	RTW89_HW_RATE_V1_EHT_NSS3_MCS2	= 0x442,
	RTW89_HW_RATE_V1_EHT_NSS3_MCS3	= 0x443,
	RTW89_HW_RATE_V1_EHT_NSS3_MCS4	= 0x444,
	RTW89_HW_RATE_V1_EHT_NSS3_MCS5	= 0x445,
	RTW89_HW_RATE_V1_EHT_NSS3_MCS6	= 0x446,
	RTW89_HW_RATE_V1_EHT_NSS3_MCS7	= 0x447,
	RTW89_HW_RATE_V1_EHT_NSS3_MCS8	= 0x448,
	RTW89_HW_RATE_V1_EHT_NSS3_MCS9	= 0x449,
	RTW89_HW_RATE_V1_EHT_NSS3_MCS10	= 0x44A,
	RTW89_HW_RATE_V1_EHT_NSS3_MCS11	= 0x44B,
	RTW89_HW_RATE_V1_EHT_NSS3_MCS12	= 0x44C,
	RTW89_HW_RATE_V1_EHT_NSS3_MCS13	= 0x44D,
	RTW89_HW_RATE_V1_EHT_NSS4_MCS0	= 0x460,
	RTW89_HW_RATE_V1_EHT_NSS4_MCS1	= 0x461,
	RTW89_HW_RATE_V1_EHT_NSS4_MCS2	= 0x462,
	RTW89_HW_RATE_V1_EHT_NSS4_MCS3	= 0x463,
	RTW89_HW_RATE_V1_EHT_NSS4_MCS4	= 0x464,
	RTW89_HW_RATE_V1_EHT_NSS4_MCS5	= 0x465,
	RTW89_HW_RATE_V1_EHT_NSS4_MCS6	= 0x466,
	RTW89_HW_RATE_V1_EHT_NSS4_MCS7	= 0x467,
	RTW89_HW_RATE_V1_EHT_NSS4_MCS8	= 0x468,
	RTW89_HW_RATE_V1_EHT_NSS4_MCS9	= 0x469,
	RTW89_HW_RATE_V1_EHT_NSS4_MCS10	= 0x46A,
	RTW89_HW_RATE_V1_EHT_NSS4_MCS11	= 0x46B,
	RTW89_HW_RATE_V1_EHT_NSS4_MCS12	= 0x46C,
	RTW89_HW_RATE_V1_EHT_NSS4_MCS13	= 0x46D,

	RTW89_HW_RATE_NR,
	RTW89_HW_RATE_INVAL,

	RTW89_HW_RATE_MASK_MOD = GENMASK(8, 7),
	RTW89_HW_RATE_MASK_VAL = GENMASK(6, 0),
	RTW89_HW_RATE_V1_MASK_MOD = GENMASK(10, 8),
	RTW89_HW_RATE_V1_MASK_VAL = GENMASK(7, 0),
};

/* 2G channels,
 * 1, 2, 3, 4, 5, 6, 7, 8, 9, 10, 11, 12, 13, 14
 */
#define RTW89_2G_CH_NUM 14

/* 5G channels,
 * 36, 38, 40, 42, 44, 46, 48, 50,
 * 52, 54, 56, 58, 60, 62, 64,
 * 100, 102, 104, 106, 108, 110, 112, 114,
 * 116, 118, 120, 122, 124, 126, 128, 130,
 * 132, 134, 136, 138, 140, 142, 144,
 * 149, 151, 153, 155, 157, 159, 161, 163,
 * 165, 167, 169, 171, 173, 175, 177
 */
#define RTW89_5G_CH_NUM 53

/* 6G channels,
 * 1, 3, 5, 7, 9, 11, 13, 15,
 * 17, 19, 21, 23, 25, 27, 29, 33,
 * 35, 37, 39, 41, 43, 45, 47, 49,
 * 51, 53, 55, 57, 59, 61, 65, 67,
 * 69, 71, 73, 75, 77, 79, 81, 83,
 * 85, 87, 89, 91, 93, 97, 99, 101,
 * 103, 105, 107, 109, 111, 113, 115, 117,
 * 119, 121, 123, 125, 129, 131, 133, 135,
 * 137, 139, 141, 143, 145, 147, 149, 151,
 * 153, 155, 157, 161, 163, 165, 167, 169,
 * 171, 173, 175, 177, 179, 181, 183, 185,
 * 187, 189, 193, 195, 197, 199, 201, 203,
 * 205, 207, 209, 211, 213, 215, 217, 219,
 * 221, 225, 227, 229, 231, 233, 235, 237,
 * 239, 241, 243, 245, 247, 249, 251, 253,
 */
#define RTW89_6G_CH_NUM 120

enum rtw89_rate_section {
	RTW89_RS_CCK,
	RTW89_RS_OFDM,
	RTW89_RS_MCS, /* for HT/VHT/HE */
	RTW89_RS_HEDCM,
	RTW89_RS_OFFSET,
	RTW89_RS_NUM,
	RTW89_RS_LMT_NUM = RTW89_RS_MCS + 1,
	RTW89_RS_TX_SHAPE_NUM = RTW89_RS_OFDM + 1,
};

enum rtw89_rate_offset_indexes {
	RTW89_RATE_OFFSET_HE,
	RTW89_RATE_OFFSET_VHT,
	RTW89_RATE_OFFSET_HT,
	RTW89_RATE_OFFSET_OFDM,
	RTW89_RATE_OFFSET_CCK,
	RTW89_RATE_OFFSET_DLRU_EHT,
	RTW89_RATE_OFFSET_DLRU_HE,
	RTW89_RATE_OFFSET_EHT,
	__RTW89_RATE_OFFSET_NUM,

	RTW89_RATE_OFFSET_NUM_AX = RTW89_RATE_OFFSET_CCK + 1,
	RTW89_RATE_OFFSET_NUM_BE = RTW89_RATE_OFFSET_EHT + 1,
};

enum rtw89_rate_num {
	RTW89_RATE_CCK_NUM	= 4,
	RTW89_RATE_OFDM_NUM	= 8,
	RTW89_RATE_HEDCM_NUM	= 4, /* for HEDCM MCS0/1/3/4 */

	RTW89_RATE_MCS_NUM_AX	= 12,
	RTW89_RATE_MCS_NUM_BE	= 16,
	__RTW89_RATE_MCS_NUM	= 16,
};

enum rtw89_nss {
	RTW89_NSS_1		= 0,
	RTW89_NSS_2		= 1,
	/* HE DCM only support 1ss and 2ss */
	RTW89_NSS_HEDCM_NUM	= RTW89_NSS_2 + 1,
	RTW89_NSS_3		= 2,
	RTW89_NSS_4		= 3,
	RTW89_NSS_NUM,
};

enum rtw89_ntx {
	RTW89_1TX	= 0,
	RTW89_2TX	= 1,
	RTW89_NTX_NUM,
};

enum rtw89_beamforming_type {
	RTW89_NONBF	= 0,
	RTW89_BF	= 1,
	RTW89_BF_NUM,
};

enum rtw89_ofdma_type {
	RTW89_NON_OFDMA	= 0,
	RTW89_OFDMA	= 1,
	RTW89_OFDMA_NUM,
};

enum rtw89_regulation_type {
	RTW89_WW	= 0,
	RTW89_ETSI	= 1,
	RTW89_FCC	= 2,
	RTW89_MKK	= 3,
	RTW89_NA	= 4,
	RTW89_IC	= 5,
	RTW89_KCC	= 6,
	RTW89_ACMA	= 7,
	RTW89_NCC	= 8,
	RTW89_MEXICO	= 9,
	RTW89_CHILE	= 10,
	RTW89_UKRAINE	= 11,
	RTW89_CN	= 12,
	RTW89_QATAR	= 13,
	RTW89_UK	= 14,
	RTW89_THAILAND	= 15,
	RTW89_REGD_NUM,
};

enum rtw89_reg_6ghz_power {
	RTW89_REG_6GHZ_POWER_VLP = 0,
	RTW89_REG_6GHZ_POWER_LPI = 1,
	RTW89_REG_6GHZ_POWER_STD = 2,

	NUM_OF_RTW89_REG_6GHZ_POWER,
	RTW89_REG_6GHZ_POWER_DFLT = RTW89_REG_6GHZ_POWER_VLP,
};

enum rtw89_fw_pkt_ofld_type {
	RTW89_PKT_OFLD_TYPE_PROBE_RSP = 0,
	RTW89_PKT_OFLD_TYPE_PS_POLL = 1,
	RTW89_PKT_OFLD_TYPE_NULL_DATA = 2,
	RTW89_PKT_OFLD_TYPE_QOS_NULL = 3,
	RTW89_PKT_OFLD_TYPE_CTS2SELF = 4,
	RTW89_PKT_OFLD_TYPE_ARP_RSP = 5,
	RTW89_PKT_OFLD_TYPE_NDP = 6,
	RTW89_PKT_OFLD_TYPE_EAPOL_KEY = 7,
	RTW89_PKT_OFLD_TYPE_SA_QUERY = 8,
	RTW89_PKT_OFLD_TYPE_PROBE_REQ = 12,
	RTW89_PKT_OFLD_TYPE_NUM,
};

struct rtw89_txpwr_byrate {
	s8 cck[RTW89_RATE_CCK_NUM];
	s8 ofdm[RTW89_RATE_OFDM_NUM];
	s8 mcs[RTW89_OFDMA_NUM][RTW89_NSS_NUM][__RTW89_RATE_MCS_NUM];
	s8 hedcm[RTW89_OFDMA_NUM][RTW89_NSS_HEDCM_NUM][RTW89_RATE_HEDCM_NUM];
	s8 offset[__RTW89_RATE_OFFSET_NUM];
	s8 trap;
};

struct rtw89_rate_desc {
	enum rtw89_nss nss;
	enum rtw89_rate_section rs;
	enum rtw89_ofdma_type ofdma;
	u8 idx;
};

#define PHY_STS_HDR_LEN 8
#define RF_PATH_MAX 4
#define RTW89_MAX_PPDU_CNT 8
struct rtw89_rx_phy_ppdu {
	void *buf;
	u32 len;
	u8 rssi_avg;
	u8 rssi[RF_PATH_MAX];
	u8 mac_id;
	u8 chan_idx;
	u8 ie;
	u16 rate;
	struct {
		bool has;
		u8 avg_snr;
		u8 evm_max;
		u8 evm_min;
	} ofdm;
	bool to_self;
	bool valid;
};

enum rtw89_mac_idx {
	RTW89_MAC_0 = 0,
	RTW89_MAC_1 = 1,
	RTW89_MAC_NUM,
};

enum rtw89_phy_idx {
	RTW89_PHY_0 = 0,
	RTW89_PHY_1 = 1,
	RTW89_PHY_MAX
};

enum rtw89_sub_entity_idx {
	RTW89_SUB_ENTITY_0 = 0,
	RTW89_SUB_ENTITY_1 = 1,

	NUM_OF_RTW89_SUB_ENTITY,
	RTW89_SUB_ENTITY_IDLE = NUM_OF_RTW89_SUB_ENTITY,
};

enum rtw89_rf_path {
	RF_PATH_A = 0,
	RF_PATH_B = 1,
	RF_PATH_C = 2,
	RF_PATH_D = 3,
	RF_PATH_AB,
	RF_PATH_AC,
	RF_PATH_AD,
	RF_PATH_BC,
	RF_PATH_BD,
	RF_PATH_CD,
	RF_PATH_ABC,
	RF_PATH_ABD,
	RF_PATH_ACD,
	RF_PATH_BCD,
	RF_PATH_ABCD,
};

enum rtw89_rf_path_bit {
	RF_A	= BIT(0),
	RF_B	= BIT(1),
	RF_C	= BIT(2),
	RF_D	= BIT(3),

	RF_AB	= (RF_A | RF_B),
	RF_AC	= (RF_A | RF_C),
	RF_AD	= (RF_A | RF_D),
	RF_BC	= (RF_B | RF_C),
	RF_BD	= (RF_B | RF_D),
	RF_CD	= (RF_C | RF_D),

	RF_ABC	= (RF_A | RF_B | RF_C),
	RF_ABD	= (RF_A | RF_B | RF_D),
	RF_ACD	= (RF_A | RF_C | RF_D),
	RF_BCD	= (RF_B | RF_C | RF_D),

	RF_ABCD	= (RF_A | RF_B | RF_C | RF_D),
};

enum rtw89_bandwidth {
	RTW89_CHANNEL_WIDTH_20	= 0,
	RTW89_CHANNEL_WIDTH_40	= 1,
	RTW89_CHANNEL_WIDTH_80	= 2,
	RTW89_CHANNEL_WIDTH_160	= 3,
	RTW89_CHANNEL_WIDTH_320	= 4,

	/* keep index order above */
	RTW89_CHANNEL_WIDTH_ORDINARY_NUM = 5,

	RTW89_CHANNEL_WIDTH_80_80 = 5,
	RTW89_CHANNEL_WIDTH_5 = 6,
	RTW89_CHANNEL_WIDTH_10 = 7,
};

enum rtw89_ps_mode {
	RTW89_PS_MODE_NONE	= 0,
	RTW89_PS_MODE_RFOFF	= 1,
	RTW89_PS_MODE_CLK_GATED	= 2,
	RTW89_PS_MODE_PWR_GATED	= 3,
};

#define RTW89_2G_BW_NUM (RTW89_CHANNEL_WIDTH_40 + 1)
#define RTW89_5G_BW_NUM (RTW89_CHANNEL_WIDTH_160 + 1)
#define RTW89_6G_BW_NUM (RTW89_CHANNEL_WIDTH_320 + 1)
#define RTW89_BYR_BW_NUM (RTW89_CHANNEL_WIDTH_320 + 1)
#define RTW89_PPE_BW_NUM (RTW89_CHANNEL_WIDTH_320 + 1)

enum rtw89_ru_bandwidth {
	RTW89_RU26 = 0,
	RTW89_RU52 = 1,
	RTW89_RU106 = 2,
	RTW89_RU52_26 = 3,
	RTW89_RU106_26 = 4,
	RTW89_RU_NUM,
};

enum rtw89_sc_offset {
	RTW89_SC_DONT_CARE	= 0,
	RTW89_SC_20_UPPER	= 1,
	RTW89_SC_20_LOWER	= 2,
	RTW89_SC_20_UPMOST	= 3,
	RTW89_SC_20_LOWEST	= 4,
	RTW89_SC_20_UP2X	= 5,
	RTW89_SC_20_LOW2X	= 6,
	RTW89_SC_20_UP3X	= 7,
	RTW89_SC_20_LOW3X	= 8,
	RTW89_SC_40_UPPER	= 9,
	RTW89_SC_40_LOWER	= 10,
};

enum rtw89_wow_flags {
	RTW89_WOW_FLAG_EN_MAGIC_PKT,
	RTW89_WOW_FLAG_EN_REKEY_PKT,
	RTW89_WOW_FLAG_EN_DISCONNECT,
	RTW89_WOW_FLAG_NUM,
};

struct rtw89_chan {
	u8 channel;
	u8 primary_channel;
	enum rtw89_band band_type;
	enum rtw89_bandwidth band_width;

	/* The follow-up are derived from the above. We must ensure that it
	 * is assigned correctly in rtw89_chan_create() if new one is added.
	 */
	u32 freq;
	enum rtw89_subband subband_type;
	enum rtw89_sc_offset pri_ch_idx;
	u8 pri_sb_idx;
};

struct rtw89_chan_rcd {
	u8 prev_primary_channel;
	enum rtw89_band prev_band_type;
	bool band_changed;
};

struct rtw89_channel_help_params {
	u32 tx_en;
};

struct rtw89_port_reg {
	u32 port_cfg;
	u32 tbtt_prohib;
	u32 bcn_area;
	u32 bcn_early;
	u32 tbtt_early;
	u32 tbtt_agg;
	u32 bcn_space;
	u32 bcn_forcetx;
	u32 bcn_err_cnt;
	u32 bcn_err_flag;
	u32 dtim_ctrl;
	u32 tbtt_shift;
	u32 bcn_cnt_tmr;
	u32 tsftr_l;
	u32 tsftr_h;
	u32 md_tsft;
	u32 bss_color;
	u32 mbssid;
	u32 mbssid_drop;
	u32 tsf_sync;
	u32 ptcl_dbg;
	u32 ptcl_dbg_info;
	u32 bcn_drop_all;
	u32 hiq_win[RTW89_PORT_NUM];
};

struct rtw89_txwd_body {
	__le32 dword0;
	__le32 dword1;
	__le32 dword2;
	__le32 dword3;
	__le32 dword4;
	__le32 dword5;
} __packed;

struct rtw89_txwd_body_v1 {
	__le32 dword0;
	__le32 dword1;
	__le32 dword2;
	__le32 dword3;
	__le32 dword4;
	__le32 dword5;
	__le32 dword6;
	__le32 dword7;
} __packed;

struct rtw89_txwd_body_v2 {
	__le32 dword0;
	__le32 dword1;
	__le32 dword2;
	__le32 dword3;
	__le32 dword4;
	__le32 dword5;
	__le32 dword6;
	__le32 dword7;
} __packed;

struct rtw89_txwd_info {
	__le32 dword0;
	__le32 dword1;
	__le32 dword2;
	__le32 dword3;
	__le32 dword4;
	__le32 dword5;
} __packed;

struct rtw89_txwd_info_v2 {
	__le32 dword0;
	__le32 dword1;
	__le32 dword2;
	__le32 dword3;
	__le32 dword4;
	__le32 dword5;
	__le32 dword6;
	__le32 dword7;
} __packed;

struct rtw89_rx_desc_info {
	u16 pkt_size;
	u8 pkt_type;
	u8 drv_info_size;
	u8 phy_rpt_size;
	u8 hdr_cnv_size;
	u8 shift;
	u8 wl_hd_iv_len;
	bool long_rxdesc;
	bool bb_sel;
	bool mac_info_valid;
	u16 data_rate;
	u8 gi_ltf;
	u8 bw;
	u32 free_run_cnt;
	u8 user_id;
	bool sr_en;
	u8 ppdu_cnt;
	u8 ppdu_type;
	bool icv_err;
	bool crc32_err;
	bool hw_dec;
	bool sw_dec;
	bool addr1_match;
	u8 frag;
	u16 seq;
	u8 frame_type;
	u8 rx_pl_id;
	bool addr_cam_valid;
	u8 addr_cam_id;
	u8 sec_cam_id;
	u8 mac_id;
	u16 offset;
	u16 rxd_len;
	bool ready;
};

struct rtw89_rxdesc_short {
	__le32 dword0;
	__le32 dword1;
	__le32 dword2;
	__le32 dword3;
} __packed;

struct rtw89_rxdesc_short_v2 {
	__le32 dword0;
	__le32 dword1;
	__le32 dword2;
	__le32 dword3;
	__le32 dword4;
	__le32 dword5;
} __packed;

struct rtw89_rxdesc_long {
	__le32 dword0;
	__le32 dword1;
	__le32 dword2;
	__le32 dword3;
	__le32 dword4;
	__le32 dword5;
	__le32 dword6;
	__le32 dword7;
} __packed;

struct rtw89_rxdesc_long_v2 {
	__le32 dword0;
	__le32 dword1;
	__le32 dword2;
	__le32 dword3;
	__le32 dword4;
	__le32 dword5;
	__le32 dword6;
	__le32 dword7;
	__le32 dword8;
	__le32 dword9;
} __packed;

struct rtw89_tx_desc_info {
	u16 pkt_size;
	u8 wp_offset;
	u8 mac_id;
	u8 qsel;
	u8 ch_dma;
	u8 hdr_llc_len;
	bool is_bmc;
	bool en_wd_info;
	bool wd_page;
	bool use_rate;
	bool dis_data_fb;
	bool tid_indicate;
	bool agg_en;
	bool bk;
	u8 ampdu_density;
	u8 ampdu_num;
	bool sec_en;
	u8 addr_info_nr;
	u8 sec_keyid;
	u8 sec_type;
	u8 sec_cam_idx;
	u8 sec_seq[6];
	u16 data_rate;
	u16 data_retry_lowest_rate;
	bool fw_dl;
	u16 seq;
	bool a_ctrl_bsr;
	u8 hw_ssn_sel;
#define RTW89_MGMT_HW_SSN_SEL	1
	u8 hw_seq_mode;
#define RTW89_MGMT_HW_SEQ_MODE	1
	bool hiq;
	u8 port;
	bool er_cap;
};

struct rtw89_core_tx_request {
	enum rtw89_core_tx_type tx_type;

	struct sk_buff *skb;
	struct ieee80211_vif *vif;
	struct ieee80211_sta *sta;
	struct rtw89_tx_desc_info desc_info;
};

struct rtw89_txq {
	struct list_head list;
	unsigned long flags;
	int wait_cnt;
};

struct rtw89_mac_ax_gnt {
	u8 gnt_bt_sw_en;
	u8 gnt_bt;
	u8 gnt_wl_sw_en;
	u8 gnt_wl;
} __packed;

struct rtw89_mac_ax_wl_act {
	u8 wlan_act_en;
	u8 wlan_act;
};

#define RTW89_MAC_AX_COEX_GNT_NR 2
struct rtw89_mac_ax_coex_gnt {
	struct rtw89_mac_ax_gnt band[RTW89_MAC_AX_COEX_GNT_NR];
	struct rtw89_mac_ax_wl_act bt[RTW89_MAC_AX_COEX_GNT_NR];
};

enum rtw89_btc_ncnt {
	BTC_NCNT_POWER_ON = 0x0,
	BTC_NCNT_POWER_OFF,
	BTC_NCNT_INIT_COEX,
	BTC_NCNT_SCAN_START,
	BTC_NCNT_SCAN_FINISH,
	BTC_NCNT_SPECIAL_PACKET,
	BTC_NCNT_SWITCH_BAND,
	BTC_NCNT_RFK_TIMEOUT,
	BTC_NCNT_SHOW_COEX_INFO,
	BTC_NCNT_ROLE_INFO,
	BTC_NCNT_CONTROL,
	BTC_NCNT_RADIO_STATE,
	BTC_NCNT_CUSTOMERIZE,
	BTC_NCNT_WL_RFK,
	BTC_NCNT_WL_STA,
	BTC_NCNT_WL_STA_LAST,
	BTC_NCNT_FWINFO,
	BTC_NCNT_TIMER,
	BTC_NCNT_SWITCH_CHBW,
	BTC_NCNT_RESUME_DL_FW,
	BTC_NCNT_COUNTRYCODE,
	BTC_NCNT_NUM,
};

enum rtw89_btc_btinfo {
	BTC_BTINFO_L0 = 0,
	BTC_BTINFO_L1,
	BTC_BTINFO_L2,
	BTC_BTINFO_L3,
	BTC_BTINFO_H0,
	BTC_BTINFO_H1,
	BTC_BTINFO_H2,
	BTC_BTINFO_H3,
	BTC_BTINFO_MAX
};

enum rtw89_btc_dcnt {
	BTC_DCNT_RUN = 0x0,
	BTC_DCNT_CX_RUNINFO,
	BTC_DCNT_RPT,
	BTC_DCNT_RPT_HANG,
	BTC_DCNT_CYCLE,
	BTC_DCNT_CYCLE_HANG,
	BTC_DCNT_W1,
	BTC_DCNT_W1_HANG,
	BTC_DCNT_B1,
	BTC_DCNT_B1_HANG,
	BTC_DCNT_TDMA_NONSYNC,
	BTC_DCNT_SLOT_NONSYNC,
	BTC_DCNT_BTCNT_HANG,
	BTC_DCNT_BTTX_HANG,
	BTC_DCNT_WL_SLOT_DRIFT,
	BTC_DCNT_WL_STA_LAST,
	BTC_DCNT_BT_SLOT_DRIFT,
	BTC_DCNT_BT_SLOT_FLOOD,
	BTC_DCNT_FDDT_TRIG,
	BTC_DCNT_E2G,
	BTC_DCNT_E2G_HANG,
	BTC_DCNT_WL_FW_VER_MATCH,
	BTC_DCNT_NULL_TX_FAIL,
	BTC_DCNT_WL_STA_NTFY,
	BTC_DCNT_NUM,
};

enum rtw89_btc_wl_state_cnt {
	BTC_WCNT_SCANAP = 0x0,
	BTC_WCNT_DHCP,
	BTC_WCNT_EAPOL,
	BTC_WCNT_ARP,
	BTC_WCNT_SCBDUPDATE,
	BTC_WCNT_RFK_REQ,
	BTC_WCNT_RFK_GO,
	BTC_WCNT_RFK_REJECT,
	BTC_WCNT_RFK_TIMEOUT,
	BTC_WCNT_CH_UPDATE,
	BTC_WCNT_DBCC_ALL_2G,
	BTC_WCNT_DBCC_CHG,
	BTC_WCNT_RX_OK_LAST,
	BTC_WCNT_RX_OK_LAST2S,
	BTC_WCNT_RX_ERR_LAST,
	BTC_WCNT_RX_ERR_LAST2S,
	BTC_WCNT_RX_LAST,
	BTC_WCNT_NUM
};

enum rtw89_btc_bt_state_cnt {
	BTC_BCNT_RETRY = 0x0,
	BTC_BCNT_REINIT,
	BTC_BCNT_REENABLE,
	BTC_BCNT_SCBDREAD,
	BTC_BCNT_RELINK,
	BTC_BCNT_IGNOWL,
	BTC_BCNT_INQPAG,
	BTC_BCNT_INQ,
	BTC_BCNT_PAGE,
	BTC_BCNT_ROLESW,
	BTC_BCNT_AFH,
	BTC_BCNT_INFOUPDATE,
	BTC_BCNT_INFOSAME,
	BTC_BCNT_SCBDUPDATE,
	BTC_BCNT_HIPRI_TX,
	BTC_BCNT_HIPRI_RX,
	BTC_BCNT_LOPRI_TX,
	BTC_BCNT_LOPRI_RX,
	BTC_BCNT_POLUT,
	BTC_BCNT_POLUT_NOW,
	BTC_BCNT_POLUT_DIFF,
	BTC_BCNT_RATECHG,
	BTC_BCNT_NUM,
};

enum rtw89_btc_bt_profile {
	BTC_BT_NOPROFILE = 0,
	BTC_BT_HFP = BIT(0),
	BTC_BT_HID = BIT(1),
	BTC_BT_A2DP = BIT(2),
	BTC_BT_PAN = BIT(3),
	BTC_PROFILE_MAX = 4,
};

struct rtw89_btc_ant_info {
	u8 type;  /* shared, dedicated */
	u8 num;
	u8 isolation;

	u8 single_pos: 1;/* Single antenna at S0 or S1 */
	u8 diversity: 1;
	u8 btg_pos: 2;
	u8 stream_cnt: 4;
};

struct rtw89_btc_ant_info_v7 {
	u8 type;  /* shared, dedicated(non-shared) */
	u8 num;   /* antenna count  */
	u8 isolation;
	u8 single_pos;/* wifi 1ss-1ant at 0:S0 or 1:S1 */

	u8 diversity; /* only for wifi use 1-antenna */
	u8 btg_pos; /* btg-circuit at 0:S0/1:S1/others:all */
	u8 stream_cnt;  /* spatial_stream count */
	u8 rsvd;
} __packed;

enum rtw89_tfc_dir {
	RTW89_TFC_UL,
	RTW89_TFC_DL,
};

struct rtw89_btc_wl_smap {
	u32 busy: 1;
	u32 scan: 1;
	u32 connecting: 1;
	u32 roaming: 1;
	u32 transacting: 1;
	u32 _4way: 1;
	u32 rf_off: 1;
	u32 lps: 2;
	u32 ips: 1;
	u32 init_ok: 1;
	u32 traffic_dir : 2;
	u32 rf_off_pre: 1;
	u32 lps_pre: 2;
	u32 lps_exiting: 1;
	u32 emlsr: 1;
};

enum rtw89_tfc_lv {
	RTW89_TFC_IDLE,
	RTW89_TFC_ULTRA_LOW,
	RTW89_TFC_LOW,
	RTW89_TFC_MID,
	RTW89_TFC_HIGH,
};

#define RTW89_TP_SHIFT 18 /* bytes/2s --> Mbps */
DECLARE_EWMA(tp, 10, 2);

struct rtw89_traffic_stats {
	/* units in bytes */
	u64 tx_unicast;
	u64 rx_unicast;
	u32 tx_avg_len;
	u32 rx_avg_len;

	/* count for packets */
	u64 tx_cnt;
	u64 rx_cnt;

	/* units in Mbps */
	u32 tx_throughput;
	u32 rx_throughput;
	u32 tx_throughput_raw;
	u32 rx_throughput_raw;

	u32 rx_tf_acc;
	u32 rx_tf_periodic;

	enum rtw89_tfc_lv tx_tfc_lv;
	enum rtw89_tfc_lv rx_tfc_lv;
	struct ewma_tp tx_ewma_tp;
	struct ewma_tp rx_ewma_tp;

	u16 tx_rate;
	u16 rx_rate;
};

struct rtw89_btc_chdef {
	u8 center_ch;
	u8 band;
	u8 chan;
	enum rtw89_sc_offset offset;
	enum rtw89_bandwidth bw;
};

struct rtw89_btc_statistic {
	u8 rssi; /* 0%~110% (dBm = rssi -110) */
	struct rtw89_traffic_stats traffic;
};

#define BTC_WL_RSSI_THMAX 4

struct rtw89_btc_wl_link_info {
	struct rtw89_btc_chdef chdef;
	struct rtw89_btc_statistic stat;
	enum rtw89_tfc_dir dir;
	u8 rssi_state[BTC_WL_RSSI_THMAX];
	u8 mac_addr[ETH_ALEN];
	u8 busy;
	u8 ch;
	u8 bw;
	u8 band;
	u8 role;
	u8 pid;
	u8 phy;
	u8 dtim_period;
	u8 mode;
	u8 tx_1ss_limit;

	u8 mac_id;
	u8 tx_retry;

	u32 bcn_period;
	u32 busy_t;
	u32 tx_time;
	u32 client_cnt;
	u32 rx_rate_drop_cnt;
	u32 noa_duration;

	u32 active: 1;
	u32 noa: 1;
	u32 client_ps: 1;
	u32 connected: 2;
};

union rtw89_btc_wl_state_map {
	u32 val;
	struct rtw89_btc_wl_smap map;
};

struct rtw89_btc_bt_hfp_desc {
	u32 exist: 1;
	u32 type: 2;
	u32 rsvd: 29;
};

struct rtw89_btc_bt_hid_desc {
	u32 exist: 1;
	u32 slot_info: 2;
	u32 pair_cnt: 2;
	u32 type: 8;
	u32 rsvd: 19;
};

struct rtw89_btc_bt_a2dp_desc {
	u8 exist: 1;
	u8 exist_last: 1;
	u8 play_latency: 1;
	u8 type: 3;
	u8 active: 1;
	u8 sink: 1;
	u32 handle_update: 1;
	u32 devinfo_query: 1;
	u32 no_empty_streak_2s: 8;
	u32 no_empty_streak_max: 8;
	u32 rsvd: 6;

	u8 bitpool;
	u16 vendor_id;
	u32 device_name;
	u32 flush_time;
};

struct rtw89_btc_bt_pan_desc {
	u32 exist: 1;
	u32 type: 1;
	u32 active: 1;
	u32 rsvd: 29;
};

struct rtw89_btc_bt_rfk_info {
	u32 run: 1;
	u32 req: 1;
	u32 timeout: 1;
	u32 rsvd: 29;
};

union rtw89_btc_bt_rfk_info_map {
	u32 val;
	struct rtw89_btc_bt_rfk_info map;
};

struct rtw89_btc_bt_ver_info {
	u32 fw_coex; /* match with which coex_ver */
	u32 fw;
};

struct rtw89_btc_bool_sta_chg {
	u32 now: 1;
	u32 last: 1;
	u32 remain: 1;
	u32 srvd: 29;
};

struct rtw89_btc_u8_sta_chg {
	u8 now;
	u8 last;
	u8 remain;
	u8 rsvd;
};

struct rtw89_btc_wl_scan_info {
	u8 band[RTW89_PHY_MAX];
	u8 phy_map;
	u8 rsvd;
};

struct rtw89_btc_wl_dbcc_info {
	u8 op_band[RTW89_PHY_MAX]; /* op band in each phy */
	u8 scan_band[RTW89_PHY_MAX]; /* scan band in  each phy */
	u8 real_band[RTW89_PHY_MAX];
	u8 role[RTW89_PHY_MAX]; /* role in each phy */
};

struct rtw89_btc_wl_active_role {
	u8 connected: 1;
	u8 pid: 3;
	u8 phy: 1;
	u8 noa: 1;
	u8 band: 2;

	u8 client_ps: 1;
	u8 bw: 7;

	u8 role;
	u8 ch;

	u16 tx_lvl;
	u16 rx_lvl;
	u16 tx_rate;
	u16 rx_rate;
};

struct rtw89_btc_wl_active_role_v1 {
	u8 connected: 1;
	u8 pid: 3;
	u8 phy: 1;
	u8 noa: 1;
	u8 band: 2;

	u8 client_ps: 1;
	u8 bw: 7;

	u8 role;
	u8 ch;

	u16 tx_lvl;
	u16 rx_lvl;
	u16 tx_rate;
	u16 rx_rate;

	u32 noa_duration; /* ms */
};

struct rtw89_btc_wl_active_role_v2 {
	u8 connected: 1;
	u8 pid: 3;
	u8 phy: 1;
	u8 noa: 1;
	u8 band: 2;

	u8 client_ps: 1;
	u8 bw: 7;

	u8 role;
	u8 ch;

	u32 noa_duration; /* ms */
};

struct rtw89_btc_wl_role_info_bpos {
	u16 none: 1;
	u16 station: 1;
	u16 ap: 1;
	u16 vap: 1;
	u16 adhoc: 1;
	u16 adhoc_master: 1;
	u16 mesh: 1;
	u16 moniter: 1;
	u16 p2p_device: 1;
	u16 p2p_gc: 1;
	u16 p2p_go: 1;
	u16 nan: 1;
};

struct rtw89_btc_wl_scc_ctrl {
	u8 null_role1;
	u8 null_role2;
	u8 ebt_null; /* if tx null at EBT slot */
};

union rtw89_btc_wl_role_info_map {
	u16 val;
	struct rtw89_btc_wl_role_info_bpos role;
};

struct rtw89_btc_wl_role_info { /* struct size must be n*4 bytes */
	u8 connect_cnt;
	u8 link_mode;
	union rtw89_btc_wl_role_info_map role_map;
	struct rtw89_btc_wl_active_role active_role[RTW89_PORT_NUM];
};

struct rtw89_btc_wl_role_info_v1 { /* struct size must be n*4 bytes */
	u8 connect_cnt;
	u8 link_mode;
	union rtw89_btc_wl_role_info_map role_map;
	struct rtw89_btc_wl_active_role_v1 active_role_v1[RTW89_PORT_NUM];
	u32 mrole_type; /* btc_wl_mrole_type */
	u32 mrole_noa_duration; /* ms */

	u32 dbcc_en: 1;
	u32 dbcc_chg: 1;
	u32 dbcc_2g_phy: 2; /* which phy operate in 2G, HW_PHY_0 or HW_PHY_1 */
	u32 link_mode_chg: 1;
	u32 rsvd: 27;
};

struct rtw89_btc_wl_role_info_v2 { /* struct size must be n*4 bytes */
	u8 connect_cnt;
	u8 link_mode;
	union rtw89_btc_wl_role_info_map role_map;
	struct rtw89_btc_wl_active_role_v2 active_role_v2[RTW89_PORT_NUM];
	u32 mrole_type; /* btc_wl_mrole_type */
	u32 mrole_noa_duration; /* ms */

	u32 dbcc_en: 1;
	u32 dbcc_chg: 1;
	u32 dbcc_2g_phy: 2; /* which phy operate in 2G, HW_PHY_0 or HW_PHY_1 */
	u32 link_mode_chg: 1;
	u32 rsvd: 27;
};

struct rtw89_btc_wl_rlink { /* H2C info, struct size must be n*4 bytes */
	u8 connected;
	u8 pid;
	u8 phy;
	u8 noa;

	u8 rf_band; /* enum band_type RF band: 2.4G/5G/6G */
	u8 active; /* 0:rlink is under doze */
	u8 bw; /* enum channel_width */
	u8 role; /*enum role_type */

	u8 ch;
	u8 noa_dur; /* ms */
	u8 client_cnt; /* for Role = P2P-Go/AP */
	u8 mode; /* wifi protocol */
} __packed;

#define RTW89_BE_BTC_WL_MAX_ROLE_NUMBER 6
struct rtw89_btc_wl_role_info_v8 { /* H2C info, struct size must be n*4 bytes */
	u8 connect_cnt;
	u8 link_mode;
	u8 link_mode_chg;
	u8 p2p_2g;

	u8 pta_req_band;
	u8 dbcc_en; /* 1+1 and 2.4G-included */
	u8 dbcc_chg;
	u8 dbcc_2g_phy; /* which phy operate in 2G, HW_PHY_0 or HW_PHY_1 */

	struct rtw89_btc_wl_rlink rlink[RTW89_BE_BTC_WL_MAX_ROLE_NUMBER][RTW89_MAC_NUM];

	u32 role_map;
	u32 mrole_type; /* btc_wl_mrole_type */
	u32 mrole_noa_duration; /* ms */
} __packed;

struct rtw89_btc_wl_ver_info {
	u32 fw_coex; /* match with which coex_ver */
	u32 fw;
	u32 mac;
	u32 bb;
	u32 rf;
};

struct rtw89_btc_wl_afh_info {
	u8 en;
	u8 ch;
	u8 bw;
	u8 rsvd;
} __packed;

struct rtw89_btc_wl_rfk_info {
	u32 state: 2;
	u32 path_map: 4;
	u32 phy_map: 2;
	u32 band: 2;
	u32 type: 8;
	u32 rsvd: 14;

	u32 start_time;
	u32 proc_time;
};

struct rtw89_btc_bt_smap {
	u32 connect: 1;
	u32 ble_connect: 1;
	u32 acl_busy: 1;
	u32 sco_busy: 1;
	u32 mesh_busy: 1;
	u32 inq_pag: 1;
};

union rtw89_btc_bt_state_map {
	u32 val;
	struct rtw89_btc_bt_smap map;
};

#define BTC_BT_RSSI_THMAX 4
#define BTC_BT_AFH_GROUP 12
#define BTC_BT_AFH_LE_GROUP 5

struct rtw89_btc_bt_link_info {
	struct rtw89_btc_u8_sta_chg profile_cnt;
	struct rtw89_btc_bool_sta_chg multi_link;
	struct rtw89_btc_bool_sta_chg relink;
	struct rtw89_btc_bt_hfp_desc hfp_desc;
	struct rtw89_btc_bt_hid_desc hid_desc;
	struct rtw89_btc_bt_a2dp_desc a2dp_desc;
	struct rtw89_btc_bt_pan_desc pan_desc;
	union rtw89_btc_bt_state_map status;

	u8 sut_pwr_level[BTC_PROFILE_MAX];
	u8 golden_rx_shift[BTC_PROFILE_MAX];
	u8 rssi_state[BTC_BT_RSSI_THMAX];
	u8 afh_map[BTC_BT_AFH_GROUP];
	u8 afh_map_le[BTC_BT_AFH_LE_GROUP];

	u32 role_sw: 1;
	u32 slave_role: 1;
	u32 afh_update: 1;
	u32 cqddr: 1;
	u32 rssi: 8;
	u32 tx_3m: 1;
	u32 rsvd: 19;
};

struct rtw89_btc_3rdcx_info {
	u8 type;   /* 0: none, 1:zigbee, 2:LTE  */
	u8 hw_coex;
	u16 rsvd;
};

struct rtw89_btc_dm_emap {
	u32 init: 1;
	u32 pta_owner: 1;
	u32 wl_rfk_timeout: 1;
	u32 bt_rfk_timeout: 1;
	u32 wl_fw_hang: 1;
	u32 cycle_hang: 1;
	u32 w1_hang: 1;
	u32 b1_hang: 1;
	u32 tdma_no_sync: 1;
	u32 slot_no_sync: 1;
	u32 wl_slot_drift: 1;
	u32 bt_slot_drift: 1;
	u32 role_num_mismatch: 1;
	u32 null1_tx_late: 1;
	u32 bt_afh_conflict: 1;
	u32 bt_leafh_conflict: 1;
	u32 bt_slot_flood: 1;
	u32 wl_e2g_hang: 1;
	u32 wl_ver_mismatch: 1;
	u32 bt_ver_mismatch: 1;
	u32 rfe_type0: 1;
	u32 h2c_buffer_over: 1;
	u32 bt_tx_hang: 1; /* for SNR too low bug, BT has no Tx req*/
	u32 wl_no_sta_ntfy: 1;

	u32 h2c_bmap_mismatch: 1;
	u32 c2h_bmap_mismatch: 1;
	u32 h2c_struct_invalid: 1;
	u32 c2h_struct_invalid: 1;
	u32 h2c_c2h_buffer_mismatch: 1;
};

union rtw89_btc_dm_error_map {
	u32 val;
	struct rtw89_btc_dm_emap map;
};

struct rtw89_btc_rf_para {
	u32 tx_pwr_freerun;
	u32 rx_gain_freerun;
	u32 tx_pwr_perpkt;
	u32 rx_gain_perpkt;
};

struct rtw89_btc_wl_nhm {
	u8 instant_wl_nhm_dbm;
	u8 instant_wl_nhm_per_mhz;
	u16 valid_record_times;
	s8 record_pwr[16];
	u8 record_ratio[16];
	s8 pwr; /* dbm_per_MHz  */
	u8 ratio;
	u8 current_status;
	u8 refresh;
	bool start_flag;
	s8 pwr_max;
	s8 pwr_min;
};

struct rtw89_btc_wl_info {
	struct rtw89_btc_wl_link_info link_info[RTW89_PORT_NUM];
	struct rtw89_btc_wl_link_info rlink_info[RTW89_BE_BTC_WL_MAX_ROLE_NUMBER][RTW89_MAC_NUM];
	struct rtw89_btc_wl_rfk_info rfk_info;
	struct rtw89_btc_wl_ver_info  ver_info;
	struct rtw89_btc_wl_afh_info afh_info;
	struct rtw89_btc_wl_role_info role_info;
	struct rtw89_btc_wl_role_info_v1 role_info_v1;
	struct rtw89_btc_wl_role_info_v2 role_info_v2;
	struct rtw89_btc_wl_role_info_v8 role_info_v8;
	struct rtw89_btc_wl_scan_info scan_info;
	struct rtw89_btc_wl_dbcc_info dbcc_info;
	struct rtw89_btc_rf_para rf_para;
	struct rtw89_btc_wl_nhm nhm;
	union rtw89_btc_wl_state_map status;

	u8 port_id[RTW89_WIFI_ROLE_MLME_MAX];
	u8 rssi_level;
	u8 cn_report;
	u8 coex_mode;
<<<<<<< HEAD

=======
	u8 pta_req_mac;
	u8 bt_polut_type[RTW89_PHY_MAX]; /* BT polluted WL-Tx type for phy0/1  */

	bool is_5g_hi_channel;
	bool pta_reg_mac_chg;
>>>>>>> 0c383648
	bool bg_mode;
	bool scbd_change;
	bool fw_ver_mismatch;
	u32 scbd;
};

struct rtw89_btc_module {
	struct rtw89_btc_ant_info ant;
	u8 rfe_type;
	u8 cv;

	u8 bt_solo: 1;
	u8 bt_pos: 1;
	u8 switch_type: 1;
	u8 wa_type: 3;

	u8 kt_ver_adie;
};

struct rtw89_btc_module_v7 {
	u8 rfe_type;
	u8 kt_ver;
	u8 bt_solo;
	u8 bt_pos; /* wl-end view: get from efuse, must compare bt.btg_type*/

	u8 switch_type; /* WL/BT switch type: 0: internal, 1: external */
	u8 wa_type; /* WA type: 0:none, 1: 51B 5G_Hi-Ch_Rx */
	u8 kt_ver_adie;
	u8 rsvd;

	struct rtw89_btc_ant_info_v7 ant;
} __packed;

union rtw89_btc_module_info {
	struct rtw89_btc_module md;
	struct rtw89_btc_module_v7 md_v7;
};

#define RTW89_BTC_DM_MAXSTEP 30
#define RTW89_BTC_DM_CNT_MAX (RTW89_BTC_DM_MAXSTEP * 8)

struct rtw89_btc_dm_step {
	u16 step[RTW89_BTC_DM_MAXSTEP];
	u8 step_pos;
	bool step_ov;
};

struct rtw89_btc_init_info {
	struct rtw89_btc_module module;
	u8 wl_guard_ch;

	u8 wl_only: 1;
	u8 wl_init_ok: 1;
	u8 dbcc_en: 1;
	u8 cx_other: 1;
	u8 bt_only: 1;

	u16 rsvd;
};

struct rtw89_btc_init_info_v7 {
	u8 wl_guard_ch;
	u8 wl_only;
	u8 wl_init_ok;
	u8 rsvd3;

	u8 cx_other;
	u8 bt_only;
	u8 pta_mode;
	u8 pta_direction;

	struct rtw89_btc_module_v7 module;
} __packed;

union rtw89_btc_init_info_u {
	struct rtw89_btc_init_info init;
	struct rtw89_btc_init_info_v7 init_v7;
};

struct rtw89_btc_wl_tx_limit_para {
	u16 enable;
	u32 tx_time;	/* unit: us */
	u16 tx_retry;
};

enum rtw89_btc_bt_scan_type {
	BTC_SCAN_INQ	= 0,
	BTC_SCAN_PAGE,
	BTC_SCAN_BLE,
	BTC_SCAN_INIT,
	BTC_SCAN_TV,
	BTC_SCAN_ADV,
	BTC_SCAN_MAX1,
};

enum rtw89_btc_ble_scan_type {
	CXSCAN_BG = 0,
	CXSCAN_INIT,
	CXSCAN_LE,
	CXSCAN_MAX
};

#define RTW89_BTC_BTC_SCAN_V1_FLAG_ENABLE BIT(0)
#define RTW89_BTC_BTC_SCAN_V1_FLAG_INTERLACE BIT(1)

struct rtw89_btc_bt_scan_info_v1 {
	__le16 win;
	__le16 intvl;
	__le32 flags;
} __packed;

struct rtw89_btc_bt_scan_info_v2 {
	__le16 win;
	__le16 intvl;
} __packed;

struct rtw89_btc_fbtc_btscan_v1 {
	u8 fver; /* btc_ver::fcxbtscan */
	u8 rsvd;
	__le16 rsvd2;
	struct rtw89_btc_bt_scan_info_v1 scan[BTC_SCAN_MAX1];
} __packed;

struct rtw89_btc_fbtc_btscan_v2 {
	u8 fver; /* btc_ver::fcxbtscan */
	u8 type;
	__le16 rsvd2;
	struct rtw89_btc_bt_scan_info_v2 para[CXSCAN_MAX];
} __packed;

struct rtw89_btc_fbtc_btscan_v7 {
	u8 fver; /* btc_ver::fcxbtscan */
	u8 type;
	u8 rsvd0;
	u8 rsvd1;
	struct rtw89_btc_bt_scan_info_v2 para[CXSCAN_MAX];
} __packed;

union rtw89_btc_fbtc_btscan {
	struct rtw89_btc_fbtc_btscan_v1 v1;
	struct rtw89_btc_fbtc_btscan_v2 v2;
	struct rtw89_btc_fbtc_btscan_v7 v7;
};

struct rtw89_btc_bt_info {
	struct rtw89_btc_bt_link_info link_info;
	struct rtw89_btc_bt_scan_info_v1 scan_info_v1[BTC_SCAN_MAX1];
	struct rtw89_btc_bt_scan_info_v2 scan_info_v2[CXSCAN_MAX];
	struct rtw89_btc_bt_ver_info ver_info;
	struct rtw89_btc_bool_sta_chg enable;
	struct rtw89_btc_bool_sta_chg inq_pag;
	struct rtw89_btc_rf_para rf_para;
	union rtw89_btc_bt_rfk_info_map rfk_info;

	u8 raw_info[BTC_BTINFO_MAX]; /* raw bt info from mailbox */
	u8 rssi_level;

	u32 scbd;
	u32 feature;

	u32 mbx_avl: 1;
	u32 whql_test: 1;
	u32 igno_wl: 1;
	u32 reinit: 1;
	u32 ble_scan_en: 1;
	u32 btg_type: 1;
	u32 inq: 1;
	u32 pag: 1;
	u32 run_patch_code: 1;
	u32 hi_lna_rx: 1;
	u32 scan_rx_low_pri: 1;
	u32 scan_info_update: 1;
	u32 lna_constrain: 3;
	u32 rsvd: 17;
};

struct rtw89_btc_cx {
	struct rtw89_btc_wl_info wl;
	struct rtw89_btc_bt_info bt;
	struct rtw89_btc_3rdcx_info other;
	u32 state_map;
	u32 cnt_bt[BTC_BCNT_NUM];
	u32 cnt_wl[BTC_WCNT_NUM];
};

struct rtw89_btc_fbtc_tdma {
	u8 type; /* btc_ver::fcxtdma */
	u8 rxflctrl;
	u8 txpause;
	u8 wtgle_n;
	u8 leak_n;
	u8 ext_ctrl;
	u8 rxflctrl_role;
	u8 option_ctrl;
} __packed;

struct rtw89_btc_fbtc_tdma_v3 {
	u8 fver; /* btc_ver::fcxtdma */
	u8 rsvd;
	__le16 rsvd1;
	struct rtw89_btc_fbtc_tdma tdma;
} __packed;

union rtw89_btc_fbtc_tdma_le32 {
	struct rtw89_btc_fbtc_tdma v1;
	struct rtw89_btc_fbtc_tdma_v3 v3;
};

#define CXMREG_MAX 30
#define CXMREG_MAX_V2 20
#define FCXMAX_STEP 255 /*STEP trace record cnt, Max:65535, default:255*/
#define BTC_CYCLE_SLOT_MAX 48 /* must be even number, non-zero */

enum rtw89_btc_bt_sta_counter {
	BTC_BCNT_RFK_REQ = 0,
	BTC_BCNT_RFK_GO = 1,
	BTC_BCNT_RFK_REJECT = 2,
	BTC_BCNT_RFK_FAIL = 3,
	BTC_BCNT_RFK_TIMEOUT = 4,
	BTC_BCNT_HI_TX = 5,
	BTC_BCNT_HI_RX = 6,
	BTC_BCNT_LO_TX = 7,
	BTC_BCNT_LO_RX = 8,
	BTC_BCNT_POLLUTED = 9,
	BTC_BCNT_STA_MAX
};

enum rtw89_btc_bt_sta_counter_v105 {
	BTC_BCNT_RFK_REQ_V105 = 0,
	BTC_BCNT_HI_TX_V105 = 1,
	BTC_BCNT_HI_RX_V105 = 2,
	BTC_BCNT_LO_TX_V105 = 3,
	BTC_BCNT_LO_RX_V105 = 4,
	BTC_BCNT_POLLUTED_V105 = 5,
	BTC_BCNT_STA_MAX_V105
};

struct rtw89_btc_fbtc_rpt_ctrl_v1 {
	u16 fver; /* btc_ver::fcxbtcrpt */
	u16 rpt_cnt; /* tmr counters */
	u32 wl_fw_coex_ver; /* match which driver's coex version */
	u32 wl_fw_cx_offload;
	u32 wl_fw_ver;
	u32 rpt_enable;
	u32 rpt_para; /* ms */
	u32 mb_send_fail_cnt; /* fw send mailbox fail counter */
	u32 mb_send_ok_cnt; /* fw send mailbox ok counter */
	u32 mb_recv_cnt; /* fw recv mailbox counter */
	u32 mb_a2dp_empty_cnt; /* a2dp empty count */
	u32 mb_a2dp_flct_cnt; /* a2dp empty flow control counter */
	u32 mb_a2dp_full_cnt; /* a2dp empty full counter */
	u32 bt_rfk_cnt[BTC_BCNT_HI_TX];
	u32 c2h_cnt; /* fw send c2h counter  */
	u32 h2c_cnt; /* fw recv h2c counter */
} __packed;

struct rtw89_btc_fbtc_rpt_ctrl_info {
	__le32 cnt; /* fw report counter */
	__le32 en; /* report map */
	__le32 para; /* not used */

	__le32 cnt_c2h; /* fw send c2h counter  */
	__le32 cnt_h2c; /* fw recv h2c counter */
	__le32 len_c2h; /* The total length of the last C2H  */

	__le32 cnt_aoac_rf_on;  /* rf-on counter for aoac switch notify */
	__le32 cnt_aoac_rf_off; /* rf-off counter for aoac switch notify */
} __packed;

struct rtw89_btc_fbtc_rpt_ctrl_info_v5 {
	__le32 cx_ver; /* match which driver's coex version */
	__le32 fw_ver;
	__le32 en; /* report map */

	__le16 cnt; /* fw report counter */
	__le16 cnt_c2h; /* fw send c2h counter  */
	__le16 cnt_h2c; /* fw recv h2c counter */
	__le16 len_c2h; /* The total length of the last C2H  */

	__le16 cnt_aoac_rf_on;  /* rf-on counter for aoac switch notify */
	__le16 cnt_aoac_rf_off; /* rf-off counter for aoac switch notify */
} __packed;

struct rtw89_btc_fbtc_rpt_ctrl_info_v8 {
	__le16 cnt; /* fw report counter */
	__le16 cnt_c2h; /* fw send c2h counter  */
	__le16 cnt_h2c; /* fw recv h2c counter */
	__le16 len_c2h; /* The total length of the last C2H  */

	__le16 cnt_aoac_rf_on;  /* rf-on counter for aoac switch notify */
	__le16 cnt_aoac_rf_off; /* rf-off counter for aoac switch notify */

	__le32 cx_ver; /* match which driver's coex version */
	__le32 fw_ver;
	__le32 en; /* report map */
} __packed;

struct rtw89_btc_fbtc_rpt_ctrl_wl_fw_info {
	__le32 cx_ver; /* match which driver's coex version */
	__le32 cx_offload;
	__le32 fw_ver;
} __packed;

struct rtw89_btc_fbtc_rpt_ctrl_a2dp_empty {
	__le32 cnt_empty; /* a2dp empty count */
	__le32 cnt_flowctrl; /* a2dp empty flow control counter */
	__le32 cnt_tx;
	__le32 cnt_ack;
	__le32 cnt_nack;
} __packed;

struct rtw89_btc_fbtc_rpt_ctrl_bt_mailbox {
	__le32 cnt_send_ok; /* fw send mailbox ok counter */
	__le32 cnt_send_fail; /* fw send mailbox fail counter */
	__le32 cnt_recv; /* fw recv mailbox counter */
	struct rtw89_btc_fbtc_rpt_ctrl_a2dp_empty a2dp;
} __packed;

struct rtw89_btc_fbtc_rpt_ctrl_v4 {
	u8 fver;
	u8 rsvd;
	__le16 rsvd1;
	struct rtw89_btc_fbtc_rpt_ctrl_info rpt_info;
	struct rtw89_btc_fbtc_rpt_ctrl_wl_fw_info wl_fw_info;
	struct rtw89_btc_fbtc_rpt_ctrl_bt_mailbox bt_mbx_info;
	__le32 bt_cnt[BTC_BCNT_STA_MAX];
	struct rtw89_mac_ax_gnt gnt_val[RTW89_PHY_MAX];
} __packed;

struct rtw89_btc_fbtc_rpt_ctrl_v5 {
	u8 fver;
	u8 rsvd;
	__le16 rsvd1;

	u8 gnt_val[RTW89_PHY_MAX][4];
	__le16 bt_cnt[BTC_BCNT_STA_MAX];

	struct rtw89_btc_fbtc_rpt_ctrl_info_v5 rpt_info;
	struct rtw89_btc_fbtc_rpt_ctrl_bt_mailbox bt_mbx_info;
} __packed;

struct rtw89_btc_fbtc_rpt_ctrl_v105 {
	u8 fver;
	u8 rsvd;
	__le16 rsvd1;

	u8 gnt_val[RTW89_PHY_MAX][4];
	__le16 bt_cnt[BTC_BCNT_STA_MAX_V105];

	struct rtw89_btc_fbtc_rpt_ctrl_info_v5 rpt_info;
	struct rtw89_btc_fbtc_rpt_ctrl_bt_mailbox bt_mbx_info;
} __packed;

struct rtw89_btc_fbtc_rpt_ctrl_v8 {
	u8 fver;
	u8 rsvd0;
	u8 rpt_len_max_l; /* BTC_RPT_MAX bit0~7 */
	u8 rpt_len_max_h; /* BTC_RPT_MAX bit8~15 */

	u8 gnt_val[RTW89_PHY_MAX][4];
	__le16 bt_cnt[BTC_BCNT_STA_MAX_V105];

	struct rtw89_btc_fbtc_rpt_ctrl_info_v8 rpt_info;
	struct rtw89_btc_fbtc_rpt_ctrl_bt_mailbox bt_mbx_info;
} __packed;

union rtw89_btc_fbtc_rpt_ctrl_ver_info {
	struct rtw89_btc_fbtc_rpt_ctrl_v1 v1;
	struct rtw89_btc_fbtc_rpt_ctrl_v4 v4;
	struct rtw89_btc_fbtc_rpt_ctrl_v5 v5;
	struct rtw89_btc_fbtc_rpt_ctrl_v105 v105;
	struct rtw89_btc_fbtc_rpt_ctrl_v8 v8;
};

enum rtw89_fbtc_ext_ctrl_type {
	CXECTL_OFF = 0x0, /* tdma off */
	CXECTL_B2 = 0x1, /* allow B2 (beacon-early) */
	CXECTL_EXT = 0x2,
	CXECTL_MAX
};

union rtw89_btc_fbtc_rxflct {
	u8 val;
	u8 type: 3;
	u8 tgln_n: 5;
};

enum rtw89_btc_cxst_state {
	CXST_OFF = 0x0,
	CXST_B2W = 0x1,
	CXST_W1 = 0x2,
	CXST_W2 = 0x3,
	CXST_W2B = 0x4,
	CXST_B1 = 0x5,
	CXST_B2 = 0x6,
	CXST_B3 = 0x7,
	CXST_B4 = 0x8,
	CXST_LK = 0x9,
	CXST_BLK = 0xa,
	CXST_E2G = 0xb,
	CXST_E5G = 0xc,
	CXST_EBT = 0xd,
	CXST_ENULL = 0xe,
	CXST_WLK = 0xf,
	CXST_W1FDD = 0x10,
	CXST_B1FDD = 0x11,
	CXST_MAX = 0x12,
};

enum rtw89_btc_cxevnt {
	CXEVNT_TDMA_ENTRY = 0x0,
	CXEVNT_WL_TMR,
	CXEVNT_B1_TMR,
	CXEVNT_B2_TMR,
	CXEVNT_B3_TMR,
	CXEVNT_B4_TMR,
	CXEVNT_W2B_TMR,
	CXEVNT_B2W_TMR,
	CXEVNT_BCN_EARLY,
	CXEVNT_A2DP_EMPTY,
	CXEVNT_LK_END,
	CXEVNT_RX_ISR,
	CXEVNT_RX_FC0,
	CXEVNT_RX_FC1,
	CXEVNT_BT_RELINK,
	CXEVNT_BT_RETRY,
	CXEVNT_E2G,
	CXEVNT_E5G,
	CXEVNT_EBT,
	CXEVNT_ENULL,
	CXEVNT_DRV_WLK,
	CXEVNT_BCN_OK,
	CXEVNT_BT_CHANGE,
	CXEVNT_EBT_EXTEND,
	CXEVNT_E2G_NULL1,
	CXEVNT_B1FDD_TMR,
	CXEVNT_MAX
};

enum {
	CXBCN_ALL = 0x0,
	CXBCN_ALL_OK,
	CXBCN_BT_SLOT,
	CXBCN_BT_OK,
	CXBCN_MAX
};

enum btc_slot_type {
	SLOT_MIX = 0x0, /* accept BT Lower-Pri Tx/Rx request 0x778 = 1 */
	SLOT_ISO = 0x1, /* no accept BT Lower-Pri Tx/Rx request 0x778 = d*/
	CXSTYPE_NUM,
};

enum { /* TIME */
	CXT_BT = 0x0,
	CXT_WL = 0x1,
	CXT_MAX
};

enum { /* TIME-A2DP */
	CXT_FLCTRL_OFF = 0x0,
	CXT_FLCTRL_ON = 0x1,
	CXT_FLCTRL_MAX
};

enum { /* STEP TYPE */
	CXSTEP_NONE = 0x0,
	CXSTEP_EVNT = 0x1,
	CXSTEP_SLOT = 0x2,
	CXSTEP_MAX,
};

enum rtw89_btc_afh_map_type { /*AFH MAP TYPE */
	RPT_BT_AFH_SEQ_LEGACY = 0x10,
	RPT_BT_AFH_SEQ_LE = 0x20
};

#define BTC_DBG_MAX1  32
struct rtw89_btc_fbtc_gpio_dbg_v1 {
	u8 fver; /* btc_ver::fcxgpiodbg */
	u8 rsvd;
	__le16 rsvd2;
	__le32 en_map; /* which debug signal (see btc_wl_gpio_debug) is enable */
	__le32 pre_state; /* the debug signal is 1 or 0  */
	u8 gpio_map[BTC_DBG_MAX1]; /*the debug signals to GPIO-Position */
} __packed;

struct rtw89_btc_fbtc_gpio_dbg_v7 {
	u8 fver;
	u8 rsvd0;
	u8 rsvd1;
	u8 rsvd2;

	u8 gpio_map[BTC_DBG_MAX1];

	__le32 en_map;
	__le32 pre_state;
} __packed;

union rtw89_btc_fbtc_gpio_dbg {
	struct rtw89_btc_fbtc_gpio_dbg_v1 v1;
	struct rtw89_btc_fbtc_gpio_dbg_v7 v7;
};

struct rtw89_btc_fbtc_mreg_val_v1 {
	u8 fver; /* btc_ver::fcxmreg */
	u8 reg_num;
	__le16 rsvd;
	__le32 mreg_val[CXMREG_MAX];
} __packed;

struct rtw89_btc_fbtc_mreg_val_v2 {
	u8 fver; /* btc_ver::fcxmreg */
	u8 reg_num;
	__le16 rsvd;
	__le32 mreg_val[CXMREG_MAX_V2];
} __packed;

struct rtw89_btc_fbtc_mreg_val_v7 {
	u8 fver;
	u8 reg_num;
	u8 rsvd0;
	u8 rsvd1;
	__le32 mreg_val[CXMREG_MAX_V2];
} __packed;

union rtw89_btc_fbtc_mreg_val {
	struct rtw89_btc_fbtc_mreg_val_v1 v1;
	struct rtw89_btc_fbtc_mreg_val_v2 v2;
	struct rtw89_btc_fbtc_mreg_val_v7 v7;
};

#define RTW89_DEF_FBTC_MREG(__type, __bytes, __offset) \
	{ .type = cpu_to_le16(__type), .bytes = cpu_to_le16(__bytes), \
	  .offset = cpu_to_le32(__offset), }

struct rtw89_btc_fbtc_mreg {
	__le16 type;
	__le16 bytes;
	__le32 offset;
} __packed;

struct rtw89_btc_fbtc_slot {
	__le16 dur;
	__le32 cxtbl;
	__le16 cxtype;
} __packed;

struct rtw89_btc_fbtc_slots {
	u8 fver; /* btc_ver::fcxslots */
	u8 tbl_num;
	__le16 rsvd;
	__le32 update_map;
	struct rtw89_btc_fbtc_slot slot[CXST_MAX];
} __packed;

struct rtw89_btc_fbtc_slot_v7 {
	__le16 dur; /* slot duration */
	__le16 cxtype;
	__le32 cxtbl;
} __packed;

struct rtw89_btc_fbtc_slot_u16 {
	__le16 dur; /* slot duration */
	__le16 cxtype;
	__le16 cxtbl_l16; /* coex table [15:0] */
	__le16 cxtbl_h16; /* coex table [31:16] */
} __packed;

struct rtw89_btc_fbtc_1slot_v7 {
	u8 fver;
	u8 sid; /* slot id */
	__le16 rsvd;
	struct rtw89_btc_fbtc_slot_v7 slot;
} __packed;

struct rtw89_btc_fbtc_slots_v7 {
	u8 fver;
	u8 slot_cnt;
	u8 rsvd0;
	u8 rsvd1;
	struct rtw89_btc_fbtc_slot_u16 slot[CXST_MAX];
	__le32 update_map;
} __packed;

union rtw89_btc_fbtc_slots_info {
	struct rtw89_btc_fbtc_slots v1;
	struct rtw89_btc_fbtc_slots_v7 v7;
} __packed;

struct rtw89_btc_fbtc_step {
	u8 type;
	u8 val;
	__le16 difft;
} __packed;

struct rtw89_btc_fbtc_steps_v2 {
	u8 fver; /* btc_ver::fcxstep */
	u8 rsvd;
	__le16 cnt;
	__le16 pos_old;
	__le16 pos_new;
	struct rtw89_btc_fbtc_step step[FCXMAX_STEP];
} __packed;

struct rtw89_btc_fbtc_steps_v3 {
	u8 fver;
	u8 en;
	__le16 rsvd;
	__le32 cnt;
	struct rtw89_btc_fbtc_step step[FCXMAX_STEP];
} __packed;

union rtw89_btc_fbtc_steps_info {
	struct rtw89_btc_fbtc_steps_v2 v2;
	struct rtw89_btc_fbtc_steps_v3 v3;
};

struct rtw89_btc_fbtc_cysta_v2 { /* statistics for cycles */
	u8 fver; /* btc_ver::fcxcysta */
	u8 rsvd;
	__le16 cycles; /* total cycle number */
	__le16 cycles_a2dp[CXT_FLCTRL_MAX];
	__le16 a2dpept; /* a2dp empty cnt */
	__le16 a2dpeptto; /* a2dp empty timeout cnt*/
	__le16 tavg_cycle[CXT_MAX]; /* avg wl/bt cycle time */
	__le16 tmax_cycle[CXT_MAX]; /* max wl/bt cycle time */
	__le16 tmaxdiff_cycle[CXT_MAX]; /* max wl-wl bt-bt cycle diff time */
	__le16 tavg_a2dp[CXT_FLCTRL_MAX]; /* avg a2dp PSTDMA/TDMA time */
	__le16 tmax_a2dp[CXT_FLCTRL_MAX]; /* max a2dp PSTDMA/TDMA time */
	__le16 tavg_a2dpept; /* avg a2dp empty time */
	__le16 tmax_a2dpept; /* max a2dp empty time */
	__le16 tavg_lk; /* avg leak-slot time */
	__le16 tmax_lk; /* max leak-slot time */
	__le32 slot_cnt[CXST_MAX]; /* slot count */
	__le32 bcn_cnt[CXBCN_MAX];
	__le32 leakrx_cnt; /* the rximr occur at leak slot  */
	__le32 collision_cnt; /* counter for event/timer occur at same time */
	__le32 skip_cnt;
	__le32 exception;
	__le32 except_cnt;
	__le16 tslot_cycle[BTC_CYCLE_SLOT_MAX];
} __packed;

struct rtw89_btc_fbtc_fdd_try_info {
	__le16 cycles[CXT_FLCTRL_MAX];
	__le16 tavg[CXT_FLCTRL_MAX]; /* avg try BT-Slot-TDD/BT-slot-FDD time */
	__le16 tmax[CXT_FLCTRL_MAX]; /* max try BT-Slot-TDD/BT-slot-FDD time */
} __packed;

struct rtw89_btc_fbtc_cycle_time_info {
	__le16 tavg[CXT_MAX]; /* avg wl/bt cycle time */
	__le16 tmax[CXT_MAX]; /* max wl/bt cycle time */
	__le16 tmaxdiff[CXT_MAX]; /* max wl-wl bt-bt cycle diff time */
} __packed;

struct rtw89_btc_fbtc_cycle_time_info_v5 {
	__le16 tavg[CXT_MAX]; /* avg wl/bt cycle time */
	__le16 tmax[CXT_MAX]; /* max wl/bt cycle time */
} __packed;

struct rtw89_btc_fbtc_a2dp_trx_stat {
	u8 empty_cnt;
	u8 retry_cnt;
	u8 tx_rate;
	u8 tx_cnt;
	u8 ack_cnt;
	u8 nack_cnt;
	u8 rsvd1;
	u8 rsvd2;
} __packed;

struct rtw89_btc_fbtc_a2dp_trx_stat_v4 {
	u8 empty_cnt;
	u8 retry_cnt;
	u8 tx_rate;
	u8 tx_cnt;
	u8 ack_cnt;
	u8 nack_cnt;
	u8 no_empty_cnt;
	u8 rsvd;
} __packed;

struct rtw89_btc_fbtc_cycle_a2dp_empty_info {
	__le16 cnt; /* a2dp empty cnt */
	__le16 cnt_timeout; /* a2dp empty timeout cnt*/
	__le16 tavg; /* avg a2dp empty time */
	__le16 tmax; /* max a2dp empty time */
} __packed;

struct rtw89_btc_fbtc_cycle_leak_info {
	__le32 cnt_rximr; /* the rximr occur at leak slot  */
	__le16 tavg; /* avg leak-slot time */
	__le16 tmax; /* max leak-slot time */
} __packed;

struct rtw89_btc_fbtc_cycle_leak_info_v7 {
	__le16 tavg;
	__le16 tamx;
	__le32 cnt_rximr;
} __packed;

#define RTW89_BTC_FDDT_PHASE_CYCLE GENMASK(9, 0)
#define RTW89_BTC_FDDT_TRAIN_STEP GENMASK(15, 10)

struct rtw89_btc_fbtc_cycle_fddt_info {
	__le16 train_cycle;
	__le16 tp;

	s8 tx_power; /* absolute Tx power (dBm), 0xff-> no BTC control */
	s8 bt_tx_power; /* decrease Tx power (dB) */
	s8 bt_rx_gain;  /* LNA constrain level */
	u8 no_empty_cnt;

	u8 rssi; /* [7:4] -> bt_rssi_level, [3:0]-> wl_rssi_level */
	u8 cn; /* condition_num */
	u8 train_status; /* [7:4]-> train-state, [3:0]-> train-phase */
	u8 train_result; /* refer to enum btc_fddt_check_map */
} __packed;

#define RTW89_BTC_FDDT_CELL_TRAIN_STATE GENMASK(3, 0)
#define RTW89_BTC_FDDT_CELL_TRAIN_PHASE GENMASK(7, 4)

struct rtw89_btc_fbtc_cycle_fddt_info_v5 {
	__le16 train_cycle;
	__le16 tp;

	s8 tx_power; /* absolute Tx power (dBm), 0xff-> no BTC control */
	s8 bt_tx_power; /* decrease Tx power (dB) */
	s8 bt_rx_gain;  /* LNA constrain level */
	u8 no_empty_cnt;

	u8 rssi; /* [7:4] -> bt_rssi_level, [3:0]-> wl_rssi_level */
	u8 cn; /* condition_num */
	u8 train_status; /* [7:4]-> train-state, [3:0]-> train-phase */
	u8 train_result; /* refer to enum btc_fddt_check_map */
} __packed;

struct rtw89_btc_fbtc_fddt_cell_status {
	s8 wl_tx_pwr;
	s8 bt_tx_pwr;
	s8 bt_rx_gain;
	u8 state_phase; /* [0:3] train state, [4:7] train phase */
} __packed;

struct rtw89_btc_fbtc_cysta_v3 { /* statistics for cycles */
	u8 fver;
	u8 rsvd;
	__le16 cycles; /* total cycle number */
	__le16 slot_step_time[BTC_CYCLE_SLOT_MAX];
	struct rtw89_btc_fbtc_cycle_time_info cycle_time;
	struct rtw89_btc_fbtc_fdd_try_info fdd_try;
	struct rtw89_btc_fbtc_cycle_a2dp_empty_info a2dp_ept;
	struct rtw89_btc_fbtc_a2dp_trx_stat a2dp_trx[BTC_CYCLE_SLOT_MAX];
	struct rtw89_btc_fbtc_cycle_leak_info leak_slot;
	__le32 slot_cnt[CXST_MAX]; /* slot count */
	__le32 bcn_cnt[CXBCN_MAX];
	__le32 collision_cnt; /* counter for event/timer occur at the same time */
	__le32 skip_cnt;
	__le32 except_cnt;
	__le32 except_map;
} __packed;

#define FDD_TRAIN_WL_DIRECTION 2
#define FDD_TRAIN_WL_RSSI_LEVEL 5
#define FDD_TRAIN_BT_RSSI_LEVEL 5

struct rtw89_btc_fbtc_cysta_v4 { /* statistics for cycles */
	u8 fver;
	u8 rsvd;
	u8 collision_cnt; /* counter for event/timer occur at the same time */
	u8 except_cnt;

	__le16 skip_cnt;
	__le16 cycles; /* total cycle number */

	__le16 slot_step_time[BTC_CYCLE_SLOT_MAX]; /* record the wl/bt slot time */
	__le16 slot_cnt[CXST_MAX]; /* slot count */
	__le16 bcn_cnt[CXBCN_MAX];
	struct rtw89_btc_fbtc_cycle_time_info cycle_time;
	struct rtw89_btc_fbtc_cycle_leak_info leak_slot;
	struct rtw89_btc_fbtc_cycle_a2dp_empty_info a2dp_ept;
	struct rtw89_btc_fbtc_a2dp_trx_stat_v4 a2dp_trx[BTC_CYCLE_SLOT_MAX];
	struct rtw89_btc_fbtc_cycle_fddt_info fddt_trx[BTC_CYCLE_SLOT_MAX];
	struct rtw89_btc_fbtc_fddt_cell_status fddt_cells[FDD_TRAIN_WL_DIRECTION]
							 [FDD_TRAIN_WL_RSSI_LEVEL]
							 [FDD_TRAIN_BT_RSSI_LEVEL];
	__le32 except_map;
} __packed;

struct rtw89_btc_fbtc_cysta_v5 { /* statistics for cycles */
	u8 fver;
	u8 rsvd;
	u8 collision_cnt; /* counter for event/timer occur at the same time */
	u8 except_cnt;
	u8 wl_rx_err_ratio[BTC_CYCLE_SLOT_MAX];

	__le16 skip_cnt;
	__le16 cycles; /* total cycle number */

	__le16 slot_step_time[BTC_CYCLE_SLOT_MAX]; /* record the wl/bt slot time */
	__le16 slot_cnt[CXST_MAX]; /* slot count */
	__le16 bcn_cnt[CXBCN_MAX];
	struct rtw89_btc_fbtc_cycle_time_info_v5 cycle_time;
	struct rtw89_btc_fbtc_cycle_leak_info leak_slot;
	struct rtw89_btc_fbtc_cycle_a2dp_empty_info a2dp_ept;
	struct rtw89_btc_fbtc_a2dp_trx_stat_v4 a2dp_trx[BTC_CYCLE_SLOT_MAX];
	struct rtw89_btc_fbtc_cycle_fddt_info_v5 fddt_trx[BTC_CYCLE_SLOT_MAX];
	struct rtw89_btc_fbtc_fddt_cell_status fddt_cells[FDD_TRAIN_WL_DIRECTION]
							 [FDD_TRAIN_WL_RSSI_LEVEL]
							 [FDD_TRAIN_BT_RSSI_LEVEL];
<<<<<<< HEAD
=======
	__le32 except_map;
} __packed;

struct rtw89_btc_fbtc_cysta_v7 { /* statistics for cycles */
	u8 fver;
	u8 rsvd;
	u8 collision_cnt; /* counter for event/timer occur at the same time */
	u8 except_cnt;

	u8 wl_rx_err_ratio[BTC_CYCLE_SLOT_MAX];

	struct rtw89_btc_fbtc_a2dp_trx_stat_v4 a2dp_trx[BTC_CYCLE_SLOT_MAX];

	__le16 skip_cnt;
	__le16 cycles; /* total cycle number */

	__le16 slot_step_time[BTC_CYCLE_SLOT_MAX]; /* record the wl/bt slot time */
	__le16 slot_cnt[CXST_MAX]; /* slot count */
	__le16 bcn_cnt[CXBCN_MAX];

	struct rtw89_btc_fbtc_cycle_time_info_v5 cycle_time;
	struct rtw89_btc_fbtc_cycle_a2dp_empty_info a2dp_ept;
	struct rtw89_btc_fbtc_cycle_leak_info_v7 leak_slot;

>>>>>>> 0c383648
	__le32 except_map;
} __packed;

union rtw89_btc_fbtc_cysta_info {
	struct rtw89_btc_fbtc_cysta_v2 v2;
	struct rtw89_btc_fbtc_cysta_v3 v3;
	struct rtw89_btc_fbtc_cysta_v4 v4;
	struct rtw89_btc_fbtc_cysta_v5 v5;
	struct rtw89_btc_fbtc_cysta_v7 v7;
};

struct rtw89_btc_fbtc_cynullsta_v1 { /* cycle null statistics */
	u8 fver; /* btc_ver::fcxnullsta */
	u8 rsvd;
	__le16 rsvd2;
	__le32 max_t[2]; /* max_t for 0:null0/1:null1 */
	__le32 avg_t[2]; /* avg_t for 0:null0/1:null1 */
	__le32 result[2][4]; /* 0:fail, 1:ok, 2:on_time, 3:retry */
} __packed;

struct rtw89_btc_fbtc_cynullsta_v2 { /* cycle null statistics */
	u8 fver; /* btc_ver::fcxnullsta */
	u8 rsvd;
	__le16 rsvd2;
	__le32 max_t[2]; /* max_t for 0:null0/1:null1 */
	__le32 avg_t[2]; /* avg_t for 0:null0/1:null1 */
	__le32 result[2][5]; /* 0:fail, 1:ok, 2:on_time, 3:retry, 4:tx */
} __packed;

struct rtw89_btc_fbtc_cynullsta_v7 { /* cycle null statistics */
	u8 fver;
	u8 rsvd0;
	u8 rsvd1;
	u8 rsvd2;

	__le32 tmax[2];
	__le32 tavg[2];
	__le32 result[2][5];
} __packed;

union rtw89_btc_fbtc_cynullsta_info {
	struct rtw89_btc_fbtc_cynullsta_v1 v1; /* info from fw */
	struct rtw89_btc_fbtc_cynullsta_v2 v2;
	struct rtw89_btc_fbtc_cynullsta_v7 v7;
};

struct rtw89_btc_fbtc_btver_v1 {
	u8 fver; /* btc_ver::fcxbtver */
	u8 rsvd;
	__le16 rsvd2;
	__le32 coex_ver; /*bit[15:8]->shared, bit[7:0]->non-shared */
	__le32 fw_ver;
	__le32 feature;
} __packed;

struct rtw89_btc_fbtc_btver_v7 {
	u8 fver;
	u8 rsvd0;
	u8 rsvd1;
	u8 rsvd2;

	__le32 coex_ver; /*bit[15:8]->shared, bit[7:0]->non-shared */
	__le32 fw_ver;
	__le32 feature;
} __packed;

union rtw89_btc_fbtc_btver {
	struct rtw89_btc_fbtc_btver_v1 v1;
	struct rtw89_btc_fbtc_btver_v7 v7;
} __packed;

struct rtw89_btc_fbtc_btafh {
	u8 fver; /* btc_ver::fcxbtafh */
	u8 rsvd;
	__le16 rsvd2;
	u8 afh_l[4]; /*bit0:2402, bit1: 2403.... bit31:2433 */
	u8 afh_m[4]; /*bit0:2434, bit1: 2435.... bit31:2465 */
	u8 afh_h[4]; /*bit0:2466, bit1:2467......bit14:2480 */
} __packed;

struct rtw89_btc_fbtc_btafh_v2 {
	u8 fver; /* btc_ver::fcxbtafh */
	u8 rsvd;
	u8 rsvd2;
	u8 map_type;
	u8 afh_l[4];
	u8 afh_m[4];
	u8 afh_h[4];
	u8 afh_le_a[4];
	u8 afh_le_b[4];
} __packed;

struct rtw89_btc_fbtc_btafh_v7 {
	u8 fver;
	u8 map_type;
	u8 rsvd0;
	u8 rsvd1;
	u8 afh_l[4]; /*bit0:2402, bit1:2403.... bit31:2433 */
	u8 afh_m[4]; /*bit0:2434, bit1:2435.... bit31:2465 */
	u8 afh_h[4]; /*bit0:2466, bit1:2467.....bit14:2480 */
	u8 afh_le_a[4];
	u8 afh_le_b[4];
} __packed;

struct rtw89_btc_fbtc_btdevinfo {
	u8 fver; /* btc_ver::fcxbtdevinfo */
	u8 rsvd;
	__le16 vendor_id;
	__le32 dev_name; /* only 24 bits valid */
	__le32 flush_time;
} __packed;

#define RTW89_BTC_WL_DEF_TX_PWR GENMASK(7, 0)
struct rtw89_btc_rf_trx_para {
	u32 wl_tx_power; /* absolute Tx power (dBm), 0xff-> no BTC control */
	u32 wl_rx_gain;  /* rx gain table index (TBD.) */
	u8 bt_tx_power; /* decrease Tx power (dB) */
	u8 bt_rx_gain;  /* LNA constrain level */
};

struct rtw89_btc_trx_info {
	u8 tx_lvl;
	u8 rx_lvl;
	u8 wl_rssi;
	u8 bt_rssi;

	s8 tx_power; /* absolute Tx power (dBm), 0xff-> no BTC control */
	s8 rx_gain;  /* rx gain table index (TBD.) */
	s8 bt_tx_power; /* decrease Tx power (dB) */
	s8 bt_rx_gain;  /* LNA constrain level */

	u8 cn; /* condition_num */
	s8 nhm;
	u8 bt_profile;
	u8 rsvd2;

	u16 tx_rate;
	u16 rx_rate;

	u32 tx_tp;
	u32 rx_tp;
	u32 rx_err_ratio;
};

union rtw89_btc_fbtc_slot_u {
	struct rtw89_btc_fbtc_slot v1[CXST_MAX];
	struct rtw89_btc_fbtc_slot_v7 v7[CXST_MAX];
};

struct rtw89_btc_dm {
	union rtw89_btc_fbtc_slot_u slot;
	union rtw89_btc_fbtc_slot_u slot_now;
	struct rtw89_btc_fbtc_tdma tdma;
	struct rtw89_btc_fbtc_tdma tdma_now;
	struct rtw89_mac_ax_coex_gnt gnt;
	union rtw89_btc_init_info_u init_info; /* pass to wl_fw if offload */
	struct rtw89_btc_rf_trx_para rf_trx_para;
	struct rtw89_btc_wl_tx_limit_para wl_tx_limit;
	struct rtw89_btc_dm_step dm_step;
	struct rtw89_btc_wl_scc_ctrl wl_scc;
	struct rtw89_btc_trx_info trx_info;
	union rtw89_btc_dm_error_map error;
	u32 cnt_dm[BTC_DCNT_NUM];
	u32 cnt_notify[BTC_NCNT_NUM];

	u32 update_slot_map;
	u32 set_ant_path;
	u32 e2g_slot_limit;
	u32 e2g_slot_nulltx_time;

	u32 wl_only: 1;
	u32 wl_fw_cx_offload: 1;
	u32 freerun: 1;
	u32 fddt_train: 1;
	u32 wl_ps_ctrl: 2;
	u32 wl_mimo_ps: 1;
	u32 leak_ap: 1;
	u32 noisy_level: 3;
	u32 coex_info_map: 8;
	u32 bt_only: 1;
	u32 wl_btg_rx: 2;
	u32 trx_para_level: 8;
	u32 wl_stb_chg: 1;
	u32 pta_owner: 1;

	u32 tdma_instant_excute: 1;
	u32 wl_btg_rx_rb: 2;

	u16 slot_dur[CXST_MAX];
	u16 bt_slot_flood;

	u8 run_reason;
	u8 run_action;

	u8 wl_pre_agc: 2;
	u8 wl_lna2: 1;
	u8 wl_pre_agc_rb: 2;
<<<<<<< HEAD
=======
	u8 bt_select: 2; /* 0:s0, 1:s1, 2:s0 & s1, refer to enum btc_bt_index */
	u8 slot_req_more: 1;
>>>>>>> 0c383648
};

struct rtw89_btc_ctrl {
	u32 manual: 1;
	u32 igno_bt: 1;
	u32 always_freerun: 1;
	u32 trace_step: 16;
	u32 rsvd: 12;
};

struct rtw89_btc_ctrl_v7 {
	u8 manual;
	u8 igno_bt;
	u8 always_freerun;
	u8 rsvd;
} __packed;

union rtw89_btc_ctrl_list {
	struct rtw89_btc_ctrl ctrl;
	struct rtw89_btc_ctrl_v7 ctrl_v7;
};

struct rtw89_btc_dbg {
	/* cmd "rb" */
	bool rb_done;
	u32 rb_val;
};

enum rtw89_btc_btf_fw_event {
	BTF_EVNT_RPT = 0,
	BTF_EVNT_BT_INFO = 1,
	BTF_EVNT_BT_SCBD = 2,
	BTF_EVNT_BT_REG = 3,
	BTF_EVNT_CX_RUNINFO = 4,
	BTF_EVNT_BT_PSD = 5,
	BTF_EVNT_BUF_OVERFLOW,
	BTF_EVNT_C2H_LOOPBACK,
	BTF_EVNT_MAX,
};

enum btf_fw_event_report {
	BTC_RPT_TYPE_CTRL = 0x0,
	BTC_RPT_TYPE_TDMA,
	BTC_RPT_TYPE_SLOT,
	BTC_RPT_TYPE_CYSTA,
	BTC_RPT_TYPE_STEP,
	BTC_RPT_TYPE_NULLSTA,
	BTC_RPT_TYPE_FDDT, /* added by ver->fwevntrptl == 1 */
	BTC_RPT_TYPE_MREG,
	BTC_RPT_TYPE_GPIO_DBG,
	BTC_RPT_TYPE_BT_VER,
	BTC_RPT_TYPE_BT_SCAN,
	BTC_RPT_TYPE_BT_AFH,
	BTC_RPT_TYPE_BT_DEVICE,
	BTC_RPT_TYPE_TEST,
	BTC_RPT_TYPE_MAX = 31,

	__BTC_RPT_TYPE_V0_SAME = BTC_RPT_TYPE_NULLSTA,
	__BTC_RPT_TYPE_V0_MAX = 12,
};

enum rtw_btc_btf_reg_type {
	REG_MAC = 0x0,
	REG_BB = 0x1,
	REG_RF = 0x2,
	REG_BT_RF = 0x3,
	REG_BT_MODEM = 0x4,
	REG_BT_BLUEWIZE = 0x5,
	REG_BT_VENDOR = 0x6,
	REG_BT_LE = 0x7,
	REG_MAX_TYPE,
};

struct rtw89_btc_rpt_cmn_info {
	u32 rx_cnt;
	u32 rx_len;
	u32 req_len; /* expected rsp len */
	u8 req_fver; /* expected rsp fver */
	u8 rsp_fver; /* fver from fw */
	u8 valid;
} __packed;

union rtw89_btc_fbtc_btafh_info {
	struct rtw89_btc_fbtc_btafh v1;
	struct rtw89_btc_fbtc_btafh_v2 v2;
};

struct rtw89_btc_report_ctrl_state {
	struct rtw89_btc_rpt_cmn_info cinfo; /* common info, by driver */
	union rtw89_btc_fbtc_rpt_ctrl_ver_info finfo;
};

struct rtw89_btc_rpt_fbtc_tdma {
	struct rtw89_btc_rpt_cmn_info cinfo; /* common info, by driver */
	union rtw89_btc_fbtc_tdma_le32 finfo;
};

struct rtw89_btc_rpt_fbtc_slots {
	struct rtw89_btc_rpt_cmn_info cinfo; /* common info, by driver */
	union rtw89_btc_fbtc_slots_info finfo; /* info from fw */
};

struct rtw89_btc_rpt_fbtc_cysta {
	struct rtw89_btc_rpt_cmn_info cinfo; /* common info, by driver */
	union rtw89_btc_fbtc_cysta_info finfo;
};

struct rtw89_btc_rpt_fbtc_step {
	struct rtw89_btc_rpt_cmn_info cinfo; /* common info, by driver */
	union rtw89_btc_fbtc_steps_info finfo; /* info from fw */
};

struct rtw89_btc_rpt_fbtc_nullsta {
	struct rtw89_btc_rpt_cmn_info cinfo; /* common info, by driver */
	union rtw89_btc_fbtc_cynullsta_info finfo;
};

struct rtw89_btc_rpt_fbtc_mreg {
	struct rtw89_btc_rpt_cmn_info cinfo; /* common info, by driver */
	union rtw89_btc_fbtc_mreg_val finfo; /* info from fw */
};

struct rtw89_btc_rpt_fbtc_gpio_dbg {
	struct rtw89_btc_rpt_cmn_info cinfo; /* common info, by driver */
	union rtw89_btc_fbtc_gpio_dbg finfo; /* info from fw */
};

struct rtw89_btc_rpt_fbtc_btver {
	struct rtw89_btc_rpt_cmn_info cinfo; /* common info, by driver */
	union rtw89_btc_fbtc_btver finfo; /* info from fw */
};

struct rtw89_btc_rpt_fbtc_btscan {
	struct rtw89_btc_rpt_cmn_info cinfo; /* common info, by driver */
	union rtw89_btc_fbtc_btscan finfo; /* info from fw */
};

struct rtw89_btc_rpt_fbtc_btafh {
	struct rtw89_btc_rpt_cmn_info cinfo; /* common info, by driver */
	union rtw89_btc_fbtc_btafh_info finfo;
};

struct rtw89_btc_rpt_fbtc_btdev {
	struct rtw89_btc_rpt_cmn_info cinfo; /* common info, by driver */
	struct rtw89_btc_fbtc_btdevinfo finfo; /* info from fw */
};

enum rtw89_btc_btfre_type {
	BTFRE_INVALID_INPUT = 0x0, /* invalid input parameters */
	BTFRE_UNDEF_TYPE,
	BTFRE_EXCEPTION,
	BTFRE_MAX,
};

struct rtw89_btc_btf_fwinfo {
	u32 cnt_c2h;
	u32 cnt_h2c;
	u32 cnt_h2c_fail;
	u32 event[BTF_EVNT_MAX];

	u32 err[BTFRE_MAX];
	u32 len_mismch;
	u32 fver_mismch;
	u32 rpt_en_map;

	struct rtw89_btc_report_ctrl_state rpt_ctrl;
	struct rtw89_btc_rpt_fbtc_tdma rpt_fbtc_tdma;
	struct rtw89_btc_rpt_fbtc_slots rpt_fbtc_slots;
	struct rtw89_btc_rpt_fbtc_cysta rpt_fbtc_cysta;
	struct rtw89_btc_rpt_fbtc_step rpt_fbtc_step;
	struct rtw89_btc_rpt_fbtc_nullsta rpt_fbtc_nullsta;
	struct rtw89_btc_rpt_fbtc_mreg rpt_fbtc_mregval;
	struct rtw89_btc_rpt_fbtc_gpio_dbg rpt_fbtc_gpio_dbg;
	struct rtw89_btc_rpt_fbtc_btver rpt_fbtc_btver;
	struct rtw89_btc_rpt_fbtc_btscan rpt_fbtc_btscan;
	struct rtw89_btc_rpt_fbtc_btafh rpt_fbtc_btafh;
	struct rtw89_btc_rpt_fbtc_btdev rpt_fbtc_btdev;
};

struct rtw89_btc_ver {
	enum rtw89_core_chip_id chip_id;
	u32 fw_ver_code;

	u8 fcxbtcrpt;
	u8 fcxtdma;
	u8 fcxslots;
	u8 fcxcysta;
	u8 fcxstep;
	u8 fcxnullsta;
	u8 fcxmreg;
	u8 fcxgpiodbg;
	u8 fcxbtver;
	u8 fcxbtscan;
	u8 fcxbtafh;
	u8 fcxbtdevinfo;
	u8 fwlrole;
	u8 frptmap;
	u8 fcxctrl;
	u8 fcxinit;

<<<<<<< HEAD
=======
	u8 fwevntrptl;
>>>>>>> 0c383648
	u8 drvinfo_type;
	u16 info_buf;
	u8 max_role_num;
};

#define RTW89_BTC_POLICY_MAXLEN 512

struct rtw89_btc {
	const struct rtw89_btc_ver *ver;

	struct rtw89_btc_cx cx;
	struct rtw89_btc_dm dm;
	union rtw89_btc_ctrl_list ctrl;
	union rtw89_btc_module_info mdinfo;
	struct rtw89_btc_btf_fwinfo fwinfo;
	struct rtw89_btc_dbg dbg;

	struct work_struct eapol_notify_work;
	struct work_struct arp_notify_work;
	struct work_struct dhcp_notify_work;
	struct work_struct icmp_notify_work;

	u32 bt_req_len;

	u8 policy[RTW89_BTC_POLICY_MAXLEN];
	u8 ant_type;
	u8 btg_pos;
	u16 policy_len;
	u16 policy_type;
	u32 hubmsg_cnt;
	bool bt_req_en;
	bool update_policy_force;
	bool lps;
	bool manual_ctrl;
};

enum rtw89_btc_hmsg {
	RTW89_BTC_HMSG_TMR_EN = 0x0,
	RTW89_BTC_HMSG_BT_REG_READBACK = 0x1,
	RTW89_BTC_HMSG_SET_BT_REQ_SLOT = 0x2,
	RTW89_BTC_HMSG_FW_EV = 0x3,
	RTW89_BTC_HMSG_BT_LINK_CHG = 0x4,
	RTW89_BTC_HMSG_SET_BT_REQ_STBC = 0x5,

	NUM_OF_RTW89_BTC_HMSG,
};

enum rtw89_ra_mode {
	RTW89_RA_MODE_CCK = BIT(0),
	RTW89_RA_MODE_OFDM = BIT(1),
	RTW89_RA_MODE_HT = BIT(2),
	RTW89_RA_MODE_VHT = BIT(3),
	RTW89_RA_MODE_HE = BIT(4),
	RTW89_RA_MODE_EHT = BIT(5),
};

enum rtw89_ra_report_mode {
	RTW89_RA_RPT_MODE_LEGACY,
	RTW89_RA_RPT_MODE_HT,
	RTW89_RA_RPT_MODE_VHT,
	RTW89_RA_RPT_MODE_HE,
	RTW89_RA_RPT_MODE_EHT,
};

enum rtw89_dig_noisy_level {
	RTW89_DIG_NOISY_LEVEL0 = -1,
	RTW89_DIG_NOISY_LEVEL1 = 0,
	RTW89_DIG_NOISY_LEVEL2 = 1,
	RTW89_DIG_NOISY_LEVEL3 = 2,
	RTW89_DIG_NOISY_LEVEL_MAX = 3,
};

enum rtw89_gi_ltf {
	RTW89_GILTF_LGI_4XHE32 = 0,
	RTW89_GILTF_SGI_4XHE08 = 1,
	RTW89_GILTF_2XHE16 = 2,
	RTW89_GILTF_2XHE08 = 3,
	RTW89_GILTF_1XHE16 = 4,
	RTW89_GILTF_1XHE08 = 5,
	RTW89_GILTF_MAX
};

enum rtw89_rx_frame_type {
	RTW89_RX_TYPE_MGNT = 0,
	RTW89_RX_TYPE_CTRL = 1,
	RTW89_RX_TYPE_DATA = 2,
	RTW89_RX_TYPE_RSVD = 3,
};

enum rtw89_efuse_block {
	RTW89_EFUSE_BLOCK_SYS = 0,
	RTW89_EFUSE_BLOCK_RF = 1,
	RTW89_EFUSE_BLOCK_HCI_DIG_PCIE_SDIO = 2,
	RTW89_EFUSE_BLOCK_HCI_DIG_USB = 3,
	RTW89_EFUSE_BLOCK_HCI_PHY_PCIE = 4,
	RTW89_EFUSE_BLOCK_HCI_PHY_USB3 = 5,
	RTW89_EFUSE_BLOCK_HCI_PHY_USB2 = 6,
	RTW89_EFUSE_BLOCK_ADIE = 7,

	RTW89_EFUSE_BLOCK_NUM,
	RTW89_EFUSE_BLOCK_IGNORE,
};

struct rtw89_ra_info {
	u8 is_dis_ra:1;
	/* Bit0 : CCK
	 * Bit1 : OFDM
	 * Bit2 : HT
	 * Bit3 : VHT
	 * Bit4 : HE
	 * Bit5 : EHT
	 */
	u8 mode_ctrl:6;
	u8 bw_cap:3; /* enum rtw89_bandwidth */
	u8 macid;
	u8 dcm_cap:1;
	u8 er_cap:1;
	u8 init_rate_lv:2;
	u8 upd_all:1;
	u8 en_sgi:1;
	u8 ldpc_cap:1;
	u8 stbc_cap:1;
	u8 ss_num:3;
	u8 giltf:3;
	u8 upd_bw_nss_mask:1;
	u8 upd_mask:1;
	u64 ra_mask; /* 63 bits ra_mask + 1 bit CSI ctrl */
	/* BFee CSI */
	u8 band_num;
	u8 ra_csi_rate_en:1;
	u8 fixed_csi_rate_en:1;
	u8 cr_tbl_sel:1;
	u8 fix_giltf_en:1;
	u8 fix_giltf:3;
	u8 rsvd2:1;
	u8 csi_mcs_ss_idx;
	u8 csi_mode:2;
	u8 csi_gi_ltf:3;
	u8 csi_bw:3;
};

#define RTW89_PPDU_MAC_INFO_USR_SIZE 4
#define RTW89_PPDU_MAC_INFO_SIZE 8
#define RTW89_PPDU_MAC_RX_CNT_SIZE 96
#define RTW89_PPDU_MAC_RX_CNT_SIZE_V1 128

#define RTW89_MAX_RX_AGG_NUM 64
#define RTW89_MAX_TX_AGG_NUM 128

struct rtw89_ampdu_params {
	u16 agg_num;
	bool amsdu;
};

struct rtw89_ra_report {
	struct rate_info txrate;
	u32 bit_rate;
	u16 hw_rate;
	bool might_fallback_legacy;
};

DECLARE_EWMA(rssi, 10, 16);
DECLARE_EWMA(evm, 10, 16);
DECLARE_EWMA(snr, 10, 16);

struct rtw89_ba_cam_entry {
	struct list_head list;
	u8 tid;
};

#define RTW89_MAX_ADDR_CAM_NUM		128
#define RTW89_MAX_BSSID_CAM_NUM		20
#define RTW89_MAX_SEC_CAM_NUM		128
#define RTW89_MAX_BA_CAM_NUM		24
#define RTW89_SEC_CAM_IN_ADDR_CAM	7

struct rtw89_addr_cam_entry {
	u8 addr_cam_idx;
	u8 offset;
	u8 len;
	u8 valid	: 1;
	u8 addr_mask	: 6;
	u8 wapi		: 1;
	u8 mask_sel	: 2;
	u8 bssid_cam_idx: 6;

	u8 sec_ent_mode;
	DECLARE_BITMAP(sec_cam_map, RTW89_SEC_CAM_IN_ADDR_CAM);
	u8 sec_ent_keyid[RTW89_SEC_CAM_IN_ADDR_CAM];
	u8 sec_ent[RTW89_SEC_CAM_IN_ADDR_CAM];
	struct rtw89_sec_cam_entry *sec_entries[RTW89_SEC_CAM_IN_ADDR_CAM];
};

struct rtw89_bssid_cam_entry {
	u8 bssid[ETH_ALEN];
	u8 phy_idx;
	u8 bssid_cam_idx;
	u8 offset;
	u8 len;
	u8 valid : 1;
	u8 num;
};

struct rtw89_sec_cam_entry {
	u8 sec_cam_idx;
	u8 offset;
	u8 len;
	u8 type : 4;
	u8 ext_key : 1;
	u8 spp_mode : 1;
	/* 256 bits */
	u8 key[32];
};

struct rtw89_sta {
	u8 mac_id;
	bool disassoc;
	bool er_cap;
	struct rtw89_dev *rtwdev;
	struct rtw89_vif *rtwvif;
	struct rtw89_ra_info ra;
	struct rtw89_ra_report ra_report;
	int max_agg_wait;
	u8 prev_rssi;
	struct ewma_rssi avg_rssi;
	struct ewma_rssi rssi[RF_PATH_MAX];
	struct ewma_snr avg_snr;
	struct ewma_evm evm_min[RF_PATH_MAX];
	struct ewma_evm evm_max[RF_PATH_MAX];
	struct rtw89_ampdu_params ampdu_params[IEEE80211_NUM_TIDS];
	DECLARE_BITMAP(ampdu_map, IEEE80211_NUM_TIDS);
	struct ieee80211_rx_status rx_status;
	u16 rx_hw_rate;
	__le32 htc_template;
	struct rtw89_addr_cam_entry addr_cam; /* AP mode or TDLS peer only */
	struct rtw89_bssid_cam_entry bssid_cam; /* TDLS peer only */
	struct list_head ba_cam_list;
	struct sk_buff_head roc_queue;

	bool use_cfg_mask;
	struct cfg80211_bitrate_mask mask;

	bool cctl_tx_time;
	u32 ampdu_max_time:4;
	bool cctl_tx_retry_limit;
	u32 data_tx_cnt_lmt:6;
};

struct rtw89_efuse {
	bool valid;
	bool power_k_valid;
	u8 xtal_cap;
	u8 addr[ETH_ALEN];
	u8 rfe_type;
	char country_code[2];
};

struct rtw89_phy_rate_pattern {
	u64 ra_mask;
	u16 rate;
	u8 ra_mode;
	bool enable;
};

struct rtw89_tx_wait_info {
	struct rcu_head rcu_head;
	struct completion completion;
	bool tx_done;
};

struct rtw89_tx_skb_data {
	struct rtw89_tx_wait_info __rcu *wait;
	u8 hci_priv[];
};

#define RTW89_ROC_IDLE_TIMEOUT 500
#define RTW89_ROC_TX_TIMEOUT 30
enum rtw89_roc_state {
	RTW89_ROC_IDLE,
	RTW89_ROC_NORMAL,
	RTW89_ROC_MGMT,
};

struct rtw89_roc {
	struct ieee80211_channel chan;
	struct delayed_work roc_work;
	enum ieee80211_roc_type type;
	enum rtw89_roc_state state;
	int duration;
};

#define RTW89_P2P_MAX_NOA_NUM 2

struct rtw89_p2p_ie_head {
	u8 eid;
	u8 ie_len;
	u8 oui[3];
	u8 oui_type;
} __packed;

struct rtw89_noa_attr_head {
	u8 attr_type;
	__le16 attr_len;
	u8 index;
	u8 oppps_ctwindow;
} __packed;

struct rtw89_p2p_noa_ie {
	struct rtw89_p2p_ie_head p2p_head;
	struct rtw89_noa_attr_head noa_head;
	struct ieee80211_p2p_noa_desc noa_desc[RTW89_P2P_MAX_NOA_NUM];
} __packed;

struct rtw89_p2p_noa_setter {
	struct rtw89_p2p_noa_ie ie;
	u8 noa_count;
	u8 noa_index;
};

struct rtw89_vif {
	struct list_head list;
	struct rtw89_dev *rtwdev;
	struct rtw89_roc roc;
	bool chanctx_assigned; /* only valid when running with chanctx_ops */
	enum rtw89_sub_entity_idx sub_entity_idx;
	enum rtw89_reg_6ghz_power reg_6ghz_power;

	u8 mac_id;
	u8 port;
	u8 mac_addr[ETH_ALEN];
	u8 bssid[ETH_ALEN];
	__be32 ip_addr;
	u8 phy_idx;
	u8 mac_idx;
	u8 net_type;
	u8 wifi_role;
	u8 self_role;
	u8 wmm;
	u8 bcn_hit_cond;
	u8 hit_rule;
	u8 last_noa_nr;
	u64 sync_bcn_tsf;
	bool offchan;
	bool trigger;
	bool lsig_txop;
	u8 tgt_ind;
	u8 frm_tgt_ind;
	bool wowlan_pattern;
	bool wowlan_uc;
	bool wowlan_magic;
	bool is_hesta;
	bool last_a_ctrl;
	bool dyn_tb_bedge_en;
	bool pre_pwr_diff_en;
	bool pwr_diff_en;
	u8 def_tri_idx;
	u32 tdls_peer;
	struct work_struct update_beacon_work;
	struct rtw89_addr_cam_entry addr_cam;
	struct rtw89_bssid_cam_entry bssid_cam;
	struct ieee80211_tx_queue_params tx_params[IEEE80211_NUM_ACS];
	struct rtw89_traffic_stats stats;
	struct rtw89_phy_rate_pattern rate_pattern;
	struct cfg80211_scan_request *scan_req;
	struct ieee80211_scan_ies *scan_ies;
	struct list_head general_pkt_list;
	struct rtw89_p2p_noa_setter p2p_noa;
};

enum rtw89_lv1_rcvy_step {
	RTW89_LV1_RCVY_STEP_1,
	RTW89_LV1_RCVY_STEP_2,
};

struct rtw89_hci_ops {
	int (*tx_write)(struct rtw89_dev *rtwdev, struct rtw89_core_tx_request *tx_req);
	void (*tx_kick_off)(struct rtw89_dev *rtwdev, u8 txch);
	void (*flush_queues)(struct rtw89_dev *rtwdev, u32 queues, bool drop);
	void (*reset)(struct rtw89_dev *rtwdev);
	int (*start)(struct rtw89_dev *rtwdev);
	void (*stop)(struct rtw89_dev *rtwdev);
	void (*pause)(struct rtw89_dev *rtwdev, bool pause);
	void (*switch_mode)(struct rtw89_dev *rtwdev, bool low_power);
	void (*recalc_int_mit)(struct rtw89_dev *rtwdev);

	u8 (*read8)(struct rtw89_dev *rtwdev, u32 addr);
	u16 (*read16)(struct rtw89_dev *rtwdev, u32 addr);
	u32 (*read32)(struct rtw89_dev *rtwdev, u32 addr);
	void (*write8)(struct rtw89_dev *rtwdev, u32 addr, u8 data);
	void (*write16)(struct rtw89_dev *rtwdev, u32 addr, u16 data);
	void (*write32)(struct rtw89_dev *rtwdev, u32 addr, u32 data);

	int (*mac_pre_init)(struct rtw89_dev *rtwdev);
	int (*mac_pre_deinit)(struct rtw89_dev *rtwdev);
	int (*mac_post_init)(struct rtw89_dev *rtwdev);
	int (*deinit)(struct rtw89_dev *rtwdev);

	u32 (*check_and_reclaim_tx_resource)(struct rtw89_dev *rtwdev, u8 txch);
	int (*mac_lv1_rcvy)(struct rtw89_dev *rtwdev, enum rtw89_lv1_rcvy_step step);
	void (*dump_err_status)(struct rtw89_dev *rtwdev);
	int (*napi_poll)(struct napi_struct *napi, int budget);

	/* Deal with locks inside recovery_start and recovery_complete callbacks
	 * by hci instance, and handle things which need to consider under SER.
	 * e.g. turn on/off interrupts except for the one for halt notification.
	 */
	void (*recovery_start)(struct rtw89_dev *rtwdev);
	void (*recovery_complete)(struct rtw89_dev *rtwdev);

	void (*ctrl_txdma_ch)(struct rtw89_dev *rtwdev, bool enable);
	void (*ctrl_txdma_fw_ch)(struct rtw89_dev *rtwdev, bool enable);
	void (*ctrl_trxhci)(struct rtw89_dev *rtwdev, bool enable);
	int (*poll_txdma_ch_idle)(struct rtw89_dev *rtwdev);
	void (*clr_idx_all)(struct rtw89_dev *rtwdev);
	void (*clear)(struct rtw89_dev *rtwdev, struct pci_dev *pdev);
	void (*disable_intr)(struct rtw89_dev *rtwdev);
	void (*enable_intr)(struct rtw89_dev *rtwdev);
	int (*rst_bdram)(struct rtw89_dev *rtwdev);
};

struct rtw89_hci_info {
	const struct rtw89_hci_ops *ops;
	enum rtw89_hci_type type;
	u32 rpwm_addr;
	u32 cpwm_addr;
	bool paused;
};

struct rtw89_chip_ops {
	int (*enable_bb_rf)(struct rtw89_dev *rtwdev);
	int (*disable_bb_rf)(struct rtw89_dev *rtwdev);
	void (*bb_preinit)(struct rtw89_dev *rtwdev, enum rtw89_phy_idx phy_idx);
	void (*bb_postinit)(struct rtw89_dev *rtwdev, enum rtw89_phy_idx phy_idx);
	void (*bb_reset)(struct rtw89_dev *rtwdev,
			 enum rtw89_phy_idx phy_idx);
	void (*bb_sethw)(struct rtw89_dev *rtwdev);
	u32 (*read_rf)(struct rtw89_dev *rtwdev, enum rtw89_rf_path rf_path,
		       u32 addr, u32 mask);
	bool (*write_rf)(struct rtw89_dev *rtwdev, enum rtw89_rf_path rf_path,
			 u32 addr, u32 mask, u32 data);
	void (*set_channel)(struct rtw89_dev *rtwdev,
			    const struct rtw89_chan *chan,
			    enum rtw89_mac_idx mac_idx,
			    enum rtw89_phy_idx phy_idx);
	void (*set_channel_help)(struct rtw89_dev *rtwdev, bool enter,
				 struct rtw89_channel_help_params *p,
				 const struct rtw89_chan *chan,
				 enum rtw89_mac_idx mac_idx,
				 enum rtw89_phy_idx phy_idx);
	int (*read_efuse)(struct rtw89_dev *rtwdev, u8 *log_map,
			  enum rtw89_efuse_block block);
	int (*read_phycap)(struct rtw89_dev *rtwdev, u8 *phycap_map);
	void (*fem_setup)(struct rtw89_dev *rtwdev);
	void (*rfe_gpio)(struct rtw89_dev *rtwdev);
	void (*rfk_hw_init)(struct rtw89_dev *rtwdev);
	void (*rfk_init)(struct rtw89_dev *rtwdev);
	void (*rfk_init_late)(struct rtw89_dev *rtwdev);
	void (*rfk_channel)(struct rtw89_dev *rtwdev);
	void (*rfk_band_changed)(struct rtw89_dev *rtwdev,
				 enum rtw89_phy_idx phy_idx);
	void (*rfk_scan)(struct rtw89_dev *rtwdev, bool start);
	void (*rfk_track)(struct rtw89_dev *rtwdev);
	void (*power_trim)(struct rtw89_dev *rtwdev);
	void (*set_txpwr)(struct rtw89_dev *rtwdev,
			  const struct rtw89_chan *chan,
			  enum rtw89_phy_idx phy_idx);
	void (*set_txpwr_ctrl)(struct rtw89_dev *rtwdev,
			       enum rtw89_phy_idx phy_idx);
	int (*init_txpwr_unit)(struct rtw89_dev *rtwdev, enum rtw89_phy_idx phy_idx);
	u8 (*get_thermal)(struct rtw89_dev *rtwdev, enum rtw89_rf_path rf_path);
	void (*ctrl_btg_bt_rx)(struct rtw89_dev *rtwdev, bool en,
			       enum rtw89_phy_idx phy_idx);
	void (*query_ppdu)(struct rtw89_dev *rtwdev,
			   struct rtw89_rx_phy_ppdu *phy_ppdu,
			   struct ieee80211_rx_status *status);
	void (*ctrl_nbtg_bt_tx)(struct rtw89_dev *rtwdev, bool en,
				enum rtw89_phy_idx phy_idx);
	void (*cfg_txrx_path)(struct rtw89_dev *rtwdev);
	void (*set_txpwr_ul_tb_offset)(struct rtw89_dev *rtwdev,
				       s8 pw_ofst, enum rtw89_mac_idx mac_idx);
	int (*pwr_on_func)(struct rtw89_dev *rtwdev);
	int (*pwr_off_func)(struct rtw89_dev *rtwdev);
	void (*query_rxdesc)(struct rtw89_dev *rtwdev,
			     struct rtw89_rx_desc_info *desc_info,
			     u8 *data, u32 data_offset);
	void (*fill_txdesc)(struct rtw89_dev *rtwdev,
			    struct rtw89_tx_desc_info *desc_info,
			    void *txdesc);
	void (*fill_txdesc_fwcmd)(struct rtw89_dev *rtwdev,
				  struct rtw89_tx_desc_info *desc_info,
				  void *txdesc);
	int (*cfg_ctrl_path)(struct rtw89_dev *rtwdev, bool wl);
	int (*mac_cfg_gnt)(struct rtw89_dev *rtwdev,
			   const struct rtw89_mac_ax_coex_gnt *gnt_cfg);
	int (*stop_sch_tx)(struct rtw89_dev *rtwdev, u8 mac_idx,
			   u32 *tx_en, enum rtw89_sch_tx_sel sel);
	int (*resume_sch_tx)(struct rtw89_dev *rtwdev, u8 mac_idx, u32 tx_en);
	int (*h2c_dctl_sec_cam)(struct rtw89_dev *rtwdev,
				struct rtw89_vif *rtwvif,
				struct rtw89_sta *rtwsta);
	int (*h2c_default_cmac_tbl)(struct rtw89_dev *rtwdev,
				    struct rtw89_vif *rtwvif,
				    struct rtw89_sta *rtwsta);
	int (*h2c_assoc_cmac_tbl)(struct rtw89_dev *rtwdev,
				  struct ieee80211_vif *vif,
				  struct ieee80211_sta *sta);
	int (*h2c_ampdu_cmac_tbl)(struct rtw89_dev *rtwdev,
				  struct ieee80211_vif *vif,
				  struct ieee80211_sta *sta);
	int (*h2c_default_dmac_tbl)(struct rtw89_dev *rtwdev,
				    struct rtw89_vif *rtwvif,
				    struct rtw89_sta *rtwsta);
	int (*h2c_update_beacon)(struct rtw89_dev *rtwdev,
				 struct rtw89_vif *rtwvif);
	int (*h2c_ba_cam)(struct rtw89_dev *rtwdev, struct rtw89_sta *rtwsta,
			  bool valid, struct ieee80211_ampdu_params *params);

	void (*btc_set_rfe)(struct rtw89_dev *rtwdev);
	void (*btc_init_cfg)(struct rtw89_dev *rtwdev);
	void (*btc_set_wl_pri)(struct rtw89_dev *rtwdev, u8 map, bool state);
	void (*btc_set_wl_txpwr_ctrl)(struct rtw89_dev *rtwdev, u32 txpwr_val);
	s8 (*btc_get_bt_rssi)(struct rtw89_dev *rtwdev, s8 val);
	void (*btc_update_bt_cnt)(struct rtw89_dev *rtwdev);
	void (*btc_wl_s1_standby)(struct rtw89_dev *rtwdev, bool state);
	void (*btc_set_policy)(struct rtw89_dev *rtwdev, u16 policy_type);
	void (*btc_set_wl_rx_gain)(struct rtw89_dev *rtwdev, u32 level);
};

enum rtw89_dma_ch {
	RTW89_DMA_ACH0 = 0,
	RTW89_DMA_ACH1 = 1,
	RTW89_DMA_ACH2 = 2,
	RTW89_DMA_ACH3 = 3,
	RTW89_DMA_ACH4 = 4,
	RTW89_DMA_ACH5 = 5,
	RTW89_DMA_ACH6 = 6,
	RTW89_DMA_ACH7 = 7,
	RTW89_DMA_B0MG = 8,
	RTW89_DMA_B0HI = 9,
	RTW89_DMA_B1MG = 10,
	RTW89_DMA_B1HI = 11,
	RTW89_DMA_H2C = 12,
	RTW89_DMA_CH_NUM = 13
};

#define MLO_MODE_FOR_BB0_BB1_RF(bb0, bb1, rf) ((rf) << 12 | (bb1) << 4 | (bb0))

enum rtw89_mlo_dbcc_mode {
	MLO_DBCC_NOT_SUPPORT = 1,
	MLO_0_PLUS_2_1RF = MLO_MODE_FOR_BB0_BB1_RF(0, 2, 1),
	MLO_0_PLUS_2_2RF = MLO_MODE_FOR_BB0_BB1_RF(0, 2, 2),
	MLO_1_PLUS_1_1RF = MLO_MODE_FOR_BB0_BB1_RF(1, 1, 1),
	MLO_1_PLUS_1_2RF = MLO_MODE_FOR_BB0_BB1_RF(1, 1, 2),
	MLO_2_PLUS_0_1RF = MLO_MODE_FOR_BB0_BB1_RF(2, 0, 1),
	MLO_2_PLUS_0_2RF = MLO_MODE_FOR_BB0_BB1_RF(2, 0, 2),
	MLO_2_PLUS_2_2RF = MLO_MODE_FOR_BB0_BB1_RF(2, 2, 2),
	DBCC_LEGACY = 0xffffffff,
};

enum rtw89_scan_be_operation {
	RTW89_SCAN_OP_STOP,
	RTW89_SCAN_OP_START,
	RTW89_SCAN_OP_SETPARM,
	RTW89_SCAN_OP_GETRPT,
	RTW89_SCAN_OP_NUM
};

enum rtw89_scan_be_mode {
	RTW89_SCAN_MODE_SA,
	RTW89_SCAN_MODE_MACC,
	RTW89_SCAN_MODE_NUM
};

enum rtw89_scan_be_opmode {
	RTW89_SCAN_OPMODE_NONE,
	RTW89_SCAN_OPMODE_TBTT,
	RTW89_SCAN_OPMODE_INTV,
	RTW89_SCAN_OPMODE_CNT,
	RTW89_SCAN_OPMODE_NUM,
};

struct rtw89_scan_option {
	bool enable;
	bool target_ch_mode;
	u8 num_macc_role;
	u8 num_opch;
	u8 repeat;
	u16 norm_pd;
	u16 slow_pd;
	u16 norm_cy;
	u8 opch_end;
	u64 prohib_chan;
	enum rtw89_phy_idx band;
	enum rtw89_scan_be_operation operation;
	enum rtw89_scan_be_mode scan_mode;
	enum rtw89_mlo_dbcc_mode mlo_mode;
};

enum rtw89_qta_mode {
	RTW89_QTA_SCC,
	RTW89_QTA_DBCC,
	RTW89_QTA_DLFW,
	RTW89_QTA_WOW,

	/* keep last */
	RTW89_QTA_INVALID,
};

struct rtw89_hfc_ch_cfg {
	u16 min;
	u16 max;
#define grp_0 0
#define grp_1 1
#define grp_num 2
	u8 grp;
};

struct rtw89_hfc_ch_info {
	u16 aval;
	u16 used;
};

struct rtw89_hfc_pub_cfg {
	u16 grp0;
	u16 grp1;
	u16 pub_max;
	u16 wp_thrd;
};

struct rtw89_hfc_pub_info {
	u16 g0_used;
	u16 g1_used;
	u16 g0_aval;
	u16 g1_aval;
	u16 pub_aval;
	u16 wp_aval;
};

struct rtw89_hfc_prec_cfg {
	u16 ch011_prec;
	u16 h2c_prec;
	u16 wp_ch07_prec;
	u16 wp_ch811_prec;
	u8 ch011_full_cond;
	u8 h2c_full_cond;
	u8 wp_ch07_full_cond;
	u8 wp_ch811_full_cond;
};

struct rtw89_hfc_param {
	bool en;
	bool h2c_en;
	u8 mode;
	const struct rtw89_hfc_ch_cfg *ch_cfg;
	struct rtw89_hfc_ch_info ch_info[RTW89_DMA_CH_NUM];
	struct rtw89_hfc_pub_cfg pub_cfg;
	struct rtw89_hfc_pub_info pub_info;
	struct rtw89_hfc_prec_cfg prec_cfg;
};

struct rtw89_hfc_param_ini {
	const struct rtw89_hfc_ch_cfg *ch_cfg;
	const struct rtw89_hfc_pub_cfg *pub_cfg;
	const struct rtw89_hfc_prec_cfg *prec_cfg;
	u8 mode;
};

struct rtw89_dle_size {
	u16 pge_size;
	u16 lnk_pge_num;
	u16 unlnk_pge_num;
	/* for WiFi 7 chips below */
	u32 srt_ofst;
};

struct rtw89_wde_quota {
	u16 hif;
	u16 wcpu;
	u16 pkt_in;
	u16 cpu_io;
};

struct rtw89_ple_quota {
	u16 cma0_tx;
	u16 cma1_tx;
	u16 c2h;
	u16 h2c;
	u16 wcpu;
	u16 mpdu_proc;
	u16 cma0_dma;
	u16 cma1_dma;
	u16 bb_rpt;
	u16 wd_rel;
	u16 cpu_io;
	u16 tx_rpt;
	/* for WiFi 7 chips below */
	u16 h2d;
};

struct rtw89_rsvd_quota {
	u16 mpdu_info_tbl;
	u16 b0_csi;
	u16 b1_csi;
	u16 b0_lmr;
	u16 b1_lmr;
	u16 b0_ftm;
	u16 b1_ftm;
	u16 b0_smr;
	u16 b1_smr;
	u16 others;
};

struct rtw89_dle_rsvd_size {
	u32 srt_ofst;
	u32 size;
};

struct rtw89_dle_mem {
	enum rtw89_qta_mode mode;
	const struct rtw89_dle_size *wde_size;
	const struct rtw89_dle_size *ple_size;
	const struct rtw89_wde_quota *wde_min_qt;
	const struct rtw89_wde_quota *wde_max_qt;
	const struct rtw89_ple_quota *ple_min_qt;
	const struct rtw89_ple_quota *ple_max_qt;
	/* for WiFi 7 chips below */
	const struct rtw89_rsvd_quota *rsvd_qt;
	const struct rtw89_dle_rsvd_size *rsvd0_size;
	const struct rtw89_dle_rsvd_size *rsvd1_size;
};

struct rtw89_reg_def {
	u32 addr;
	u32 mask;
};

struct rtw89_reg2_def {
	u32 addr;
	u32 data;
};

struct rtw89_reg3_def {
	u32 addr;
	u32 mask;
	u32 data;
};

struct rtw89_reg5_def {
	u8 flag; /* recognized by parsers */
	u8 path;
	u32 addr;
	u32 mask;
	u32 data;
};

struct rtw89_reg_imr {
	u32 addr;
	u32 clr;
	u32 set;
};

struct rtw89_phy_table {
	const struct rtw89_reg2_def *regs;
	u32 n_regs;
	enum rtw89_rf_path rf_path;
	void (*config)(struct rtw89_dev *rtwdev, const struct rtw89_reg2_def *reg,
		       enum rtw89_rf_path rf_path, void *data);
};

struct rtw89_txpwr_table {
	const void *data;
	u32 size;
	void (*load)(struct rtw89_dev *rtwdev,
		     const struct rtw89_txpwr_table *tbl);
};

struct rtw89_txpwr_rule_2ghz {
	const s8 (*lmt)[RTW89_2G_BW_NUM][RTW89_NTX_NUM]
		       [RTW89_RS_LMT_NUM][RTW89_BF_NUM]
		       [RTW89_REGD_NUM][RTW89_2G_CH_NUM];
	const s8 (*lmt_ru)[RTW89_RU_NUM][RTW89_NTX_NUM]
			  [RTW89_REGD_NUM][RTW89_2G_CH_NUM];
};

struct rtw89_txpwr_rule_5ghz {
	const s8 (*lmt)[RTW89_5G_BW_NUM][RTW89_NTX_NUM]
		       [RTW89_RS_LMT_NUM][RTW89_BF_NUM]
		       [RTW89_REGD_NUM][RTW89_5G_CH_NUM];
	const s8 (*lmt_ru)[RTW89_RU_NUM][RTW89_NTX_NUM]
			  [RTW89_REGD_NUM][RTW89_5G_CH_NUM];
};

struct rtw89_txpwr_rule_6ghz {
	const s8 (*lmt)[RTW89_6G_BW_NUM][RTW89_NTX_NUM]
		       [RTW89_RS_LMT_NUM][RTW89_BF_NUM]
		       [RTW89_REGD_NUM][NUM_OF_RTW89_REG_6GHZ_POWER]
		       [RTW89_6G_CH_NUM];
	const s8 (*lmt_ru)[RTW89_RU_NUM][RTW89_NTX_NUM]
			  [RTW89_REGD_NUM][NUM_OF_RTW89_REG_6GHZ_POWER]
			  [RTW89_6G_CH_NUM];
};

struct rtw89_tx_shape {
	const u8 (*lmt)[RTW89_BAND_NUM][RTW89_RS_TX_SHAPE_NUM][RTW89_REGD_NUM];
	const u8 (*lmt_ru)[RTW89_BAND_NUM][RTW89_REGD_NUM];
};

struct rtw89_rfe_parms {
	const struct rtw89_txpwr_table *byr_tbl;
	struct rtw89_txpwr_rule_2ghz rule_2ghz;
	struct rtw89_txpwr_rule_5ghz rule_5ghz;
	struct rtw89_txpwr_rule_6ghz rule_6ghz;
	struct rtw89_tx_shape tx_shape;
};

struct rtw89_rfe_parms_conf {
	const struct rtw89_rfe_parms *rfe_parms;
	u8 rfe_type;
};

#define RTW89_TXPWR_CONF_DFLT_RFE_TYPE 0x0

struct rtw89_txpwr_conf {
	u8 rfe_type;
	u8 ent_sz;
	u32 num_ents;
	const void *data;
};

#define rtw89_txpwr_conf_valid(conf) (!!(conf)->data)

#define rtw89_for_each_in_txpwr_conf(entry, cursor, conf) \
	for (typecheck(const void *, cursor), (cursor) = (conf)->data, \
	     memcpy(&(entry), cursor, \
		    min_t(u8, sizeof(entry), (conf)->ent_sz)); \
	     (cursor) < (conf)->data + (conf)->num_ents * (conf)->ent_sz; \
	     (cursor) += (conf)->ent_sz, \
	     memcpy(&(entry), cursor, \
		    min_t(u8, sizeof(entry), (conf)->ent_sz)))

struct rtw89_txpwr_byrate_data {
	struct rtw89_txpwr_conf conf;
	struct rtw89_txpwr_table tbl;
};

struct rtw89_txpwr_lmt_2ghz_data {
	struct rtw89_txpwr_conf conf;
	s8 v[RTW89_2G_BW_NUM][RTW89_NTX_NUM]
	    [RTW89_RS_LMT_NUM][RTW89_BF_NUM]
	    [RTW89_REGD_NUM][RTW89_2G_CH_NUM];
};

struct rtw89_txpwr_lmt_5ghz_data {
	struct rtw89_txpwr_conf conf;
	s8 v[RTW89_5G_BW_NUM][RTW89_NTX_NUM]
	    [RTW89_RS_LMT_NUM][RTW89_BF_NUM]
	    [RTW89_REGD_NUM][RTW89_5G_CH_NUM];
};

struct rtw89_txpwr_lmt_6ghz_data {
	struct rtw89_txpwr_conf conf;
	s8 v[RTW89_6G_BW_NUM][RTW89_NTX_NUM]
	    [RTW89_RS_LMT_NUM][RTW89_BF_NUM]
	    [RTW89_REGD_NUM][NUM_OF_RTW89_REG_6GHZ_POWER]
	    [RTW89_6G_CH_NUM];
};

struct rtw89_txpwr_lmt_ru_2ghz_data {
	struct rtw89_txpwr_conf conf;
	s8 v[RTW89_RU_NUM][RTW89_NTX_NUM]
	    [RTW89_REGD_NUM][RTW89_2G_CH_NUM];
};

struct rtw89_txpwr_lmt_ru_5ghz_data {
	struct rtw89_txpwr_conf conf;
	s8 v[RTW89_RU_NUM][RTW89_NTX_NUM]
	    [RTW89_REGD_NUM][RTW89_5G_CH_NUM];
};

struct rtw89_txpwr_lmt_ru_6ghz_data {
	struct rtw89_txpwr_conf conf;
	s8 v[RTW89_RU_NUM][RTW89_NTX_NUM]
	    [RTW89_REGD_NUM][NUM_OF_RTW89_REG_6GHZ_POWER]
	    [RTW89_6G_CH_NUM];
};

struct rtw89_tx_shape_lmt_data {
	struct rtw89_txpwr_conf conf;
	u8 v[RTW89_BAND_NUM][RTW89_RS_TX_SHAPE_NUM][RTW89_REGD_NUM];
};

struct rtw89_tx_shape_lmt_ru_data {
	struct rtw89_txpwr_conf conf;
	u8 v[RTW89_BAND_NUM][RTW89_REGD_NUM];
};

struct rtw89_rfe_data {
	struct rtw89_txpwr_byrate_data byrate;
	struct rtw89_txpwr_lmt_2ghz_data lmt_2ghz;
	struct rtw89_txpwr_lmt_5ghz_data lmt_5ghz;
	struct rtw89_txpwr_lmt_6ghz_data lmt_6ghz;
	struct rtw89_txpwr_lmt_ru_2ghz_data lmt_ru_2ghz;
	struct rtw89_txpwr_lmt_ru_5ghz_data lmt_ru_5ghz;
	struct rtw89_txpwr_lmt_ru_6ghz_data lmt_ru_6ghz;
	struct rtw89_tx_shape_lmt_data tx_shape_lmt;
	struct rtw89_tx_shape_lmt_ru_data tx_shape_lmt_ru;
	struct rtw89_rfe_parms rfe_parms;
};

struct rtw89_page_regs {
	u32 hci_fc_ctrl;
	u32 ch_page_ctrl;
	u32 ach_page_ctrl;
	u32 ach_page_info;
	u32 pub_page_info3;
	u32 pub_page_ctrl1;
	u32 pub_page_ctrl2;
	u32 pub_page_info1;
	u32 pub_page_info2;
	u32 wp_page_ctrl1;
	u32 wp_page_ctrl2;
	u32 wp_page_info1;
};

struct rtw89_imr_info {
	u32 wdrls_imr_set;
	u32 wsec_imr_reg;
	u32 wsec_imr_set;
	u32 mpdu_tx_imr_set;
	u32 mpdu_rx_imr_set;
	u32 sta_sch_imr_set;
	u32 txpktctl_imr_b0_reg;
	u32 txpktctl_imr_b0_clr;
	u32 txpktctl_imr_b0_set;
	u32 txpktctl_imr_b1_reg;
	u32 txpktctl_imr_b1_clr;
	u32 txpktctl_imr_b1_set;
	u32 wde_imr_clr;
	u32 wde_imr_set;
	u32 ple_imr_clr;
	u32 ple_imr_set;
	u32 host_disp_imr_clr;
	u32 host_disp_imr_set;
	u32 cpu_disp_imr_clr;
	u32 cpu_disp_imr_set;
	u32 other_disp_imr_clr;
	u32 other_disp_imr_set;
	u32 bbrpt_com_err_imr_reg;
	u32 bbrpt_chinfo_err_imr_reg;
	u32 bbrpt_err_imr_set;
	u32 bbrpt_dfs_err_imr_reg;
	u32 ptcl_imr_clr;
	u32 ptcl_imr_set;
	u32 cdma_imr_0_reg;
	u32 cdma_imr_0_clr;
	u32 cdma_imr_0_set;
	u32 cdma_imr_1_reg;
	u32 cdma_imr_1_clr;
	u32 cdma_imr_1_set;
	u32 phy_intf_imr_reg;
	u32 phy_intf_imr_clr;
	u32 phy_intf_imr_set;
	u32 rmac_imr_reg;
	u32 rmac_imr_clr;
	u32 rmac_imr_set;
	u32 tmac_imr_reg;
	u32 tmac_imr_clr;
	u32 tmac_imr_set;
};

struct rtw89_imr_table {
	const struct rtw89_reg_imr *regs;
	u32 n_regs;
};

struct rtw89_xtal_info {
	u32 xcap_reg;
	u32 sc_xo_mask;
	u32 sc_xi_mask;
};

struct rtw89_rrsr_cfgs {
	struct rtw89_reg3_def ref_rate;
	struct rtw89_reg3_def rsc;
};

struct rtw89_dig_regs {
	u32 seg0_pd_reg;
	u32 pd_lower_bound_mask;
	u32 pd_spatial_reuse_en;
	u32 bmode_pd_reg;
	u32 bmode_cca_rssi_limit_en;
	u32 bmode_pd_lower_bound_reg;
	u32 bmode_rssi_nocca_low_th_mask;
	struct rtw89_reg_def p0_lna_init;
	struct rtw89_reg_def p1_lna_init;
	struct rtw89_reg_def p0_tia_init;
	struct rtw89_reg_def p1_tia_init;
	struct rtw89_reg_def p0_rxb_init;
	struct rtw89_reg_def p1_rxb_init;
	struct rtw89_reg_def p0_p20_pagcugc_en;
	struct rtw89_reg_def p0_s20_pagcugc_en;
	struct rtw89_reg_def p1_p20_pagcugc_en;
	struct rtw89_reg_def p1_s20_pagcugc_en;
};

struct rtw89_edcca_regs {
	u32 edcca_level;
	u32 edcca_mask;
	u32 edcca_p_mask;
	u32 ppdu_level;
	u32 ppdu_mask;
	u32 rpt_a;
	u32 rpt_b;
	u32 rpt_sel;
	u32 rpt_sel_mask;
	u32 rpt_sel_be;
	u32 rpt_sel_be_mask;
	u32 tx_collision_t2r_st;
	u32 tx_collision_t2r_st_mask;
};

struct rtw89_phy_ul_tb_info {
	bool dyn_tb_tri_en;
	u8 def_if_bandedge;
};

struct rtw89_antdiv_stats {
	struct ewma_rssi cck_rssi_avg;
	struct ewma_rssi ofdm_rssi_avg;
	struct ewma_rssi non_legacy_rssi_avg;
	u16 pkt_cnt_cck;
	u16 pkt_cnt_ofdm;
	u16 pkt_cnt_non_legacy;
	u32 evm;
};

struct rtw89_antdiv_info {
	struct rtw89_antdiv_stats target_stats;
	struct rtw89_antdiv_stats main_stats;
	struct rtw89_antdiv_stats aux_stats;
	u8 training_count;
	u8 rssi_pre;
	bool get_stats;
};

enum rtw89_chanctx_state {
	RTW89_CHANCTX_STATE_MCC_START,
	RTW89_CHANCTX_STATE_MCC_STOP,
};

enum rtw89_chanctx_callbacks {
	RTW89_CHANCTX_CALLBACK_PLACEHOLDER,
	RTW89_CHANCTX_CALLBACK_RFK,

	NUM_OF_RTW89_CHANCTX_CALLBACKS,
};

struct rtw89_chanctx_listener {
	void (*callbacks[NUM_OF_RTW89_CHANCTX_CALLBACKS])
		(struct rtw89_dev *rtwdev, enum rtw89_chanctx_state state);
};

struct rtw89_chip_info {
	enum rtw89_core_chip_id chip_id;
	enum rtw89_chip_gen chip_gen;
	const struct rtw89_chip_ops *ops;
	const struct rtw89_mac_gen_def *mac_def;
	const struct rtw89_phy_gen_def *phy_def;
	const char *fw_basename;
	u8 fw_format_max;
	bool try_ce_fw;
	u8 bbmcu_nr;
	u32 needed_fw_elms;
	u32 fifo_size;
	bool small_fifo_size;
	u32 dle_scc_rsvd_size;
	u16 max_amsdu_limit;
	bool dis_2g_40m_ul_ofdma;
	u32 rsvd_ple_ofst;
	const struct rtw89_hfc_param_ini *hfc_param_ini;
	const struct rtw89_dle_mem *dle_mem;
	u8 wde_qempty_acq_grpnum;
	u8 wde_qempty_mgq_grpsel;
	u32 rf_base_addr[2];
	u8 support_chanctx_num;
	u8 support_bands;
	u16 support_bandwidths;
	bool support_unii4;
<<<<<<< HEAD
=======
	bool support_rnr;
>>>>>>> 0c383648
	bool ul_tb_waveform_ctrl;
	bool ul_tb_pwr_diff;
	bool hw_sec_hdr;
	u8 rf_path_num;
	u8 tx_nss;
	u8 rx_nss;
	u8 acam_num;
	u8 bcam_num;
	u8 scam_num;
	u8 bacam_num;
	u8 bacam_dynamic_num;
	enum rtw89_bacam_ver bacam_ver;
	u8 ppdu_max_usr;

	u8 sec_ctrl_efuse_size;
	u32 physical_efuse_size;
	u32 logical_efuse_size;
	u32 limit_efuse_size;
	u32 dav_phy_efuse_size;
	u32 dav_log_efuse_size;
	u32 phycap_addr;
	u32 phycap_size;
	const struct rtw89_efuse_block_cfg *efuse_blocks;

	const struct rtw89_pwr_cfg * const *pwr_on_seq;
	const struct rtw89_pwr_cfg * const *pwr_off_seq;
	const struct rtw89_phy_table *bb_table;
	const struct rtw89_phy_table *bb_gain_table;
	const struct rtw89_phy_table *rf_table[RF_PATH_MAX];
	const struct rtw89_phy_table *nctl_table;
	const struct rtw89_rfk_tbl *nctl_post_table;
	const struct rtw89_phy_dig_gain_table *dig_table;
	const struct rtw89_dig_regs *dig_regs;
	const struct rtw89_phy_tssi_dbw_table *tssi_dbw_table;

	/* NULL if no rfe-specific, or a null-terminated array by rfe_parms */
	const struct rtw89_rfe_parms_conf *rfe_parms_conf;
	const struct rtw89_rfe_parms *dflt_parms;
	const struct rtw89_chanctx_listener *chanctx_listener;

	u8 txpwr_factor_rf;
	u8 txpwr_factor_mac;

	u32 para_ver;
	u32 wlcx_desired;
	u8 btcx_desired;
	u8 scbd;
	u8 mailbox;

	u8 afh_guard_ch;
	const u8 *wl_rssi_thres;
	const u8 *bt_rssi_thres;
	u8 rssi_tol;

	u8 mon_reg_num;
	const struct rtw89_btc_fbtc_mreg *mon_reg;
	u8 rf_para_ulink_num;
	const struct rtw89_btc_rf_trx_para *rf_para_ulink;
	u8 rf_para_dlink_num;
	const struct rtw89_btc_rf_trx_para *rf_para_dlink;
	u8 ps_mode_supported;
	u8 low_power_hci_modes;

	u32 h2c_cctl_func_id;
	u32 hci_func_en_addr;
	u32 h2c_desc_size;
	u32 txwd_body_size;
	u32 txwd_info_size;
	u32 h2c_ctrl_reg;
	const u32 *h2c_regs;
	struct rtw89_reg_def h2c_counter_reg;
	u32 c2h_ctrl_reg;
	const u32 *c2h_regs;
	struct rtw89_reg_def c2h_counter_reg;
	const struct rtw89_page_regs *page_regs;
	u32 wow_reason_reg;
	bool cfo_src_fd;
	bool cfo_hw_comp;
	const struct rtw89_reg_def *dcfo_comp;
	u8 dcfo_comp_sft;
	const struct rtw89_imr_info *imr_info;
	const struct rtw89_imr_table *imr_dmac_table;
	const struct rtw89_imr_table *imr_cmac_table;
	const struct rtw89_rrsr_cfgs *rrsr_cfgs;
	struct rtw89_reg_def bss_clr_vld;
	u32 bss_clr_map_reg;
	u32 dma_ch_mask;
	const struct rtw89_edcca_regs *edcca_regs;
	const struct wiphy_wowlan_support *wowlan_stub;
	const struct rtw89_xtal_info *xtal_info;
};

union rtw89_bus_info {
	const struct rtw89_pci_info *pci;
};

struct rtw89_driver_info {
	const struct rtw89_chip_info *chip;
	const struct dmi_system_id *quirks;
	union rtw89_bus_info bus;
};

enum rtw89_hcifc_mode {
	RTW89_HCIFC_POH = 0,
	RTW89_HCIFC_STF = 1,
	RTW89_HCIFC_SDIO = 2,

	/* keep last */
	RTW89_HCIFC_MODE_INVALID,
};

struct rtw89_dle_info {
	const struct rtw89_rsvd_quota *rsvd_qt;
	enum rtw89_qta_mode qta_mode;
	u16 ple_pg_size;
	u16 ple_free_pg;
	u16 c0_rx_qta;
	u16 c1_rx_qta;
};

enum rtw89_host_rpr_mode {
	RTW89_RPR_MODE_POH = 0,
	RTW89_RPR_MODE_STF
};

#define RTW89_COMPLETION_BUF_SIZE 40
#define RTW89_WAIT_COND_IDLE UINT_MAX

struct rtw89_completion_data {
	bool err;
	u8 buf[RTW89_COMPLETION_BUF_SIZE];
};

struct rtw89_wait_info {
	atomic_t cond;
	struct completion completion;
	struct rtw89_completion_data data;
};

#define RTW89_WAIT_FOR_COND_TIMEOUT msecs_to_jiffies(100)

static inline void rtw89_init_wait(struct rtw89_wait_info *wait)
{
	init_completion(&wait->completion);
	atomic_set(&wait->cond, RTW89_WAIT_COND_IDLE);
}

struct rtw89_mac_info {
	struct rtw89_dle_info dle_info;
	struct rtw89_hfc_param hfc_param;
	enum rtw89_qta_mode qta_mode;
	u8 rpwm_seq_num;
	u8 cpwm_seq_num;

	/* see RTW89_FW_OFLD_WAIT_COND series for wait condition */
	struct rtw89_wait_info fw_ofld_wait;
};

enum rtw89_fwdl_check_type {
	RTW89_FWDL_CHECK_FREERTOS_DONE,
	RTW89_FWDL_CHECK_WCPU_FWDL_DONE,
	RTW89_FWDL_CHECK_DCPU_FWDL_DONE,
	RTW89_FWDL_CHECK_BB0_FWDL_DONE,
	RTW89_FWDL_CHECK_BB1_FWDL_DONE,
};

enum rtw89_fw_type {
	RTW89_FW_NORMAL = 1,
	RTW89_FW_WOWLAN = 3,
	RTW89_FW_NORMAL_CE = 5,
	RTW89_FW_BBMCU0 = 64,
	RTW89_FW_BBMCU1 = 65,
	RTW89_FW_LOGFMT = 255,
};

enum rtw89_fw_feature {
	RTW89_FW_FEATURE_OLD_HT_RA_FORMAT,
	RTW89_FW_FEATURE_SCAN_OFFLOAD,
	RTW89_FW_FEATURE_TX_WAKE,
	RTW89_FW_FEATURE_CRASH_TRIGGER,
	RTW89_FW_FEATURE_NO_PACKET_DROP,
	RTW89_FW_FEATURE_NO_DEEP_PS,
	RTW89_FW_FEATURE_NO_LPS_PG,
	RTW89_FW_FEATURE_BEACON_FILTER,
	RTW89_FW_FEATURE_MACID_PAUSE_SLEEP,
};

struct rtw89_fw_suit {
	enum rtw89_fw_type type;
	const u8 *data;
	u32 size;
	u8 major_ver;
	u8 minor_ver;
	u8 sub_ver;
	u8 sub_idex;
	u16 build_year;
	u16 build_mon;
	u16 build_date;
	u16 build_hour;
	u16 build_min;
	u8 cmd_ver;
	u8 hdr_ver;
	u32 commitid;
};

#define RTW89_FW_VER_CODE(major, minor, sub, idx)	\
	(((major) << 24) | ((minor) << 16) | ((sub) << 8) | (idx))
#define RTW89_FW_SUIT_VER_CODE(s)	\
	RTW89_FW_VER_CODE((s)->major_ver, (s)->minor_ver, (s)->sub_ver, (s)->sub_idex)

#define RTW89_MFW_HDR_VER_CODE(mfw_hdr)		\
	RTW89_FW_VER_CODE((mfw_hdr)->ver.major,	\
			  (mfw_hdr)->ver.minor,	\
			  (mfw_hdr)->ver.sub,	\
			  (mfw_hdr)->ver.idx)

#define RTW89_FW_HDR_VER_CODE(fw_hdr)				\
	RTW89_FW_VER_CODE(le32_get_bits((fw_hdr)->w1, FW_HDR_W1_MAJOR_VERSION),	\
			  le32_get_bits((fw_hdr)->w1, FW_HDR_W1_MINOR_VERSION),	\
			  le32_get_bits((fw_hdr)->w1, FW_HDR_W1_SUBVERSION),	\
			  le32_get_bits((fw_hdr)->w1, FW_HDR_W1_SUBINDEX))

struct rtw89_fw_req_info {
	const struct firmware *firmware;
	struct completion completion;
};

struct rtw89_fw_log {
	struct rtw89_fw_suit suit;
	bool enable;
	u32 last_fmt_id;
	u32 fmt_count;
	const __le32 *fmt_ids;
	const char *(*fmts)[];
};

struct rtw89_fw_elm_info {
	struct rtw89_phy_table *bb_tbl;
	struct rtw89_phy_table *bb_gain;
	struct rtw89_phy_table *rf_radio[RF_PATH_MAX];
	struct rtw89_phy_table *rf_nctl;
	struct rtw89_fw_txpwr_track_cfg *txpwr_trk;
	struct rtw89_phy_rfk_log_fmt *rfk_log_fmt;
};

enum rtw89_fw_mss_dev_type {
	RTW89_FW_MSS_DEV_TYPE_FWSEC_DEF = 0xF,
	RTW89_FW_MSS_DEV_TYPE_FWSEC_INV = 0xFF,
};

struct rtw89_fw_secure {
	bool secure_boot;
	u32 sb_sel_mgn;
	u8 mss_dev_type;
	u8 mss_cust_idx;
	u8 mss_key_num;
};

struct rtw89_fw_info {
	struct rtw89_fw_req_info req;
	int fw_format;
	u8 h2c_seq;
	u8 rec_seq;
	u8 h2c_counter;
	u8 c2h_counter;
	struct rtw89_fw_suit normal;
	struct rtw89_fw_suit wowlan;
	struct rtw89_fw_suit bbmcu0;
	struct rtw89_fw_suit bbmcu1;
	struct rtw89_fw_log log;
	u32 feature_map;
	struct rtw89_fw_elm_info elm_info;
	struct rtw89_fw_secure sec;
};

#define RTW89_CHK_FW_FEATURE(_feat, _fw) \
	(!!((_fw)->feature_map & BIT(RTW89_FW_FEATURE_ ## _feat)))

#define RTW89_SET_FW_FEATURE(_fw_feature, _fw) \
	((_fw)->feature_map |= BIT(_fw_feature))

struct rtw89_cam_info {
	DECLARE_BITMAP(addr_cam_map, RTW89_MAX_ADDR_CAM_NUM);
	DECLARE_BITMAP(bssid_cam_map, RTW89_MAX_BSSID_CAM_NUM);
	DECLARE_BITMAP(sec_cam_map, RTW89_MAX_SEC_CAM_NUM);
	DECLARE_BITMAP(ba_cam_map, RTW89_MAX_BA_CAM_NUM);
	struct rtw89_ba_cam_entry ba_cam_entry[RTW89_MAX_BA_CAM_NUM];
};

enum rtw89_sar_sources {
	RTW89_SAR_SOURCE_NONE,
	RTW89_SAR_SOURCE_COMMON,

	RTW89_SAR_SOURCE_NR,
};

enum rtw89_sar_subband {
	RTW89_SAR_2GHZ_SUBBAND,
	RTW89_SAR_5GHZ_SUBBAND_1_2, /* U-NII-1 and U-NII-2 */
	RTW89_SAR_5GHZ_SUBBAND_2_E, /* U-NII-2-Extended */
	RTW89_SAR_5GHZ_SUBBAND_3,   /* U-NII-3 */
	RTW89_SAR_6GHZ_SUBBAND_5_L, /* U-NII-5 lower part */
	RTW89_SAR_6GHZ_SUBBAND_5_H, /* U-NII-5 higher part */
	RTW89_SAR_6GHZ_SUBBAND_6,   /* U-NII-6 */
	RTW89_SAR_6GHZ_SUBBAND_7_L, /* U-NII-7 lower part */
	RTW89_SAR_6GHZ_SUBBAND_7_H, /* U-NII-7 higher part */
	RTW89_SAR_6GHZ_SUBBAND_8,   /* U-NII-8 */

	RTW89_SAR_SUBBAND_NR,
};

struct rtw89_sar_cfg_common {
	bool set[RTW89_SAR_SUBBAND_NR];
	s32 cfg[RTW89_SAR_SUBBAND_NR];
};

struct rtw89_sar_info {
	/* used to decide how to acces SAR cfg union */
	enum rtw89_sar_sources src;

	/* reserved for different knids of SAR cfg struct.
	 * supposed that a single cfg struct cannot handle various SAR sources.
	 */
	union {
		struct rtw89_sar_cfg_common cfg_common;
	};
};

enum rtw89_tas_state {
	RTW89_TAS_STATE_DPR_OFF,
	RTW89_TAS_STATE_DPR_ON,
	RTW89_TAS_STATE_DPR_FORBID,
};

#define RTW89_TAS_MAX_WINDOW 50
struct rtw89_tas_info {
	s16 txpwr_history[RTW89_TAS_MAX_WINDOW];
	s32 total_txpwr;
	u8 cur_idx;
	s8 dpr_gap;
	s8 delta;
	enum rtw89_tas_state state;
	bool enable;
};

struct rtw89_chanctx_cfg {
	enum rtw89_sub_entity_idx idx;
	int ref_count;
};

enum rtw89_chanctx_changes {
	RTW89_CHANCTX_REMOTE_STA_CHANGE,
	RTW89_CHANCTX_BCN_OFFSET_CHANGE,
	RTW89_CHANCTX_P2P_PS_CHANGE,
	RTW89_CHANCTX_BT_SLOT_CHANGE,
	RTW89_CHANCTX_TSF32_TOGGLE_CHANGE,

	NUM_OF_RTW89_CHANCTX_CHANGES,
	RTW89_CHANCTX_CHANGE_DFLT = NUM_OF_RTW89_CHANCTX_CHANGES,
};

enum rtw89_entity_mode {
	RTW89_ENTITY_MODE_SCC,
	RTW89_ENTITY_MODE_MCC_PREPARE,
	RTW89_ENTITY_MODE_MCC,

	NUM_OF_RTW89_ENTITY_MODE,
	RTW89_ENTITY_MODE_INVALID = -EINVAL,
	RTW89_ENTITY_MODE_UNHANDLED = -ESRCH,
};

struct rtw89_sub_entity {
	struct cfg80211_chan_def chandef;
	struct rtw89_chan chan;
	struct rtw89_chan_rcd rcd;

	/* only assigned when running with chanctx_ops */
	struct rtw89_chanctx_cfg *cfg;
};

struct rtw89_edcca_bak {
	u8 a;
	u8 p;
	u8 ppdu;
	u8 th_old;
};

enum rtw89_dm_type {
	RTW89_DM_DYNAMIC_EDCCA,
};

struct rtw89_hal {
	u32 rx_fltr;
	u8 cv;
	u8 acv;
	u32 antenna_tx;
	u32 antenna_rx;
	u8 tx_nss;
	u8 rx_nss;
	bool tx_path_diversity;
	bool ant_diversity;
	bool ant_diversity_fixed;
	bool support_cckpd;
	bool support_igi;
	atomic_t roc_entity_idx;

	DECLARE_BITMAP(changes, NUM_OF_RTW89_CHANCTX_CHANGES);
	DECLARE_BITMAP(entity_map, NUM_OF_RTW89_SUB_ENTITY);
	struct rtw89_sub_entity sub[NUM_OF_RTW89_SUB_ENTITY];
	struct cfg80211_chan_def roc_chandef;

	bool entity_active;
	bool entity_pause;
	enum rtw89_entity_mode entity_mode;

	struct rtw89_edcca_bak edcca_bak;
	u32 disabled_dm_bitmap; /* bitmap of enum rtw89_dm_type */
};

#define RTW89_MAX_MAC_ID_NUM 128
#define RTW89_MAX_PKT_OFLD_NUM 255

enum rtw89_flags {
	RTW89_FLAG_POWERON,
	RTW89_FLAG_DMAC_FUNC,
	RTW89_FLAG_CMAC0_FUNC,
	RTW89_FLAG_CMAC1_FUNC,
	RTW89_FLAG_FW_RDY,
	RTW89_FLAG_RUNNING,
	RTW89_FLAG_PROBE_DONE,
	RTW89_FLAG_BFEE_MON,
	RTW89_FLAG_BFEE_EN,
	RTW89_FLAG_BFEE_TIMER_KEEP,
	RTW89_FLAG_NAPI_RUNNING,
	RTW89_FLAG_LEISURE_PS,
	RTW89_FLAG_LOW_POWER_MODE,
	RTW89_FLAG_INACTIVE_PS,
	RTW89_FLAG_CRASH_SIMULATING,
	RTW89_FLAG_SER_HANDLING,
	RTW89_FLAG_WOWLAN,
	RTW89_FLAG_FORBIDDEN_TRACK_WROK,
	RTW89_FLAG_CHANGING_INTERFACE,

	NUM_OF_RTW89_FLAGS,
};

enum rtw89_quirks {
	RTW89_QUIRK_PCI_BER,

	NUM_OF_RTW89_QUIRKS,
};

enum rtw89_pkt_drop_sel {
	RTW89_PKT_DROP_SEL_MACID_BE_ONCE,
	RTW89_PKT_DROP_SEL_MACID_BK_ONCE,
	RTW89_PKT_DROP_SEL_MACID_VI_ONCE,
	RTW89_PKT_DROP_SEL_MACID_VO_ONCE,
	RTW89_PKT_DROP_SEL_MACID_ALL,
	RTW89_PKT_DROP_SEL_MG0_ONCE,
	RTW89_PKT_DROP_SEL_HIQ_ONCE,
	RTW89_PKT_DROP_SEL_HIQ_PORT,
	RTW89_PKT_DROP_SEL_HIQ_MBSSID,
	RTW89_PKT_DROP_SEL_BAND,
	RTW89_PKT_DROP_SEL_BAND_ONCE,
	RTW89_PKT_DROP_SEL_REL_MACID,
	RTW89_PKT_DROP_SEL_REL_HIQ_PORT,
	RTW89_PKT_DROP_SEL_REL_HIQ_MBSSID,
};

struct rtw89_pkt_drop_params {
	enum rtw89_pkt_drop_sel sel;
	enum rtw89_mac_idx mac_band;
	u8 macid;
	u8 port;
	u8 mbssid;
	bool tf_trs;
	u32 macid_band_sel[4];
};

struct rtw89_pkt_stat {
	u16 beacon_nr;
	u32 rx_rate_cnt[RTW89_HW_RATE_NR];
};

DECLARE_EWMA(thermal, 4, 4);

struct rtw89_phy_stat {
	struct ewma_thermal avg_thermal[RF_PATH_MAX];
	struct rtw89_pkt_stat cur_pkt_stat;
	struct rtw89_pkt_stat last_pkt_stat;
};

enum rtw89_rfk_report_state {
	RTW89_RFK_STATE_START = 0x0,
	RTW89_RFK_STATE_OK = 0x1,
	RTW89_RFK_STATE_FAIL = 0x2,
	RTW89_RFK_STATE_TIMEOUT = 0x3,
	RTW89_RFK_STATE_H2C_CMD_ERR = 0x4,
};

struct rtw89_rfk_wait_info {
	struct completion completion;
	ktime_t start_time;
	enum rtw89_rfk_report_state state;
	u8 version;
};

#define RTW89_DACK_PATH_NR 2
#define RTW89_DACK_IDX_NR 2
#define RTW89_DACK_MSBK_NR 16
struct rtw89_dack_info {
	bool dack_done;
	u8 msbk_d[RTW89_DACK_PATH_NR][RTW89_DACK_IDX_NR][RTW89_DACK_MSBK_NR];
	u8 dadck_d[RTW89_DACK_PATH_NR][RTW89_DACK_IDX_NR];
	u16 addck_d[RTW89_DACK_PATH_NR][RTW89_DACK_IDX_NR];
	u16 biask_d[RTW89_DACK_PATH_NR][RTW89_DACK_IDX_NR];
	u32 dack_cnt;
	bool addck_timeout[RTW89_DACK_PATH_NR];
	bool dadck_timeout[RTW89_DACK_PATH_NR];
	bool msbk_timeout[RTW89_DACK_PATH_NR];
};

#define RTW89_RFK_CHS_NR 3

struct rtw89_rfk_mcc_info {
	u8 ch[RTW89_RFK_CHS_NR];
	u8 band[RTW89_RFK_CHS_NR];
	u8 bw[RTW89_RFK_CHS_NR];
	u8 table_idx;
};

#define RTW89_IQK_CHS_NR 2
#define RTW89_IQK_PATH_NR 4

struct rtw89_lck_info {
	u8 thermal[RF_PATH_MAX];
};

struct rtw89_rx_dck_info {
	u8 thermal[RF_PATH_MAX];
};

struct rtw89_iqk_info {
	bool lok_cor_fail[RTW89_IQK_CHS_NR][RTW89_IQK_PATH_NR];
	bool lok_fin_fail[RTW89_IQK_CHS_NR][RTW89_IQK_PATH_NR];
	bool lok_fail[RTW89_IQK_PATH_NR];
	bool iqk_tx_fail[RTW89_IQK_CHS_NR][RTW89_IQK_PATH_NR];
	bool iqk_rx_fail[RTW89_IQK_CHS_NR][RTW89_IQK_PATH_NR];
	u32 iqk_fail_cnt;
	bool is_iqk_init;
	u32 iqk_channel[RTW89_IQK_CHS_NR];
	u8 iqk_band[RTW89_IQK_PATH_NR];
	u8 iqk_ch[RTW89_IQK_PATH_NR];
	u8 iqk_bw[RTW89_IQK_PATH_NR];
	u8 iqk_times;
	u8 version;
	u32 nb_txcfir[RTW89_IQK_PATH_NR];
	u32 nb_rxcfir[RTW89_IQK_PATH_NR];
	u32 bp_txkresult[RTW89_IQK_PATH_NR];
	u32 bp_rxkresult[RTW89_IQK_PATH_NR];
	u32 bp_iqkenable[RTW89_IQK_PATH_NR];
	bool is_wb_txiqk[RTW89_IQK_PATH_NR];
	bool is_wb_rxiqk[RTW89_IQK_PATH_NR];
	bool is_nbiqk;
	bool iqk_fft_en;
	bool iqk_xym_en;
	bool iqk_sram_en;
	bool iqk_cfir_en;
	u32 syn1to2;
	u8 iqk_mcc_ch[RTW89_IQK_CHS_NR][RTW89_IQK_PATH_NR];
	u8 iqk_table_idx[RTW89_IQK_PATH_NR];
	u32 lok_idac[RTW89_IQK_CHS_NR][RTW89_IQK_PATH_NR];
	u32 lok_vbuf[RTW89_IQK_CHS_NR][RTW89_IQK_PATH_NR];
};

#define RTW89_DPK_RF_PATH 2
#define RTW89_DPK_AVG_THERMAL_NUM 8
#define RTW89_DPK_BKUP_NUM 2
struct rtw89_dpk_bkup_para {
	enum rtw89_band band;
	enum rtw89_bandwidth bw;
	u8 ch;
	bool path_ok;
	u8 mdpd_en;
	u8 txagc_dpk;
	u8 ther_dpk;
	u8 gs;
	u16 pwsf;
};

struct rtw89_dpk_info {
	bool is_dpk_enable;
	bool is_dpk_reload_en;
	u8 dpk_gs[RTW89_PHY_MAX];
	u16 dc_i[RTW89_DPK_RF_PATH][RTW89_DPK_BKUP_NUM];
	u16 dc_q[RTW89_DPK_RF_PATH][RTW89_DPK_BKUP_NUM];
	u8 corr_val[RTW89_DPK_RF_PATH][RTW89_DPK_BKUP_NUM];
	u8 corr_idx[RTW89_DPK_RF_PATH][RTW89_DPK_BKUP_NUM];
	u8 cur_idx[RTW89_DPK_RF_PATH];
	u8 cur_k_set;
	struct rtw89_dpk_bkup_para bp[RTW89_DPK_RF_PATH][RTW89_DPK_BKUP_NUM];
};

struct rtw89_fem_info {
	bool elna_2g;
	bool elna_5g;
	bool epa_2g;
	bool epa_5g;
	bool epa_6g;
};

struct rtw89_phy_ch_info {
	u8 rssi_min;
	u16 rssi_min_macid;
	u8 pre_rssi_min;
	u8 rssi_max;
	u16 rssi_max_macid;
	u8 rxsc_160;
	u8 rxsc_80;
	u8 rxsc_40;
	u8 rxsc_20;
	u8 rxsc_l;
	u8 is_noisy;
};

struct rtw89_agc_gaincode_set {
	u8 lna_idx;
	u8 tia_idx;
	u8 rxb_idx;
};

#define IGI_RSSI_TH_NUM 5
#define FA_TH_NUM 4
#define LNA_GAIN_NUM 7
#define TIA_GAIN_NUM 2
struct rtw89_dig_info {
	struct rtw89_agc_gaincode_set cur_gaincode;
	bool force_gaincode_idx_en;
	struct rtw89_agc_gaincode_set force_gaincode;
	u8 igi_rssi_th[IGI_RSSI_TH_NUM];
	u16 fa_th[FA_TH_NUM];
	u8 igi_rssi;
	u8 igi_fa_rssi;
	u8 fa_rssi_ofst;
	u8 dyn_igi_max;
	u8 dyn_igi_min;
	bool dyn_pd_th_en;
	u8 dyn_pd_th_max;
	u8 pd_low_th_ofst;
	u8 ib_pbk;
	s8 ib_pkpwr;
	s8 lna_gain_a[LNA_GAIN_NUM];
	s8 lna_gain_g[LNA_GAIN_NUM];
	s8 *lna_gain;
	s8 tia_gain_a[TIA_GAIN_NUM];
	s8 tia_gain_g[TIA_GAIN_NUM];
	s8 *tia_gain;
	bool is_linked_pre;
	bool bypass_dig;
};

enum rtw89_multi_cfo_mode {
	RTW89_PKT_BASED_AVG_MODE = 0,
	RTW89_ENTRY_BASED_AVG_MODE = 1,
	RTW89_TP_BASED_AVG_MODE = 2,
};

enum rtw89_phy_cfo_status {
	RTW89_PHY_DCFO_STATE_NORMAL = 0,
	RTW89_PHY_DCFO_STATE_ENHANCE = 1,
	RTW89_PHY_DCFO_STATE_HOLD = 2,
	RTW89_PHY_DCFO_STATE_MAX
};

enum rtw89_phy_cfo_ul_ofdma_acc_mode {
	RTW89_CFO_UL_OFDMA_ACC_DISABLE = 0,
	RTW89_CFO_UL_OFDMA_ACC_ENABLE = 1
};

struct rtw89_cfo_tracking_info {
	u16 cfo_timer_ms;
	bool cfo_trig_by_timer_en;
	enum rtw89_phy_cfo_status phy_cfo_status;
	enum rtw89_phy_cfo_ul_ofdma_acc_mode cfo_ul_ofdma_acc_mode;
	u8 phy_cfo_trk_cnt;
	bool is_adjust;
	enum rtw89_multi_cfo_mode rtw89_multi_cfo_mode;
	bool apply_compensation;
	u8 crystal_cap;
	u8 crystal_cap_default;
	u8 def_x_cap;
	s8 x_cap_ofst;
	u32 sta_cfo_tolerance;
	s32 cfo_tail[CFO_TRACK_MAX_USER];
	u16 cfo_cnt[CFO_TRACK_MAX_USER];
	s32 cfo_avg_pre;
	s32 cfo_avg[CFO_TRACK_MAX_USER];
	s32 pre_cfo_avg[CFO_TRACK_MAX_USER];
	s32 dcfo_avg;
	s32 dcfo_avg_pre;
	u32 packet_count;
	u32 packet_count_pre;
	s32 residual_cfo_acc;
	u8 phy_cfotrk_state;
	u8 phy_cfotrk_cnt;
	bool divergence_lock_en;
	u8 x_cap_lb;
	u8 x_cap_ub;
	u8 lock_cnt;
};

enum rtw89_tssi_mode {
	RTW89_TSSI_NORMAL = 0,
	RTW89_TSSI_SCAN = 1,
};

enum rtw89_tssi_alimk_band {
	TSSI_ALIMK_2G = 0,
	TSSI_ALIMK_5GL,
	TSSI_ALIMK_5GM,
	TSSI_ALIMK_5GH,
	TSSI_ALIMK_MAX
};

/* 2GL, 2GH, 5GL1, 5GH1, 5GM1, 5GM2, 5GH1, 5GH2 */
#define TSSI_TRIM_CH_GROUP_NUM 8
#define TSSI_TRIM_CH_GROUP_NUM_6G 16

#define TSSI_CCK_CH_GROUP_NUM 6
#define TSSI_MCS_2G_CH_GROUP_NUM 5
#define TSSI_MCS_5G_CH_GROUP_NUM 14
#define TSSI_MCS_6G_CH_GROUP_NUM 32
#define TSSI_MCS_CH_GROUP_NUM \
	(TSSI_MCS_2G_CH_GROUP_NUM + TSSI_MCS_5G_CH_GROUP_NUM)
#define TSSI_MAX_CH_NUM 67
#define TSSI_ALIMK_VALUE_NUM 8

struct rtw89_tssi_info {
	u8 thermal[RF_PATH_MAX];
	s8 tssi_trim[RF_PATH_MAX][TSSI_TRIM_CH_GROUP_NUM];
	s8 tssi_trim_6g[RF_PATH_MAX][TSSI_TRIM_CH_GROUP_NUM_6G];
	s8 tssi_cck[RF_PATH_MAX][TSSI_CCK_CH_GROUP_NUM];
	s8 tssi_mcs[RF_PATH_MAX][TSSI_MCS_CH_GROUP_NUM];
	s8 tssi_6g_mcs[RF_PATH_MAX][TSSI_MCS_6G_CH_GROUP_NUM];
	s8 extra_ofst[RF_PATH_MAX];
	bool tssi_tracking_check[RF_PATH_MAX];
	u8 default_txagc_offset[RF_PATH_MAX];
	u32 base_thermal[RF_PATH_MAX];
	bool check_backup_aligmk[RF_PATH_MAX][TSSI_MAX_CH_NUM];
	u32 alignment_backup_by_ch[RF_PATH_MAX][TSSI_MAX_CH_NUM][TSSI_ALIMK_VALUE_NUM];
	u32 alignment_value[RF_PATH_MAX][TSSI_ALIMK_MAX][TSSI_ALIMK_VALUE_NUM];
	bool alignment_done[RF_PATH_MAX][TSSI_ALIMK_MAX];
	u32 tssi_alimk_time;
};

struct rtw89_power_trim_info {
	bool pg_thermal_trim;
	bool pg_pa_bias_trim;
	u8 thermal_trim[RF_PATH_MAX];
	u8 pa_bias_trim[RF_PATH_MAX];
	u8 pad_bias_trim[RF_PATH_MAX];
};

struct rtw89_regd {
	char alpha2[3];
	u8 txpwr_regd[RTW89_BAND_NUM];
};

#define RTW89_REGD_MAX_COUNTRY_NUM U8_MAX
<<<<<<< HEAD
=======
#define RTW89_5GHZ_UNII4_CHANNEL_NUM 3
#define RTW89_5GHZ_UNII4_START_INDEX 25
>>>>>>> 0c383648

struct rtw89_regulatory_info {
	const struct rtw89_regd *regd;
	enum rtw89_reg_6ghz_power reg_6ghz_power;
<<<<<<< HEAD
	DECLARE_BITMAP(block_6ghz, RTW89_REGD_MAX_COUNTRY_NUM);
=======
	DECLARE_BITMAP(block_unii4, RTW89_REGD_MAX_COUNTRY_NUM);
	DECLARE_BITMAP(block_6ghz, RTW89_REGD_MAX_COUNTRY_NUM);
	DECLARE_BITMAP(block_6ghz_sp, RTW89_REGD_MAX_COUNTRY_NUM);
>>>>>>> 0c383648
};

enum rtw89_ifs_clm_application {
	RTW89_IFS_CLM_INIT = 0,
	RTW89_IFS_CLM_BACKGROUND = 1,
	RTW89_IFS_CLM_ACS = 2,
	RTW89_IFS_CLM_DIG = 3,
	RTW89_IFS_CLM_TDMA_DIG = 4,
	RTW89_IFS_CLM_DBG = 5,
	RTW89_IFS_CLM_DBG_MANUAL = 6
};

enum rtw89_env_racing_lv {
	RTW89_RAC_RELEASE = 0,
	RTW89_RAC_LV_1 = 1,
	RTW89_RAC_LV_2 = 2,
	RTW89_RAC_LV_3 = 3,
	RTW89_RAC_LV_4 = 4,
	RTW89_RAC_MAX_NUM = 5
};

struct rtw89_ccx_para_info {
	enum rtw89_env_racing_lv rac_lv;
	u16 mntr_time;
	u8 nhm_manual_th_ofst;
	u8 nhm_manual_th0;
	enum rtw89_ifs_clm_application ifs_clm_app;
	u32 ifs_clm_manual_th_times;
	u32 ifs_clm_manual_th0;
	u8 fahm_manual_th_ofst;
	u8 fahm_manual_th0;
	u8 fahm_numer_opt;
	u8 fahm_denom_opt;
};

enum rtw89_ccx_edcca_opt_sc_idx {
	RTW89_CCX_EDCCA_SEG0_P0 = 0,
	RTW89_CCX_EDCCA_SEG0_S1 = 1,
	RTW89_CCX_EDCCA_SEG0_S2 = 2,
	RTW89_CCX_EDCCA_SEG0_S3 = 3,
	RTW89_CCX_EDCCA_SEG1_P0 = 4,
	RTW89_CCX_EDCCA_SEG1_S1 = 5,
	RTW89_CCX_EDCCA_SEG1_S2 = 6,
	RTW89_CCX_EDCCA_SEG1_S3 = 7
};

enum rtw89_ccx_edcca_opt_bw_idx {
	RTW89_CCX_EDCCA_BW20_0 = 0,
	RTW89_CCX_EDCCA_BW20_1 = 1,
	RTW89_CCX_EDCCA_BW20_2 = 2,
	RTW89_CCX_EDCCA_BW20_3 = 3,
	RTW89_CCX_EDCCA_BW20_4 = 4,
	RTW89_CCX_EDCCA_BW20_5 = 5,
	RTW89_CCX_EDCCA_BW20_6 = 6,
	RTW89_CCX_EDCCA_BW20_7 = 7
};

#define RTW89_NHM_TH_NUM 11
#define RTW89_FAHM_TH_NUM 11
#define RTW89_NHM_RPT_NUM 12
#define RTW89_FAHM_RPT_NUM 12
#define RTW89_IFS_CLM_NUM 4
struct rtw89_env_monitor_info {
	u8 ccx_watchdog_result;
	bool ccx_ongoing;
	u8 ccx_rac_lv;
	bool ccx_manual_ctrl;
	u16 ifs_clm_mntr_time;
	enum rtw89_ifs_clm_application ifs_clm_app;
	u16 ccx_period;
	u8 ccx_unit_idx;
	u16 ifs_clm_th_l[RTW89_IFS_CLM_NUM];
	u16 ifs_clm_th_h[RTW89_IFS_CLM_NUM];
	u16 ifs_clm_tx;
	u16 ifs_clm_edcca_excl_cca;
	u16 ifs_clm_ofdmfa;
	u16 ifs_clm_ofdmcca_excl_fa;
	u16 ifs_clm_cckfa;
	u16 ifs_clm_cckcca_excl_fa;
	u16 ifs_clm_total_ifs;
	u8 ifs_clm_his[RTW89_IFS_CLM_NUM];
	u16 ifs_clm_avg[RTW89_IFS_CLM_NUM];
	u16 ifs_clm_cca[RTW89_IFS_CLM_NUM];
	u8 ifs_clm_tx_ratio;
	u8 ifs_clm_edcca_excl_cca_ratio;
	u8 ifs_clm_cck_fa_ratio;
	u8 ifs_clm_ofdm_fa_ratio;
	u8 ifs_clm_cck_cca_excl_fa_ratio;
	u8 ifs_clm_ofdm_cca_excl_fa_ratio;
	u16 ifs_clm_cck_fa_permil;
	u16 ifs_clm_ofdm_fa_permil;
	u32 ifs_clm_ifs_avg[RTW89_IFS_CLM_NUM];
	u32 ifs_clm_cca_avg[RTW89_IFS_CLM_NUM];
};

enum rtw89_ser_rcvy_step {
	RTW89_SER_DRV_STOP_TX,
	RTW89_SER_DRV_STOP_RX,
	RTW89_SER_DRV_STOP_RUN,
	RTW89_SER_HAL_STOP_DMA,
	RTW89_SER_SUPPRESS_LOG,
	RTW89_NUM_OF_SER_FLAGS
};

struct rtw89_ser {
	u8 state;
	u8 alarm_event;
	bool prehandle_l1;

	struct work_struct ser_hdl_work;
	struct delayed_work ser_alarm_work;
	const struct state_ent *st_tbl;
	const struct event_ent *ev_tbl;
	struct list_head msg_q;
	spinlock_t msg_q_lock; /* lock when read/write ser msg */
	DECLARE_BITMAP(flags, RTW89_NUM_OF_SER_FLAGS);
};

enum rtw89_mac_ax_ps_mode {
	RTW89_MAC_AX_PS_MODE_ACTIVE = 0,
	RTW89_MAC_AX_PS_MODE_LEGACY = 1,
	RTW89_MAC_AX_PS_MODE_WMMPS  = 2,
	RTW89_MAC_AX_PS_MODE_MAX    = 3,
};

enum rtw89_last_rpwm_mode {
	RTW89_LAST_RPWM_PS        = 0x0,
	RTW89_LAST_RPWM_ACTIVE    = 0x6,
};

struct rtw89_lps_parm {
	u8 macid;
	u8 psmode; /* enum rtw89_mac_ax_ps_mode */
	u8 lastrpwm; /* enum rtw89_last_rpwm_mode */
};

struct rtw89_ppdu_sts_info {
	struct sk_buff_head rx_queue[RTW89_PHY_MAX];
	u8 curr_rx_ppdu_cnt[RTW89_PHY_MAX];
};

struct rtw89_early_h2c {
	struct list_head list;
	u8 *h2c;
	u16 h2c_len;
};

struct rtw89_hw_scan_info {
	struct ieee80211_vif *scanning_vif;
	struct list_head pkt_list[NUM_NL80211_BANDS];
	struct rtw89_chan op_chan;
	bool abort;
	u32 last_chan_idx;
};

enum rtw89_phy_bb_gain_band {
	RTW89_BB_GAIN_BAND_2G = 0,
	RTW89_BB_GAIN_BAND_5G_L = 1,
	RTW89_BB_GAIN_BAND_5G_M = 2,
	RTW89_BB_GAIN_BAND_5G_H = 3,
	RTW89_BB_GAIN_BAND_6G_L = 4,
	RTW89_BB_GAIN_BAND_6G_M = 5,
	RTW89_BB_GAIN_BAND_6G_H = 6,
	RTW89_BB_GAIN_BAND_6G_UH = 7,

	RTW89_BB_GAIN_BAND_NR,
};

enum rtw89_phy_gain_band_be {
	RTW89_BB_GAIN_BAND_2G_BE = 0,
	RTW89_BB_GAIN_BAND_5G_L_BE = 1,
	RTW89_BB_GAIN_BAND_5G_M_BE = 2,
	RTW89_BB_GAIN_BAND_5G_H_BE = 3,
	RTW89_BB_GAIN_BAND_6G_L0_BE = 4,
	RTW89_BB_GAIN_BAND_6G_L1_BE = 5,
	RTW89_BB_GAIN_BAND_6G_M0_BE = 6,
	RTW89_BB_GAIN_BAND_6G_M1_BE = 7,
	RTW89_BB_GAIN_BAND_6G_H0_BE = 8,
	RTW89_BB_GAIN_BAND_6G_H1_BE = 9,
	RTW89_BB_GAIN_BAND_6G_UH0_BE = 10,
	RTW89_BB_GAIN_BAND_6G_UH1_BE = 11,

	RTW89_BB_GAIN_BAND_NR_BE,
};

enum rtw89_phy_bb_bw_be {
	RTW89_BB_BW_20_40 = 0,
	RTW89_BB_BW_80_160_320 = 1,

	RTW89_BB_BW_NR_BE,
};

enum rtw89_bw20_sc {
	RTW89_BW20_SC_20M = 1,
	RTW89_BW20_SC_40M = 2,
	RTW89_BW20_SC_80M = 4,
	RTW89_BW20_SC_160M = 8,
	RTW89_BW20_SC_320M = 16,
};

enum rtw89_cmac_table_bw {
	RTW89_CMAC_BW_20M = 0,
	RTW89_CMAC_BW_40M = 1,
	RTW89_CMAC_BW_80M = 2,
	RTW89_CMAC_BW_160M = 3,
	RTW89_CMAC_BW_320M = 4,

	RTW89_CMAC_BW_NR,
};

enum rtw89_phy_bb_rxsc_num {
	RTW89_BB_RXSC_NUM_40 = 9, /* SC: 0, 1~8 */
	RTW89_BB_RXSC_NUM_80 = 13, /* SC: 0, 1~8, 9~12 */
	RTW89_BB_RXSC_NUM_160 = 15, /* SC: 0, 1~8, 9~12, 13~14 */
};

struct rtw89_phy_bb_gain_info {
	s8 lna_gain[RTW89_BB_GAIN_BAND_NR][RF_PATH_MAX][LNA_GAIN_NUM];
	s8 tia_gain[RTW89_BB_GAIN_BAND_NR][RF_PATH_MAX][TIA_GAIN_NUM];
	s8 lna_gain_bypass[RTW89_BB_GAIN_BAND_NR][RF_PATH_MAX][LNA_GAIN_NUM];
	s8 lna_op1db[RTW89_BB_GAIN_BAND_NR][RF_PATH_MAX][LNA_GAIN_NUM];
	s8 tia_lna_op1db[RTW89_BB_GAIN_BAND_NR][RF_PATH_MAX]
			[LNA_GAIN_NUM + 1]; /* TIA0_LNA0~6 + TIA1_LNA6 */
	s8 rpl_ofst_20[RTW89_BB_GAIN_BAND_NR][RF_PATH_MAX];
	s8 rpl_ofst_40[RTW89_BB_GAIN_BAND_NR][RF_PATH_MAX]
		      [RTW89_BB_RXSC_NUM_40];
	s8 rpl_ofst_80[RTW89_BB_GAIN_BAND_NR][RF_PATH_MAX]
		      [RTW89_BB_RXSC_NUM_80];
	s8 rpl_ofst_160[RTW89_BB_GAIN_BAND_NR][RF_PATH_MAX]
		       [RTW89_BB_RXSC_NUM_160];
};

struct rtw89_phy_bb_gain_info_be {
	s8 lna_gain[RTW89_BB_GAIN_BAND_NR_BE][RTW89_BB_BW_NR_BE][RF_PATH_MAX]
		   [LNA_GAIN_NUM];
	s8 tia_gain[RTW89_BB_GAIN_BAND_NR_BE][RTW89_BB_BW_NR_BE][RF_PATH_MAX]
		   [TIA_GAIN_NUM];
	s8 lna_gain_bypass[RTW89_BB_GAIN_BAND_NR_BE][RTW89_BB_BW_NR_BE]
			  [RF_PATH_MAX][LNA_GAIN_NUM];
	s8 lna_op1db[RTW89_BB_GAIN_BAND_NR_BE][RTW89_BB_BW_NR_BE]
		    [RF_PATH_MAX][LNA_GAIN_NUM];
	s8 tia_lna_op1db[RTW89_BB_GAIN_BAND_NR_BE][RTW89_BB_BW_NR_BE]
			[RF_PATH_MAX][LNA_GAIN_NUM + 1];
	s8 rpl_ofst_20[RTW89_BB_GAIN_BAND_NR_BE][RF_PATH_MAX]
		      [RTW89_BW20_SC_20M];
	s8 rpl_ofst_40[RTW89_BB_GAIN_BAND_NR_BE][RF_PATH_MAX]
		      [RTW89_BW20_SC_40M];
	s8 rpl_ofst_80[RTW89_BB_GAIN_BAND_NR_BE][RF_PATH_MAX]
		      [RTW89_BW20_SC_80M];
	s8 rpl_ofst_160[RTW89_BB_GAIN_BAND_NR_BE][RF_PATH_MAX]
		       [RTW89_BW20_SC_160M];
};

struct rtw89_phy_efuse_gain {
	bool offset_valid;
	bool comp_valid;
	s8 offset[RF_PATH_MAX][RTW89_GAIN_OFFSET_NR]; /* S(8, 0) */
	s8 offset_base[RTW89_PHY_MAX]; /* S(8, 4) */
	s8 rssi_base[RTW89_PHY_MAX]; /* S(8, 4) */
	s8 comp[RF_PATH_MAX][RTW89_SUBBAND_NR]; /* S(8, 0) */
};

#define RTW89_MAX_PATTERN_NUM             18
#define RTW89_MAX_PATTERN_MASK_SIZE       4
#define RTW89_MAX_PATTERN_SIZE            128

struct rtw89_wow_cam_info {
	bool r_w;
	u8 idx;
	u32 mask[RTW89_MAX_PATTERN_MASK_SIZE];
	u16 crc;
	bool negative_pattern_match;
	bool skip_mac_hdr;
	bool uc;
	bool mc;
	bool bc;
	bool valid;
};

struct rtw89_wow_key_info {
	u8 ptk_tx_iv[8];
	u8 valid_check;
	u8 symbol_check_en;
	u8 gtk_keyidx;
	u8 rsvd[5];
	u8 ptk_rx_iv[8];
	u8 gtk_rx_iv[4][8];
} __packed;

struct rtw89_wow_gtk_info {
	u8 kck[32];
	u8 kek[32];
	u8 tk1[16];
	u8 txmickey[8];
	u8 rxmickey[8];
	__le32 igtk_keyid;
	__le64 ipn;
	u8 igtk[2][32];
	u8 psk[32];
} __packed;

struct rtw89_wow_aoac_report {
	u8 rpt_ver;
	u8 sec_type;
	u8 key_idx;
	u8 pattern_idx;
	u8 rekey_ok;
	u8 ptk_tx_iv[8];
	u8 eapol_key_replay_count[8];
	u8 gtk[32];
	u8 ptk_rx_iv[8];
	u8 gtk_rx_iv[4][8];
	u64 igtk_key_id;
	u64 igtk_ipn;
	u8 igtk[32];
	u8 csa_pri_ch;
	u8 csa_bw;
	u8 csa_ch_offset;
	u8 csa_chsw_failed;
	u8 csa_ch_band;
};

struct rtw89_wow_param {
	struct ieee80211_vif *wow_vif;
	DECLARE_BITMAP(flags, RTW89_WOW_FLAG_NUM);
	struct rtw89_wow_cam_info patterns[RTW89_MAX_PATTERN_NUM];
	struct rtw89_wow_key_info key_info;
	struct rtw89_wow_gtk_info gtk_info;
	struct rtw89_wow_aoac_report aoac_rpt;
	u8 pattern_cnt;
	u8 ptk_alg;
	u8 gtk_alg;
	u8 ptk_keyidx;
	u8 akm;
};

struct rtw89_mcc_limit {
	bool enable;
	u16 max_tob; /* TU; max time offset behind */
	u16 max_toa; /* TU; max time offset ahead */
	u16 max_dur; /* TU */
};

struct rtw89_mcc_policy {
	u8 c2h_rpt;
	u8 tx_null_early;
	u8 dis_tx_null;
	u8 in_curr_ch;
	u8 dis_sw_retry;
	u8 sw_retry_count;
};

struct rtw89_mcc_role {
	struct rtw89_vif *rtwvif;
	struct rtw89_mcc_policy policy;
	struct rtw89_mcc_limit limit;

	/* only valid when running with FW MRC mechanism */
	u8 slot_idx;

	/* byte-array in LE order for FW */
	u8 macid_bitmap[BITS_TO_BYTES(RTW89_MAX_MAC_ID_NUM)];

	u16 duration; /* TU */
	u16 beacon_interval; /* TU */
	bool is_2ghz;
	bool is_go;
	bool is_gc;
};

struct rtw89_mcc_bt_role {
	u16 duration; /* TU */
};

struct rtw89_mcc_courtesy {
	bool enable;
	u8 slot_num;
	u8 macid_src;
	u8 macid_tgt;
};

enum rtw89_mcc_plan {
	RTW89_MCC_PLAN_TAIL_BT,
	RTW89_MCC_PLAN_MID_BT,
	RTW89_MCC_PLAN_NO_BT,

	NUM_OF_RTW89_MCC_PLAN,
};

struct rtw89_mcc_pattern {
	s16 tob_ref; /* TU; time offset behind of reference role */
	s16 toa_ref; /* TU; time offset ahead of reference role */
	s16 tob_aux; /* TU; time offset behind of auxiliary role */
	s16 toa_aux; /* TU; time offset ahead of auxiliary role */

	enum rtw89_mcc_plan plan;
	struct rtw89_mcc_courtesy courtesy;
};

struct rtw89_mcc_sync {
	bool enable;
	u16 offset; /* TU */
	u8 macid_src;
	u8 band_src;
	u8 port_src;
	u8 macid_tgt;
	u8 band_tgt;
	u8 port_tgt;
};

struct rtw89_mcc_config {
	struct rtw89_mcc_pattern pattern;
	struct rtw89_mcc_sync sync;
	u64 start_tsf;
	u16 mcc_interval; /* TU */
	u16 beacon_offset; /* TU */
};

enum rtw89_mcc_mode {
	RTW89_MCC_MODE_GO_STA,
	RTW89_MCC_MODE_GC_STA,
};

struct rtw89_mcc_limit {
	bool enable;
	u16 max_tob; /* TU; max time offset behind */
	u16 max_toa; /* TU; max time offset ahead */
	u16 max_dur; /* TU */
};

struct rtw89_mcc_policy {
	u8 c2h_rpt;
	u8 tx_null_early;
	u8 dis_tx_null;
	u8 in_curr_ch;
	u8 dis_sw_retry;
	u8 sw_retry_count;
};

struct rtw89_mcc_role {
	struct rtw89_vif *rtwvif;
	struct rtw89_mcc_policy policy;
	struct rtw89_mcc_limit limit;

	/* only valid when running with FW MRC mechanism */
	u8 slot_idx;

	/* byte-array in LE order for FW */
	u8 macid_bitmap[BITS_TO_BYTES(RTW89_MAX_MAC_ID_NUM)];

	u16 duration; /* TU */
	u16 beacon_interval; /* TU */
	bool is_2ghz;
	bool is_go;
	bool is_gc;
};

struct rtw89_mcc_bt_role {
	u16 duration; /* TU */
};

struct rtw89_mcc_courtesy {
	bool enable;
	u8 slot_num;
	u8 macid_src;
	u8 macid_tgt;
};

enum rtw89_mcc_plan {
	RTW89_MCC_PLAN_TAIL_BT,
	RTW89_MCC_PLAN_MID_BT,
	RTW89_MCC_PLAN_NO_BT,

	NUM_OF_RTW89_MCC_PLAN,
};

struct rtw89_mcc_pattern {
	s16 tob_ref; /* TU; time offset behind of reference role */
	s16 toa_ref; /* TU; time offset ahead of reference role */
	s16 tob_aux; /* TU; time offset behind of auxiliary role */
	s16 toa_aux; /* TU; time offset ahead of auxiliary role */

	enum rtw89_mcc_plan plan;
	struct rtw89_mcc_courtesy courtesy;
};

struct rtw89_mcc_sync {
	bool enable;
	u16 offset; /* TU */
	u8 macid_src;
	u8 band_src;
	u8 port_src;
	u8 macid_tgt;
	u8 band_tgt;
	u8 port_tgt;
};

struct rtw89_mcc_config {
	struct rtw89_mcc_pattern pattern;
	struct rtw89_mcc_sync sync;
	u64 start_tsf;
	u16 mcc_interval; /* TU */
	u16 beacon_offset; /* TU */
};

enum rtw89_mcc_mode {
	RTW89_MCC_MODE_GO_STA,
	RTW89_MCC_MODE_GC_STA,
};

struct rtw89_mcc_info {
	struct rtw89_wait_info wait;

	u8 group;
	enum rtw89_mcc_mode mode;
	struct rtw89_mcc_role role_ref; /* reference role */
	struct rtw89_mcc_role role_aux; /* auxiliary role */
	struct rtw89_mcc_bt_role bt_role;
	struct rtw89_mcc_config config;
};

struct rtw89_dev {
	struct ieee80211_hw *hw;
	struct device *dev;
	const struct ieee80211_ops *ops;

	bool dbcc_en;
	enum rtw89_mlo_dbcc_mode mlo_dbcc_mode;
	struct rtw89_hw_scan_info scan_info;
	const struct rtw89_chip_info *chip;
	const struct rtw89_pci_info *pci_info;
	const struct rtw89_rfe_parms *rfe_parms;
	struct rtw89_hal hal;
	struct rtw89_mcc_info mcc;
	struct rtw89_mac_info mac;
	struct rtw89_fw_info fw;
	struct rtw89_hci_info hci;
	struct rtw89_efuse efuse;
	struct rtw89_traffic_stats stats;
	struct rtw89_rfe_data *rfe_data;

	/* ensures exclusive access from mac80211 callbacks */
	struct mutex mutex;
	struct list_head rtwvifs_list;
	/* used to protect rf read write */
	struct mutex rf_mutex;
	struct workqueue_struct *txq_wq;
	struct work_struct txq_work;
	struct delayed_work txq_reinvoke_work;
	/* used to protect ba_list and forbid_ba_list */
	spinlock_t ba_lock;
	/* txqs to setup ba session */
	struct list_head ba_list;
	/* txqs to forbid ba session */
	struct list_head forbid_ba_list;
	struct work_struct ba_work;
	/* used to protect rpwm */
	spinlock_t rpwm_lock;

	struct rtw89_cam_info cam_info;

	struct sk_buff_head c2h_queue;
	struct work_struct c2h_work;
	struct work_struct ips_work;
	struct work_struct load_firmware_work;
	struct work_struct cancel_6ghz_probe_work;

	struct list_head early_h2c_list;

	struct rtw89_ser ser;

	DECLARE_BITMAP(hw_port, RTW89_PORT_NUM);
	DECLARE_BITMAP(mac_id_map, RTW89_MAX_MAC_ID_NUM);
	DECLARE_BITMAP(flags, NUM_OF_RTW89_FLAGS);
	DECLARE_BITMAP(pkt_offload, RTW89_MAX_PKT_OFLD_NUM);
	DECLARE_BITMAP(quirks, NUM_OF_RTW89_QUIRKS);

	struct rtw89_phy_stat phystat;
	struct rtw89_rfk_wait_info rfk_wait;
	struct rtw89_dack_info dack;
	struct rtw89_iqk_info iqk;
	struct rtw89_dpk_info dpk;
	struct rtw89_rfk_mcc_info rfk_mcc;
	struct rtw89_lck_info lck;
	struct rtw89_rx_dck_info rx_dck;
	bool is_tssi_mode[RF_PATH_MAX];
	bool is_bt_iqk_timeout;

	struct rtw89_fem_info fem;
	struct rtw89_txpwr_byrate byr[RTW89_BAND_NUM][RTW89_BYR_BW_NUM];
	struct rtw89_tssi_info tssi;
	struct rtw89_power_trim_info pwr_trim;

	struct rtw89_cfo_tracking_info cfo_tracking;
	struct rtw89_env_monitor_info env_monitor;
	struct rtw89_dig_info dig;
	struct rtw89_phy_ch_info ch_info;
	union {
		struct rtw89_phy_bb_gain_info ax;
		struct rtw89_phy_bb_gain_info_be be;
	} bb_gain;
	struct rtw89_phy_efuse_gain efuse_gain;
	struct rtw89_phy_ul_tb_info ul_tb_info;
	struct rtw89_antdiv_info antdiv;

	struct delayed_work track_work;
	struct delayed_work chanctx_work;
	struct delayed_work coex_act1_work;
	struct delayed_work coex_bt_devinfo_work;
	struct delayed_work coex_rfk_chk_work;
	struct delayed_work cfo_track_work;
	struct delayed_work forbid_ba_work;
	struct delayed_work roc_work;
	struct delayed_work antdiv_work;
	struct rtw89_ppdu_sts_info ppdu_sts;
	u8 total_sta_assoc;
	bool scanning;

	struct rtw89_regulatory_info regulatory;
	struct rtw89_sar_info sar;
	struct rtw89_tas_info tas;

	struct rtw89_btc btc;
	enum rtw89_ps_mode ps_mode;
	bool lps_enabled;

	struct rtw89_wow_param wow;

	/* napi structure */
	struct net_device netdev;
	struct napi_struct napi;
	int napi_budget_countdown;

	/* HCI related data, keep last */
	u8 priv[] __aligned(sizeof(void *));
};

static inline int rtw89_hci_tx_write(struct rtw89_dev *rtwdev,
				     struct rtw89_core_tx_request *tx_req)
{
	return rtwdev->hci.ops->tx_write(rtwdev, tx_req);
}

static inline void rtw89_hci_reset(struct rtw89_dev *rtwdev)
{
	rtwdev->hci.ops->reset(rtwdev);
}

static inline int rtw89_hci_start(struct rtw89_dev *rtwdev)
{
	return rtwdev->hci.ops->start(rtwdev);
}

static inline void rtw89_hci_stop(struct rtw89_dev *rtwdev)
{
	rtwdev->hci.ops->stop(rtwdev);
}

static inline int rtw89_hci_deinit(struct rtw89_dev *rtwdev)
{
	return rtwdev->hci.ops->deinit(rtwdev);
}

static inline void rtw89_hci_pause(struct rtw89_dev *rtwdev, bool pause)
{
	rtwdev->hci.ops->pause(rtwdev, pause);
}

static inline void rtw89_hci_switch_mode(struct rtw89_dev *rtwdev, bool low_power)
{
	rtwdev->hci.ops->switch_mode(rtwdev, low_power);
}

static inline void rtw89_hci_recalc_int_mit(struct rtw89_dev *rtwdev)
{
	rtwdev->hci.ops->recalc_int_mit(rtwdev);
}

static inline u32 rtw89_hci_check_and_reclaim_tx_resource(struct rtw89_dev *rtwdev, u8 txch)
{
	return rtwdev->hci.ops->check_and_reclaim_tx_resource(rtwdev, txch);
}

static inline void rtw89_hci_tx_kick_off(struct rtw89_dev *rtwdev, u8 txch)
{
	return rtwdev->hci.ops->tx_kick_off(rtwdev, txch);
}

static inline int rtw89_hci_mac_pre_deinit(struct rtw89_dev *rtwdev)
{
	return rtwdev->hci.ops->mac_pre_deinit(rtwdev);
}

static inline void rtw89_hci_flush_queues(struct rtw89_dev *rtwdev, u32 queues,
					  bool drop)
{
	if (!test_bit(RTW89_FLAG_POWERON, rtwdev->flags))
		return;

	if (rtwdev->hci.ops->flush_queues)
		return rtwdev->hci.ops->flush_queues(rtwdev, queues, drop);
}

static inline void rtw89_hci_recovery_start(struct rtw89_dev *rtwdev)
{
	if (rtwdev->hci.ops->recovery_start)
		rtwdev->hci.ops->recovery_start(rtwdev);
}

static inline void rtw89_hci_recovery_complete(struct rtw89_dev *rtwdev)
{
	if (rtwdev->hci.ops->recovery_complete)
		rtwdev->hci.ops->recovery_complete(rtwdev);
}

static inline void rtw89_hci_enable_intr(struct rtw89_dev *rtwdev)
{
	if (rtwdev->hci.ops->enable_intr)
		rtwdev->hci.ops->enable_intr(rtwdev);
}

static inline void rtw89_hci_disable_intr(struct rtw89_dev *rtwdev)
{
	if (rtwdev->hci.ops->disable_intr)
		rtwdev->hci.ops->disable_intr(rtwdev);
}

static inline void rtw89_hci_ctrl_txdma_ch(struct rtw89_dev *rtwdev, bool enable)
{
	if (rtwdev->hci.ops->ctrl_txdma_ch)
		rtwdev->hci.ops->ctrl_txdma_ch(rtwdev, enable);
}

static inline void rtw89_hci_ctrl_txdma_fw_ch(struct rtw89_dev *rtwdev, bool enable)
{
	if (rtwdev->hci.ops->ctrl_txdma_fw_ch)
		rtwdev->hci.ops->ctrl_txdma_fw_ch(rtwdev, enable);
}

static inline void rtw89_hci_ctrl_trxhci(struct rtw89_dev *rtwdev, bool enable)
{
	if (rtwdev->hci.ops->ctrl_trxhci)
		rtwdev->hci.ops->ctrl_trxhci(rtwdev, enable);
}

static inline int rtw89_hci_poll_txdma_ch_idle(struct rtw89_dev *rtwdev)
{
	int ret = 0;

	if (rtwdev->hci.ops->poll_txdma_ch_idle)
		ret = rtwdev->hci.ops->poll_txdma_ch_idle(rtwdev);
	return ret;
}

static inline void rtw89_hci_clr_idx_all(struct rtw89_dev *rtwdev)
{
	if (rtwdev->hci.ops->clr_idx_all)
		rtwdev->hci.ops->clr_idx_all(rtwdev);
}

static inline int rtw89_hci_rst_bdram(struct rtw89_dev *rtwdev)
{
	int ret = 0;

	if (rtwdev->hci.ops->rst_bdram)
		ret = rtwdev->hci.ops->rst_bdram(rtwdev);
	return ret;
}

static inline void rtw89_hci_clear(struct rtw89_dev *rtwdev, struct pci_dev *pdev)
{
	if (rtwdev->hci.ops->clear)
		rtwdev->hci.ops->clear(rtwdev, pdev);
}

static inline
struct rtw89_tx_skb_data *RTW89_TX_SKB_CB(struct sk_buff *skb)
{
	struct ieee80211_tx_info *info = IEEE80211_SKB_CB(skb);

	return (struct rtw89_tx_skb_data *)info->status.status_driver_data;
}

static inline u8 rtw89_read8(struct rtw89_dev *rtwdev, u32 addr)
{
	return rtwdev->hci.ops->read8(rtwdev, addr);
}

static inline u16 rtw89_read16(struct rtw89_dev *rtwdev, u32 addr)
{
	return rtwdev->hci.ops->read16(rtwdev, addr);
}

static inline u32 rtw89_read32(struct rtw89_dev *rtwdev, u32 addr)
{
	return rtwdev->hci.ops->read32(rtwdev, addr);
}

static inline void rtw89_write8(struct rtw89_dev *rtwdev, u32 addr, u8 data)
{
	rtwdev->hci.ops->write8(rtwdev, addr, data);
}

static inline void rtw89_write16(struct rtw89_dev *rtwdev, u32 addr, u16 data)
{
	rtwdev->hci.ops->write16(rtwdev, addr, data);
}

static inline void rtw89_write32(struct rtw89_dev *rtwdev, u32 addr, u32 data)
{
	rtwdev->hci.ops->write32(rtwdev, addr, data);
}

static inline void
rtw89_write8_set(struct rtw89_dev *rtwdev, u32 addr, u8 bit)
{
	u8 val;

	val = rtw89_read8(rtwdev, addr);
	rtw89_write8(rtwdev, addr, val | bit);
}

static inline void
rtw89_write16_set(struct rtw89_dev *rtwdev, u32 addr, u16 bit)
{
	u16 val;

	val = rtw89_read16(rtwdev, addr);
	rtw89_write16(rtwdev, addr, val | bit);
}

static inline void
rtw89_write32_set(struct rtw89_dev *rtwdev, u32 addr, u32 bit)
{
	u32 val;

	val = rtw89_read32(rtwdev, addr);
	rtw89_write32(rtwdev, addr, val | bit);
}

static inline void
rtw89_write8_clr(struct rtw89_dev *rtwdev, u32 addr, u8 bit)
{
	u8 val;

	val = rtw89_read8(rtwdev, addr);
	rtw89_write8(rtwdev, addr, val & ~bit);
}

static inline void
rtw89_write16_clr(struct rtw89_dev *rtwdev, u32 addr, u16 bit)
{
	u16 val;

	val = rtw89_read16(rtwdev, addr);
	rtw89_write16(rtwdev, addr, val & ~bit);
}

static inline void
rtw89_write32_clr(struct rtw89_dev *rtwdev, u32 addr, u32 bit)
{
	u32 val;

	val = rtw89_read32(rtwdev, addr);
	rtw89_write32(rtwdev, addr, val & ~bit);
}

static inline u32
rtw89_read32_mask(struct rtw89_dev *rtwdev, u32 addr, u32 mask)
{
	u32 shift = __ffs(mask);
	u32 orig;
	u32 ret;

	orig = rtw89_read32(rtwdev, addr);
	ret = (orig & mask) >> shift;

	return ret;
}

static inline u16
rtw89_read16_mask(struct rtw89_dev *rtwdev, u32 addr, u32 mask)
{
	u32 shift = __ffs(mask);
	u32 orig;
	u32 ret;

	orig = rtw89_read16(rtwdev, addr);
	ret = (orig & mask) >> shift;

	return ret;
}

static inline u8
rtw89_read8_mask(struct rtw89_dev *rtwdev, u32 addr, u32 mask)
{
	u32 shift = __ffs(mask);
	u32 orig;
	u32 ret;

	orig = rtw89_read8(rtwdev, addr);
	ret = (orig & mask) >> shift;

	return ret;
}

static inline void
rtw89_write32_mask(struct rtw89_dev *rtwdev, u32 addr, u32 mask, u32 data)
{
	u32 shift = __ffs(mask);
	u32 orig;
	u32 set;

	WARN(addr & 0x3, "should be 4-byte aligned, addr = 0x%08x\n", addr);

	orig = rtw89_read32(rtwdev, addr);
	set = (orig & ~mask) | ((data << shift) & mask);
	rtw89_write32(rtwdev, addr, set);
}

static inline void
rtw89_write16_mask(struct rtw89_dev *rtwdev, u32 addr, u32 mask, u16 data)
{
	u32 shift;
	u16 orig, set;

	mask &= 0xffff;
	shift = __ffs(mask);

	orig = rtw89_read16(rtwdev, addr);
	set = (orig & ~mask) | ((data << shift) & mask);
	rtw89_write16(rtwdev, addr, set);
}

static inline void
rtw89_write8_mask(struct rtw89_dev *rtwdev, u32 addr, u32 mask, u8 data)
{
	u32 shift;
	u8 orig, set;

	mask &= 0xff;
	shift = __ffs(mask);

	orig = rtw89_read8(rtwdev, addr);
	set = (orig & ~mask) | ((data << shift) & mask);
	rtw89_write8(rtwdev, addr, set);
}

static inline u32
rtw89_read_rf(struct rtw89_dev *rtwdev, enum rtw89_rf_path rf_path,
	      u32 addr, u32 mask)
{
	u32 val;

	mutex_lock(&rtwdev->rf_mutex);
	val = rtwdev->chip->ops->read_rf(rtwdev, rf_path, addr, mask);
	mutex_unlock(&rtwdev->rf_mutex);

	return val;
}

static inline void
rtw89_write_rf(struct rtw89_dev *rtwdev, enum rtw89_rf_path rf_path,
	       u32 addr, u32 mask, u32 data)
{
	mutex_lock(&rtwdev->rf_mutex);
	rtwdev->chip->ops->write_rf(rtwdev, rf_path, addr, mask, data);
	mutex_unlock(&rtwdev->rf_mutex);
}

static inline struct ieee80211_txq *rtw89_txq_to_txq(struct rtw89_txq *rtwtxq)
{
	void *p = rtwtxq;

	return container_of(p, struct ieee80211_txq, drv_priv);
}

static inline void rtw89_core_txq_init(struct rtw89_dev *rtwdev,
				       struct ieee80211_txq *txq)
{
	struct rtw89_txq *rtwtxq;

	if (!txq)
		return;

	rtwtxq = (struct rtw89_txq *)txq->drv_priv;
	INIT_LIST_HEAD(&rtwtxq->list);
}

static inline struct ieee80211_vif *rtwvif_to_vif(struct rtw89_vif *rtwvif)
{
	void *p = rtwvif;

	return container_of(p, struct ieee80211_vif, drv_priv);
}

static inline struct ieee80211_vif *rtwvif_to_vif_safe(struct rtw89_vif *rtwvif)
{
	return rtwvif ? rtwvif_to_vif(rtwvif) : NULL;
}

static inline struct rtw89_vif *vif_to_rtwvif_safe(struct ieee80211_vif *vif)
{
	return vif ? (struct rtw89_vif *)vif->drv_priv : NULL;
}

static inline struct ieee80211_sta *rtwsta_to_sta(struct rtw89_sta *rtwsta)
{
	void *p = rtwsta;

	return container_of(p, struct ieee80211_sta, drv_priv);
}

static inline struct ieee80211_sta *rtwsta_to_sta_safe(struct rtw89_sta *rtwsta)
{
	return rtwsta ? rtwsta_to_sta(rtwsta) : NULL;
}

static inline struct rtw89_sta *sta_to_rtwsta_safe(struct ieee80211_sta *sta)
{
	return sta ? (struct rtw89_sta *)sta->drv_priv : NULL;
}

static inline u8 rtw89_hw_to_rate_info_bw(enum rtw89_bandwidth hw_bw)
{
	if (hw_bw == RTW89_CHANNEL_WIDTH_160)
		return RATE_INFO_BW_160;
	else if (hw_bw == RTW89_CHANNEL_WIDTH_80)
		return RATE_INFO_BW_80;
	else if (hw_bw == RTW89_CHANNEL_WIDTH_40)
		return RATE_INFO_BW_40;
	else
		return RATE_INFO_BW_20;
}

static inline
enum nl80211_band rtw89_hw_to_nl80211_band(enum rtw89_band hw_band)
{
	switch (hw_band) {
	default:
	case RTW89_BAND_2G:
		return NL80211_BAND_2GHZ;
	case RTW89_BAND_5G:
		return NL80211_BAND_5GHZ;
	case RTW89_BAND_6G:
		return NL80211_BAND_6GHZ;
	}
}

static inline
enum rtw89_band rtw89_nl80211_to_hw_band(enum nl80211_band nl_band)
{
	switch (nl_band) {
	default:
	case NL80211_BAND_2GHZ:
		return RTW89_BAND_2G;
	case NL80211_BAND_5GHZ:
		return RTW89_BAND_5G;
	case NL80211_BAND_6GHZ:
		return RTW89_BAND_6G;
	}
}

static inline
enum rtw89_bandwidth nl_to_rtw89_bandwidth(enum nl80211_chan_width width)
{
	switch (width) {
	default:
		WARN(1, "Not support bandwidth %d\n", width);
		fallthrough;
	case NL80211_CHAN_WIDTH_20_NOHT:
	case NL80211_CHAN_WIDTH_20:
		return RTW89_CHANNEL_WIDTH_20;
	case NL80211_CHAN_WIDTH_40:
		return RTW89_CHANNEL_WIDTH_40;
	case NL80211_CHAN_WIDTH_80:
		return RTW89_CHANNEL_WIDTH_80;
	case NL80211_CHAN_WIDTH_160:
		return RTW89_CHANNEL_WIDTH_160;
	}
}

static inline
enum nl80211_he_ru_alloc rtw89_he_rua_to_ru_alloc(u16 rua)
{
	switch (rua) {
	default:
		WARN(1, "Invalid RU allocation: %d\n", rua);
		fallthrough;
	case 0 ... 36:
		return NL80211_RATE_INFO_HE_RU_ALLOC_26;
	case 37 ... 52:
		return NL80211_RATE_INFO_HE_RU_ALLOC_52;
	case 53 ... 60:
		return NL80211_RATE_INFO_HE_RU_ALLOC_106;
	case 61 ... 64:
		return NL80211_RATE_INFO_HE_RU_ALLOC_242;
	case 65 ... 66:
		return NL80211_RATE_INFO_HE_RU_ALLOC_484;
	case 67:
		return NL80211_RATE_INFO_HE_RU_ALLOC_996;
	case 68:
		return NL80211_RATE_INFO_HE_RU_ALLOC_2x996;
	}
}

static inline
struct rtw89_addr_cam_entry *rtw89_get_addr_cam_of(struct rtw89_vif *rtwvif,
						   struct rtw89_sta *rtwsta)
{
	if (rtwsta) {
		struct ieee80211_sta *sta = rtwsta_to_sta(rtwsta);

		if (rtwvif->net_type == RTW89_NET_TYPE_AP_MODE || sta->tdls)
			return &rtwsta->addr_cam;
	}
	return &rtwvif->addr_cam;
}

static inline
struct rtw89_bssid_cam_entry *rtw89_get_bssid_cam_of(struct rtw89_vif *rtwvif,
						     struct rtw89_sta *rtwsta)
{
	if (rtwsta) {
		struct ieee80211_sta *sta = rtwsta_to_sta(rtwsta);

		if (sta->tdls)
			return &rtwsta->bssid_cam;
	}
	return &rtwvif->bssid_cam;
}

static inline
void rtw89_chip_set_channel_prepare(struct rtw89_dev *rtwdev,
				    struct rtw89_channel_help_params *p,
				    const struct rtw89_chan *chan,
				    enum rtw89_mac_idx mac_idx,
				    enum rtw89_phy_idx phy_idx)
{
	rtwdev->chip->ops->set_channel_help(rtwdev, true, p, chan,
					    mac_idx, phy_idx);
}

static inline
void rtw89_chip_set_channel_done(struct rtw89_dev *rtwdev,
				 struct rtw89_channel_help_params *p,
				 const struct rtw89_chan *chan,
				 enum rtw89_mac_idx mac_idx,
				 enum rtw89_phy_idx phy_idx)
{
	rtwdev->chip->ops->set_channel_help(rtwdev, false, p, chan,
					    mac_idx, phy_idx);
}

static inline
const struct cfg80211_chan_def *rtw89_chandef_get(struct rtw89_dev *rtwdev,
						  enum rtw89_sub_entity_idx idx)
{
	struct rtw89_hal *hal = &rtwdev->hal;
	enum rtw89_sub_entity_idx roc_idx = atomic_read(&hal->roc_entity_idx);

	if (roc_idx == idx)
		return &hal->roc_chandef;

	return &hal->sub[idx].chandef;
}

static inline
const struct rtw89_chan *rtw89_chan_get(struct rtw89_dev *rtwdev,
					enum rtw89_sub_entity_idx idx)
{
	struct rtw89_hal *hal = &rtwdev->hal;

	return &hal->sub[idx].chan;
}

static inline
const struct rtw89_chan_rcd *rtw89_chan_rcd_get(struct rtw89_dev *rtwdev,
						enum rtw89_sub_entity_idx idx)
{
	struct rtw89_hal *hal = &rtwdev->hal;

	return &hal->sub[idx].rcd;
}

static inline
const struct rtw89_chan *rtw89_scan_chan_get(struct rtw89_dev *rtwdev)
{
	struct ieee80211_vif *vif = rtwdev->scan_info.scanning_vif;
	struct rtw89_vif *rtwvif = vif_to_rtwvif_safe(vif);

	if (rtwvif)
		return rtw89_chan_get(rtwdev, rtwvif->sub_entity_idx);
	else
		return rtw89_chan_get(rtwdev, RTW89_SUB_ENTITY_0);
}

static inline void rtw89_chip_fem_setup(struct rtw89_dev *rtwdev)
{
	const struct rtw89_chip_info *chip = rtwdev->chip;

	if (chip->ops->fem_setup)
		chip->ops->fem_setup(rtwdev);
}

static inline void rtw89_chip_rfe_gpio(struct rtw89_dev *rtwdev)
{
	const struct rtw89_chip_info *chip = rtwdev->chip;

	if (chip->ops->rfe_gpio)
		chip->ops->rfe_gpio(rtwdev);
}

static inline void rtw89_chip_rfk_hw_init(struct rtw89_dev *rtwdev)
{
	const struct rtw89_chip_info *chip = rtwdev->chip;

	if (chip->ops->rfk_hw_init)
		chip->ops->rfk_hw_init(rtwdev);
}

static inline
void rtw89_chip_bb_preinit(struct rtw89_dev *rtwdev, enum rtw89_phy_idx phy_idx)
{
	const struct rtw89_chip_info *chip = rtwdev->chip;

	if (chip->ops->bb_preinit)
		chip->ops->bb_preinit(rtwdev, phy_idx);
}

static inline
void rtw89_chip_bb_postinit(struct rtw89_dev *rtwdev)
{
	const struct rtw89_chip_info *chip = rtwdev->chip;

	if (!chip->ops->bb_postinit)
		return;

	chip->ops->bb_postinit(rtwdev, RTW89_PHY_0);

	if (rtwdev->dbcc_en)
		chip->ops->bb_postinit(rtwdev, RTW89_PHY_1);
}

static inline void rtw89_chip_bb_sethw(struct rtw89_dev *rtwdev)
{
	const struct rtw89_chip_info *chip = rtwdev->chip;

	if (chip->ops->bb_sethw)
		chip->ops->bb_sethw(rtwdev);
}

static inline void rtw89_chip_rfk_init(struct rtw89_dev *rtwdev)
{
	const struct rtw89_chip_info *chip = rtwdev->chip;

	if (chip->ops->rfk_init)
		chip->ops->rfk_init(rtwdev);
}

static inline void rtw89_chip_rfk_init_late(struct rtw89_dev *rtwdev)
{
	const struct rtw89_chip_info *chip = rtwdev->chip;

	if (chip->ops->rfk_init_late)
		chip->ops->rfk_init_late(rtwdev);
}

static inline void rtw89_chip_rfk_channel(struct rtw89_dev *rtwdev)
{
	const struct rtw89_chip_info *chip = rtwdev->chip;

	if (chip->ops->rfk_channel)
		chip->ops->rfk_channel(rtwdev);
}

static inline void rtw89_chip_rfk_band_changed(struct rtw89_dev *rtwdev,
					       enum rtw89_phy_idx phy_idx)
{
	const struct rtw89_chip_info *chip = rtwdev->chip;

	if (chip->ops->rfk_band_changed)
		chip->ops->rfk_band_changed(rtwdev, phy_idx);
}

static inline void rtw89_chip_rfk_scan(struct rtw89_dev *rtwdev, bool start)
{
	const struct rtw89_chip_info *chip = rtwdev->chip;

	if (chip->ops->rfk_scan)
		chip->ops->rfk_scan(rtwdev, start);
}

static inline void rtw89_chip_rfk_track(struct rtw89_dev *rtwdev)
{
	const struct rtw89_chip_info *chip = rtwdev->chip;

	if (chip->ops->rfk_track)
		chip->ops->rfk_track(rtwdev);
}

static inline void rtw89_chip_set_txpwr_ctrl(struct rtw89_dev *rtwdev)
{
	const struct rtw89_chip_info *chip = rtwdev->chip;

	if (chip->ops->set_txpwr_ctrl)
		chip->ops->set_txpwr_ctrl(rtwdev,  RTW89_PHY_0);
}

static inline void rtw89_chip_power_trim(struct rtw89_dev *rtwdev)
{
	const struct rtw89_chip_info *chip = rtwdev->chip;

	if (chip->ops->power_trim)
		chip->ops->power_trim(rtwdev);
}

static inline void rtw89_chip_init_txpwr_unit(struct rtw89_dev *rtwdev,
					      enum rtw89_phy_idx phy_idx)
{
	const struct rtw89_chip_info *chip = rtwdev->chip;

	if (chip->ops->init_txpwr_unit)
		chip->ops->init_txpwr_unit(rtwdev, phy_idx);
}

static inline u8 rtw89_chip_get_thermal(struct rtw89_dev *rtwdev,
					enum rtw89_rf_path rf_path)
{
	const struct rtw89_chip_info *chip = rtwdev->chip;

	if (!chip->ops->get_thermal)
		return 0x10;

	return chip->ops->get_thermal(rtwdev, rf_path);
}

static inline void rtw89_chip_query_ppdu(struct rtw89_dev *rtwdev,
					 struct rtw89_rx_phy_ppdu *phy_ppdu,
					 struct ieee80211_rx_status *status)
{
	const struct rtw89_chip_info *chip = rtwdev->chip;

	if (chip->ops->query_ppdu)
		chip->ops->query_ppdu(rtwdev, phy_ppdu, status);
}

static inline void rtw89_ctrl_nbtg_bt_tx(struct rtw89_dev *rtwdev, bool en,
					 enum rtw89_phy_idx phy_idx)
{
	const struct rtw89_chip_info *chip = rtwdev->chip;

	if (chip->ops->ctrl_nbtg_bt_tx)
		chip->ops->ctrl_nbtg_bt_tx(rtwdev, en, phy_idx);
}

static inline void rtw89_chip_cfg_txrx_path(struct rtw89_dev *rtwdev)
{
	const struct rtw89_chip_info *chip = rtwdev->chip;

	if (chip->ops->cfg_txrx_path)
		chip->ops->cfg_txrx_path(rtwdev);
}

static inline
void rtw89_chip_cfg_txpwr_ul_tb_offset(struct rtw89_dev *rtwdev,
				       struct ieee80211_vif *vif)
{
	struct rtw89_vif *rtwvif = (struct rtw89_vif *)vif->drv_priv;
	const struct rtw89_chip_info *chip = rtwdev->chip;

	if (!vif->bss_conf.he_support || !vif->cfg.assoc)
		return;

	if (chip->ops->set_txpwr_ul_tb_offset)
		chip->ops->set_txpwr_ul_tb_offset(rtwdev, 0, rtwvif->mac_idx);
}

static inline void rtw89_load_txpwr_table(struct rtw89_dev *rtwdev,
					  const struct rtw89_txpwr_table *tbl)
{
	tbl->load(rtwdev, tbl);
}

static inline u8 rtw89_regd_get(struct rtw89_dev *rtwdev, u8 band)
{
	const struct rtw89_regd *regd = rtwdev->regulatory.regd;

	return regd->txpwr_regd[band];
}

static inline void rtw89_ctrl_btg_bt_rx(struct rtw89_dev *rtwdev, bool en,
					enum rtw89_phy_idx phy_idx)
{
	const struct rtw89_chip_info *chip = rtwdev->chip;

	if (chip->ops->ctrl_btg_bt_rx)
		chip->ops->ctrl_btg_bt_rx(rtwdev, en, phy_idx);
}

static inline
void rtw89_chip_query_rxdesc(struct rtw89_dev *rtwdev,
			     struct rtw89_rx_desc_info *desc_info,
			     u8 *data, u32 data_offset)
{
	const struct rtw89_chip_info *chip = rtwdev->chip;

	chip->ops->query_rxdesc(rtwdev, desc_info, data, data_offset);
}

static inline
void rtw89_chip_fill_txdesc(struct rtw89_dev *rtwdev,
			    struct rtw89_tx_desc_info *desc_info,
			    void *txdesc)
{
	const struct rtw89_chip_info *chip = rtwdev->chip;

	chip->ops->fill_txdesc(rtwdev, desc_info, txdesc);
}

static inline
void rtw89_chip_fill_txdesc_fwcmd(struct rtw89_dev *rtwdev,
				  struct rtw89_tx_desc_info *desc_info,
				  void *txdesc)
{
	const struct rtw89_chip_info *chip = rtwdev->chip;

	chip->ops->fill_txdesc_fwcmd(rtwdev, desc_info, txdesc);
}

static inline
void rtw89_chip_mac_cfg_gnt(struct rtw89_dev *rtwdev,
			    const struct rtw89_mac_ax_coex_gnt *gnt_cfg)
{
	const struct rtw89_chip_info *chip = rtwdev->chip;

	chip->ops->mac_cfg_gnt(rtwdev, gnt_cfg);
}

static inline void rtw89_chip_cfg_ctrl_path(struct rtw89_dev *rtwdev, bool wl)
{
	const struct rtw89_chip_info *chip = rtwdev->chip;

	chip->ops->cfg_ctrl_path(rtwdev, wl);
}

static inline
int rtw89_chip_stop_sch_tx(struct rtw89_dev *rtwdev, u8 mac_idx,
			   u32 *tx_en, enum rtw89_sch_tx_sel sel)
{
	const struct rtw89_chip_info *chip = rtwdev->chip;

	return chip->ops->stop_sch_tx(rtwdev, mac_idx, tx_en, sel);
}

static inline
int rtw89_chip_resume_sch_tx(struct rtw89_dev *rtwdev, u8 mac_idx, u32 tx_en)
{
	const struct rtw89_chip_info *chip = rtwdev->chip;

	return chip->ops->resume_sch_tx(rtwdev, mac_idx, tx_en);
}

static inline
int rtw89_chip_h2c_dctl_sec_cam(struct rtw89_dev *rtwdev,
				struct rtw89_vif *rtwvif,
				struct rtw89_sta *rtwsta)
{
	const struct rtw89_chip_info *chip = rtwdev->chip;

	if (!chip->ops->h2c_dctl_sec_cam)
		return 0;
	return chip->ops->h2c_dctl_sec_cam(rtwdev, rtwvif, rtwsta);
}

static inline u8 *get_hdr_bssid(struct ieee80211_hdr *hdr)
{
	__le16 fc = hdr->frame_control;

	if (ieee80211_has_tods(fc))
		return hdr->addr1;
	else if (ieee80211_has_fromds(fc))
		return hdr->addr2;
	else
		return hdr->addr3;
}

static inline bool rtw89_sta_has_beamformer_cap(struct ieee80211_sta *sta)
{
	if ((sta->deflink.vht_cap.cap & IEEE80211_VHT_CAP_MU_BEAMFORMER_CAPABLE) ||
	    (sta->deflink.vht_cap.cap & IEEE80211_VHT_CAP_SU_BEAMFORMER_CAPABLE) ||
	    (sta->deflink.he_cap.he_cap_elem.phy_cap_info[3] &
			IEEE80211_HE_PHY_CAP3_SU_BEAMFORMER) ||
	    (sta->deflink.he_cap.he_cap_elem.phy_cap_info[4] &
			IEEE80211_HE_PHY_CAP4_MU_BEAMFORMER))
		return true;
	return false;
}

static inline struct rtw89_fw_suit *rtw89_fw_suit_get(struct rtw89_dev *rtwdev,
						      enum rtw89_fw_type type)
{
	struct rtw89_fw_info *fw_info = &rtwdev->fw;

	switch (type) {
	case RTW89_FW_WOWLAN:
		return &fw_info->wowlan;
	case RTW89_FW_LOGFMT:
		return &fw_info->log.suit;
	case RTW89_FW_BBMCU0:
		return &fw_info->bbmcu0;
	case RTW89_FW_BBMCU1:
		return &fw_info->bbmcu1;
	default:
		break;
	}

	return &fw_info->normal;
}

static inline struct sk_buff *rtw89_alloc_skb_for_rx(struct rtw89_dev *rtwdev,
						     unsigned int length)
{
	struct sk_buff *skb;

	if (rtwdev->hw->conf.flags & IEEE80211_CONF_MONITOR) {
		skb = dev_alloc_skb(length + RTW89_RADIOTAP_ROOM);
		if (!skb)
			return NULL;

		skb_reserve(skb, RTW89_RADIOTAP_ROOM);
		return skb;
	}

	return dev_alloc_skb(length);
}

static inline void rtw89_core_tx_wait_complete(struct rtw89_dev *rtwdev,
					       struct rtw89_tx_skb_data *skb_data,
					       bool tx_done)
{
	struct rtw89_tx_wait_info *wait;

	rcu_read_lock();

	wait = rcu_dereference(skb_data->wait);
	if (!wait)
		goto out;

	wait->tx_done = tx_done;
	complete(&wait->completion);

out:
	rcu_read_unlock();
}

static inline bool rtw89_is_mlo_1_1(struct rtw89_dev *rtwdev)
{
	switch (rtwdev->mlo_dbcc_mode) {
	case MLO_1_PLUS_1_1RF:
	case MLO_1_PLUS_1_2RF:
	case DBCC_LEGACY:
		return true;
	default:
		return false;
	}
}

int rtw89_core_tx_write(struct rtw89_dev *rtwdev, struct ieee80211_vif *vif,
			struct ieee80211_sta *sta, struct sk_buff *skb, int *qsel);
int rtw89_h2c_tx(struct rtw89_dev *rtwdev,
		 struct sk_buff *skb, bool fwdl);
void rtw89_core_tx_kick_off(struct rtw89_dev *rtwdev, u8 qsel);
int rtw89_core_tx_kick_off_and_wait(struct rtw89_dev *rtwdev, struct sk_buff *skb,
				    int qsel, unsigned int timeout);
void rtw89_core_fill_txdesc(struct rtw89_dev *rtwdev,
			    struct rtw89_tx_desc_info *desc_info,
			    void *txdesc);
void rtw89_core_fill_txdesc_v1(struct rtw89_dev *rtwdev,
			       struct rtw89_tx_desc_info *desc_info,
			       void *txdesc);
void rtw89_core_fill_txdesc_v2(struct rtw89_dev *rtwdev,
			       struct rtw89_tx_desc_info *desc_info,
			       void *txdesc);
void rtw89_core_fill_txdesc_fwcmd_v1(struct rtw89_dev *rtwdev,
				     struct rtw89_tx_desc_info *desc_info,
				     void *txdesc);
void rtw89_core_fill_txdesc_fwcmd_v2(struct rtw89_dev *rtwdev,
				     struct rtw89_tx_desc_info *desc_info,
				     void *txdesc);
void rtw89_core_rx(struct rtw89_dev *rtwdev,
		   struct rtw89_rx_desc_info *desc_info,
		   struct sk_buff *skb);
void rtw89_core_query_rxdesc(struct rtw89_dev *rtwdev,
			     struct rtw89_rx_desc_info *desc_info,
			     u8 *data, u32 data_offset);
void rtw89_core_query_rxdesc_v2(struct rtw89_dev *rtwdev,
				struct rtw89_rx_desc_info *desc_info,
				u8 *data, u32 data_offset);
void rtw89_core_napi_start(struct rtw89_dev *rtwdev);
void rtw89_core_napi_stop(struct rtw89_dev *rtwdev);
void rtw89_core_napi_init(struct rtw89_dev *rtwdev);
void rtw89_core_napi_deinit(struct rtw89_dev *rtwdev);
int rtw89_core_sta_add(struct rtw89_dev *rtwdev,
		       struct ieee80211_vif *vif,
		       struct ieee80211_sta *sta);
int rtw89_core_sta_assoc(struct rtw89_dev *rtwdev,
			 struct ieee80211_vif *vif,
			 struct ieee80211_sta *sta);
int rtw89_core_sta_disassoc(struct rtw89_dev *rtwdev,
			    struct ieee80211_vif *vif,
			    struct ieee80211_sta *sta);
int rtw89_core_sta_disconnect(struct rtw89_dev *rtwdev,
			      struct ieee80211_vif *vif,
			      struct ieee80211_sta *sta);
int rtw89_core_sta_remove(struct rtw89_dev *rtwdev,
			  struct ieee80211_vif *vif,
			  struct ieee80211_sta *sta);
void rtw89_core_set_tid_config(struct rtw89_dev *rtwdev,
			       struct ieee80211_sta *sta,
			       struct cfg80211_tid_config *tid_config);
void rtw89_check_quirks(struct rtw89_dev *rtwdev, const struct dmi_system_id *quirks);
int rtw89_core_init(struct rtw89_dev *rtwdev);
void rtw89_core_deinit(struct rtw89_dev *rtwdev);
int rtw89_core_register(struct rtw89_dev *rtwdev);
void rtw89_core_unregister(struct rtw89_dev *rtwdev);
struct rtw89_dev *rtw89_alloc_ieee80211_hw(struct device *device,
					   u32 bus_data_size,
					   const struct rtw89_chip_info *chip);
void rtw89_free_ieee80211_hw(struct rtw89_dev *rtwdev);
void rtw89_core_set_chip_txpwr(struct rtw89_dev *rtwdev);
void rtw89_get_default_chandef(struct cfg80211_chan_def *chandef);
void rtw89_get_channel_params(const struct cfg80211_chan_def *chandef,
			      struct rtw89_chan *chan);
int rtw89_set_channel(struct rtw89_dev *rtwdev);
void rtw89_get_channel(struct rtw89_dev *rtwdev, struct rtw89_vif *rtwvif,
		       struct rtw89_chan *chan);
u8 rtw89_core_acquire_bit_map(unsigned long *addr, unsigned long size);
void rtw89_core_release_bit_map(unsigned long *addr, u8 bit);
void rtw89_core_release_all_bits_map(unsigned long *addr, unsigned int nbits);
int rtw89_core_acquire_sta_ba_entry(struct rtw89_dev *rtwdev,
				    struct rtw89_sta *rtwsta, u8 tid, u8 *cam_idx);
int rtw89_core_release_sta_ba_entry(struct rtw89_dev *rtwdev,
				    struct rtw89_sta *rtwsta, u8 tid, u8 *cam_idx);
void rtw89_vif_type_mapping(struct ieee80211_vif *vif, bool assoc);
int rtw89_chip_info_setup(struct rtw89_dev *rtwdev);
bool rtw89_ra_report_to_bitrate(struct rtw89_dev *rtwdev, u8 rpt_rate, u16 *bitrate);
int rtw89_regd_setup(struct rtw89_dev *rtwdev);
int rtw89_regd_init(struct rtw89_dev *rtwdev,
		    void (*reg_notifier)(struct wiphy *wiphy, struct regulatory_request *request));
void rtw89_regd_notifier(struct wiphy *wiphy, struct regulatory_request *request);
void rtw89_traffic_stats_init(struct rtw89_dev *rtwdev,
			      struct rtw89_traffic_stats *stats);
int rtw89_wait_for_cond(struct rtw89_wait_info *wait, unsigned int cond);
void rtw89_complete_cond(struct rtw89_wait_info *wait, unsigned int cond,
			 const struct rtw89_completion_data *data);
int rtw89_core_start(struct rtw89_dev *rtwdev);
void rtw89_core_stop(struct rtw89_dev *rtwdev);
void rtw89_core_update_beacon_work(struct work_struct *work);
void rtw89_roc_work(struct work_struct *work);
void rtw89_roc_start(struct rtw89_dev *rtwdev, struct rtw89_vif *rtwvif);
void rtw89_roc_end(struct rtw89_dev *rtwdev, struct rtw89_vif *rtwvif);
void rtw89_core_scan_start(struct rtw89_dev *rtwdev, struct rtw89_vif *rtwvif,
			   const u8 *mac_addr, bool hw_scan);
void rtw89_core_scan_complete(struct rtw89_dev *rtwdev,
			      struct ieee80211_vif *vif, bool hw_scan);
void rtw89_reg_6ghz_power_recalc(struct rtw89_dev *rtwdev,
				 struct rtw89_vif *rtwvif, bool active);
void rtw89_core_update_p2p_ps(struct rtw89_dev *rtwdev, struct ieee80211_vif *vif);
void rtw89_core_ntfy_btc_event(struct rtw89_dev *rtwdev, enum rtw89_btc_hmsg event);

#endif<|MERGE_RESOLUTION|>--- conflicted
+++ resolved
@@ -1819,15 +1819,11 @@
 	u8 rssi_level;
 	u8 cn_report;
 	u8 coex_mode;
-<<<<<<< HEAD
-
-=======
 	u8 pta_req_mac;
 	u8 bt_polut_type[RTW89_PHY_MAX]; /* BT polluted WL-Tx type for phy0/1  */
 
 	bool is_5g_hi_channel;
 	bool pta_reg_mac_chg;
->>>>>>> 0c383648
 	bool bg_mode;
 	bool scbd_change;
 	bool fw_ver_mismatch;
@@ -2639,8 +2635,6 @@
 	struct rtw89_btc_fbtc_fddt_cell_status fddt_cells[FDD_TRAIN_WL_DIRECTION]
 							 [FDD_TRAIN_WL_RSSI_LEVEL]
 							 [FDD_TRAIN_BT_RSSI_LEVEL];
-<<<<<<< HEAD
-=======
 	__le32 except_map;
 } __packed;
 
@@ -2665,7 +2659,6 @@
 	struct rtw89_btc_fbtc_cycle_a2dp_empty_info a2dp_ept;
 	struct rtw89_btc_fbtc_cycle_leak_info_v7 leak_slot;
 
->>>>>>> 0c383648
 	__le32 except_map;
 } __packed;
 
@@ -2863,11 +2856,8 @@
 	u8 wl_pre_agc: 2;
 	u8 wl_lna2: 1;
 	u8 wl_pre_agc_rb: 2;
-<<<<<<< HEAD
-=======
 	u8 bt_select: 2; /* 0:s0, 1:s1, 2:s0 & s1, refer to enum btc_bt_index */
 	u8 slot_req_more: 1;
->>>>>>> 0c383648
 };
 
 struct rtw89_btc_ctrl {
@@ -3068,10 +3058,7 @@
 	u8 fcxctrl;
 	u8 fcxinit;
 
-<<<<<<< HEAD
-=======
 	u8 fwevntrptl;
->>>>>>> 0c383648
 	u8 drvinfo_type;
 	u16 info_buf;
 	u8 max_role_num;
@@ -4161,10 +4148,7 @@
 	u8 support_bands;
 	u16 support_bandwidths;
 	bool support_unii4;
-<<<<<<< HEAD
-=======
 	bool support_rnr;
->>>>>>> 0c383648
 	bool ul_tb_waveform_ctrl;
 	bool ul_tb_pwr_diff;
 	bool hw_sec_hdr;
@@ -4934,22 +4918,15 @@
 };
 
 #define RTW89_REGD_MAX_COUNTRY_NUM U8_MAX
-<<<<<<< HEAD
-=======
 #define RTW89_5GHZ_UNII4_CHANNEL_NUM 3
 #define RTW89_5GHZ_UNII4_START_INDEX 25
->>>>>>> 0c383648
 
 struct rtw89_regulatory_info {
 	const struct rtw89_regd *regd;
 	enum rtw89_reg_6ghz_power reg_6ghz_power;
-<<<<<<< HEAD
-	DECLARE_BITMAP(block_6ghz, RTW89_REGD_MAX_COUNTRY_NUM);
-=======
 	DECLARE_BITMAP(block_unii4, RTW89_REGD_MAX_COUNTRY_NUM);
 	DECLARE_BITMAP(block_6ghz, RTW89_REGD_MAX_COUNTRY_NUM);
 	DECLARE_BITMAP(block_6ghz_sp, RTW89_REGD_MAX_COUNTRY_NUM);
->>>>>>> 0c383648
 };
 
 enum rtw89_ifs_clm_application {
@@ -5284,93 +5261,6 @@
 	u8 gtk_alg;
 	u8 ptk_keyidx;
 	u8 akm;
-};
-
-struct rtw89_mcc_limit {
-	bool enable;
-	u16 max_tob; /* TU; max time offset behind */
-	u16 max_toa; /* TU; max time offset ahead */
-	u16 max_dur; /* TU */
-};
-
-struct rtw89_mcc_policy {
-	u8 c2h_rpt;
-	u8 tx_null_early;
-	u8 dis_tx_null;
-	u8 in_curr_ch;
-	u8 dis_sw_retry;
-	u8 sw_retry_count;
-};
-
-struct rtw89_mcc_role {
-	struct rtw89_vif *rtwvif;
-	struct rtw89_mcc_policy policy;
-	struct rtw89_mcc_limit limit;
-
-	/* only valid when running with FW MRC mechanism */
-	u8 slot_idx;
-
-	/* byte-array in LE order for FW */
-	u8 macid_bitmap[BITS_TO_BYTES(RTW89_MAX_MAC_ID_NUM)];
-
-	u16 duration; /* TU */
-	u16 beacon_interval; /* TU */
-	bool is_2ghz;
-	bool is_go;
-	bool is_gc;
-};
-
-struct rtw89_mcc_bt_role {
-	u16 duration; /* TU */
-};
-
-struct rtw89_mcc_courtesy {
-	bool enable;
-	u8 slot_num;
-	u8 macid_src;
-	u8 macid_tgt;
-};
-
-enum rtw89_mcc_plan {
-	RTW89_MCC_PLAN_TAIL_BT,
-	RTW89_MCC_PLAN_MID_BT,
-	RTW89_MCC_PLAN_NO_BT,
-
-	NUM_OF_RTW89_MCC_PLAN,
-};
-
-struct rtw89_mcc_pattern {
-	s16 tob_ref; /* TU; time offset behind of reference role */
-	s16 toa_ref; /* TU; time offset ahead of reference role */
-	s16 tob_aux; /* TU; time offset behind of auxiliary role */
-	s16 toa_aux; /* TU; time offset ahead of auxiliary role */
-
-	enum rtw89_mcc_plan plan;
-	struct rtw89_mcc_courtesy courtesy;
-};
-
-struct rtw89_mcc_sync {
-	bool enable;
-	u16 offset; /* TU */
-	u8 macid_src;
-	u8 band_src;
-	u8 port_src;
-	u8 macid_tgt;
-	u8 band_tgt;
-	u8 port_tgt;
-};
-
-struct rtw89_mcc_config {
-	struct rtw89_mcc_pattern pattern;
-	struct rtw89_mcc_sync sync;
-	u64 start_tsf;
-	u16 mcc_interval; /* TU */
-	u16 beacon_offset; /* TU */
-};
-
-enum rtw89_mcc_mode {
-	RTW89_MCC_MODE_GO_STA,
-	RTW89_MCC_MODE_GC_STA,
 };
 
 struct rtw89_mcc_limit {
