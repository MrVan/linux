--- conflicted
+++ resolved
@@ -799,10 +799,7 @@
 			hclge_get_link_mode(vport, req);
 			break;
 		case HCLGE_MBX_GET_VF_FLR_STATUS:
-<<<<<<< HEAD
-=======
 		case HCLGE_MBX_VF_UNINIT:
->>>>>>> 77a36a3a
 			hclge_rm_vport_all_mac_table(vport, true,
 						     HCLGE_MAC_ADDR_UC);
 			hclge_rm_vport_all_mac_table(vport, true,
