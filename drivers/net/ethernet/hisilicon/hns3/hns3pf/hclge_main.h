// SPDX-License-Identifier: GPL-2.0+
// Copyright (c) 2016-2017 Hisilicon Limited.

#ifndef __HCLGE_MAIN_H
#define __HCLGE_MAIN_H
#include <linux/fs.h>
#include <linux/types.h>
#include <linux/phy.h>
#include <linux/if_vlan.h>
#include <linux/kfifo.h>

#include "hclge_cmd.h"
#include "hnae3.h"

#define HCLGE_MOD_VERSION "1.0"
#define HCLGE_DRIVER_NAME "hclge"

#define HCLGE_MAX_PF_NUM		8

#define HCLGE_RD_FIRST_STATS_NUM        2
#define HCLGE_RD_OTHER_STATS_NUM        4

#define HCLGE_INVALID_VPORT 0xffff

#define HCLGE_PF_CFG_BLOCK_SIZE		32
#define HCLGE_PF_CFG_DESC_NUM \
	(HCLGE_PF_CFG_BLOCK_SIZE / HCLGE_CFG_RD_LEN_BYTES)

#define HCLGE_VECTOR_REG_BASE		0x20000
#define HCLGE_MISC_VECTOR_REG_BASE	0x20400

#define HCLGE_VECTOR_REG_OFFSET		0x4
#define HCLGE_VECTOR_VF_OFFSET		0x100000

#define HCLGE_CMDQ_TX_ADDR_L_REG	0x27000
#define HCLGE_CMDQ_TX_ADDR_H_REG	0x27004
#define HCLGE_CMDQ_TX_DEPTH_REG		0x27008
#define HCLGE_CMDQ_TX_TAIL_REG		0x27010
#define HCLGE_CMDQ_TX_HEAD_REG		0x27014
#define HCLGE_CMDQ_RX_ADDR_L_REG	0x27018
#define HCLGE_CMDQ_RX_ADDR_H_REG	0x2701C
#define HCLGE_CMDQ_RX_DEPTH_REG		0x27020
#define HCLGE_CMDQ_RX_TAIL_REG		0x27024
#define HCLGE_CMDQ_RX_HEAD_REG		0x27028
#define HCLGE_CMDQ_INTR_SRC_REG		0x27100
#define HCLGE_CMDQ_INTR_STS_REG		0x27104
#define HCLGE_CMDQ_INTR_EN_REG		0x27108
#define HCLGE_CMDQ_INTR_GEN_REG		0x2710C

/* bar registers for common func */
#define HCLGE_VECTOR0_OTER_EN_REG	0x20600
#define HCLGE_RAS_OTHER_STS_REG		0x20B00
#define HCLGE_FUNC_RESET_STS_REG	0x20C00
#define HCLGE_GRO_EN_REG		0x28000

/* bar registers for rcb */
#define HCLGE_RING_RX_ADDR_L_REG	0x80000
#define HCLGE_RING_RX_ADDR_H_REG	0x80004
#define HCLGE_RING_RX_BD_NUM_REG	0x80008
#define HCLGE_RING_RX_BD_LENGTH_REG	0x8000C
#define HCLGE_RING_RX_MERGE_EN_REG	0x80014
#define HCLGE_RING_RX_TAIL_REG		0x80018
#define HCLGE_RING_RX_HEAD_REG		0x8001C
#define HCLGE_RING_RX_FBD_NUM_REG	0x80020
#define HCLGE_RING_RX_OFFSET_REG	0x80024
#define HCLGE_RING_RX_FBD_OFFSET_REG	0x80028
#define HCLGE_RING_RX_STASH_REG		0x80030
#define HCLGE_RING_RX_BD_ERR_REG	0x80034
#define HCLGE_RING_TX_ADDR_L_REG	0x80040
#define HCLGE_RING_TX_ADDR_H_REG	0x80044
#define HCLGE_RING_TX_BD_NUM_REG	0x80048
#define HCLGE_RING_TX_PRIORITY_REG	0x8004C
#define HCLGE_RING_TX_TC_REG		0x80050
#define HCLGE_RING_TX_MERGE_EN_REG	0x80054
#define HCLGE_RING_TX_TAIL_REG		0x80058
#define HCLGE_RING_TX_HEAD_REG		0x8005C
#define HCLGE_RING_TX_FBD_NUM_REG	0x80060
#define HCLGE_RING_TX_OFFSET_REG	0x80064
#define HCLGE_RING_TX_EBD_NUM_REG	0x80068
#define HCLGE_RING_TX_EBD_OFFSET_REG	0x80070
#define HCLGE_RING_TX_BD_ERR_REG	0x80074
#define HCLGE_RING_EN_REG		0x80090

/* bar registers for tqp interrupt */
#define HCLGE_TQP_INTR_CTRL_REG		0x20000
#define HCLGE_TQP_INTR_GL0_REG		0x20100
#define HCLGE_TQP_INTR_GL1_REG		0x20200
#define HCLGE_TQP_INTR_GL2_REG		0x20300
#define HCLGE_TQP_INTR_RL_REG		0x20900

#define HCLGE_RSS_IND_TBL_SIZE		512
#define HCLGE_RSS_SET_BITMAP_MSK	GENMASK(15, 0)
#define HCLGE_RSS_KEY_SIZE		40
#define HCLGE_RSS_HASH_ALGO_TOEPLITZ	0
#define HCLGE_RSS_HASH_ALGO_SIMPLE	1
#define HCLGE_RSS_HASH_ALGO_SYMMETRIC	2
#define HCLGE_RSS_HASH_ALGO_MASK	GENMASK(3, 0)
#define HCLGE_RSS_CFG_TBL_NUM \
	(HCLGE_RSS_IND_TBL_SIZE / HCLGE_RSS_CFG_TBL_SIZE)

#define HCLGE_RSS_INPUT_TUPLE_OTHER	GENMASK(3, 0)
#define HCLGE_RSS_INPUT_TUPLE_SCTP	GENMASK(4, 0)
#define HCLGE_D_PORT_BIT		BIT(0)
#define HCLGE_S_PORT_BIT		BIT(1)
#define HCLGE_D_IP_BIT			BIT(2)
#define HCLGE_S_IP_BIT			BIT(3)
#define HCLGE_V_TAG_BIT			BIT(4)

#define HCLGE_RSS_TC_SIZE_0		1
#define HCLGE_RSS_TC_SIZE_1		2
#define HCLGE_RSS_TC_SIZE_2		4
#define HCLGE_RSS_TC_SIZE_3		8
#define HCLGE_RSS_TC_SIZE_4		16
#define HCLGE_RSS_TC_SIZE_5		32
#define HCLGE_RSS_TC_SIZE_6		64
#define HCLGE_RSS_TC_SIZE_7		128

#define HCLGE_UMV_TBL_SIZE		3072
#define HCLGE_DEFAULT_UMV_SPACE_PER_PF \
	(HCLGE_UMV_TBL_SIZE / HCLGE_MAX_PF_NUM)

#define HCLGE_TQP_RESET_TRY_TIMES	10

#define HCLGE_PHY_PAGE_MDIX		0
#define HCLGE_PHY_PAGE_COPPER		0

/* Page Selection Reg. */
#define HCLGE_PHY_PAGE_REG		22

/* Copper Specific Control Register */
#define HCLGE_PHY_CSC_REG		16

/* Copper Specific Status Register */
#define HCLGE_PHY_CSS_REG		17

#define HCLGE_PHY_MDIX_CTRL_S		5
#define HCLGE_PHY_MDIX_CTRL_M		GENMASK(6, 5)

#define HCLGE_PHY_MDIX_STATUS_B		6
#define HCLGE_PHY_SPEED_DUP_RESOLVE_B	11

/* Factor used to calculate offset and bitmap of VF num */
#define HCLGE_VF_NUM_PER_CMD           64
#define HCLGE_VF_NUM_PER_BYTE          8

enum HLCGE_PORT_TYPE {
	HOST_PORT,
	NETWORK_PORT
};

#define HCLGE_PF_ID_S			0
#define HCLGE_PF_ID_M			GENMASK(2, 0)
#define HCLGE_VF_ID_S			3
#define HCLGE_VF_ID_M			GENMASK(10, 3)
#define HCLGE_PORT_TYPE_B		11
#define HCLGE_NETWORK_PORT_ID_S		0
#define HCLGE_NETWORK_PORT_ID_M		GENMASK(3, 0)

/* Reset related Registers */
#define HCLGE_PF_OTHER_INT_REG		0x20600
#define HCLGE_MISC_RESET_STS_REG	0x20700
#define HCLGE_MISC_VECTOR_INT_STS	0x20800
#define HCLGE_GLOBAL_RESET_REG		0x20A00
#define HCLGE_GLOBAL_RESET_BIT		0
#define HCLGE_CORE_RESET_BIT		1
#define HCLGE_IMP_RESET_BIT		2
#define HCLGE_FUN_RST_ING		0x20C00
#define HCLGE_FUN_RST_ING_B		0

/* Vector0 register bits define */
#define HCLGE_VECTOR0_GLOBALRESET_INT_B	5
#define HCLGE_VECTOR0_CORERESET_INT_B	6
#define HCLGE_VECTOR0_IMPRESET_INT_B	7

/* Vector0 interrupt CMDQ event source register(RW) */
#define HCLGE_VECTOR0_CMDQ_SRC_REG	0x27100
/* CMDQ register bits for RX event(=MBX event) */
#define HCLGE_VECTOR0_RX_CMDQ_INT_B	1

#define HCLGE_VECTOR0_IMP_RESET_INT_B	1

#define HCLGE_MAC_DEFAULT_FRAME \
	(ETH_HLEN + ETH_FCS_LEN + 2 * VLAN_HLEN + ETH_DATA_LEN)
#define HCLGE_MAC_MIN_FRAME		64
#define HCLGE_MAC_MAX_FRAME		9728

#define HCLGE_SUPPORT_1G_BIT		BIT(0)
#define HCLGE_SUPPORT_10G_BIT		BIT(1)
#define HCLGE_SUPPORT_25G_BIT		BIT(2)
#define HCLGE_SUPPORT_50G_BIT		BIT(3)
#define HCLGE_SUPPORT_100G_BIT		BIT(4)
/* to be compatible with exsit board */
#define HCLGE_SUPPORT_40G_BIT		BIT(5)
#define HCLGE_SUPPORT_100M_BIT		BIT(6)
#define HCLGE_SUPPORT_10M_BIT		BIT(7)
#define HCLGE_SUPPORT_GE \
	(HCLGE_SUPPORT_1G_BIT | HCLGE_SUPPORT_100M_BIT | HCLGE_SUPPORT_10M_BIT)

enum HCLGE_DEV_STATE {
	HCLGE_STATE_REINITING,
	HCLGE_STATE_DOWN,
	HCLGE_STATE_DISABLED,
	HCLGE_STATE_REMOVING,
	HCLGE_STATE_NIC_REGISTERED,
	HCLGE_STATE_ROCE_REGISTERED,
	HCLGE_STATE_SERVICE_INITED,
	HCLGE_STATE_SERVICE_SCHED,
	HCLGE_STATE_RST_SERVICE_SCHED,
	HCLGE_STATE_RST_HANDLING,
	HCLGE_STATE_MBX_SERVICE_SCHED,
	HCLGE_STATE_MBX_HANDLING,
	HCLGE_STATE_STATISTICS_UPDATING,
	HCLGE_STATE_CMD_DISABLE,
	HCLGE_STATE_MAX
};

enum hclge_evt_cause {
	HCLGE_VECTOR0_EVENT_RST,
	HCLGE_VECTOR0_EVENT_MBX,
	HCLGE_VECTOR0_EVENT_ERR,
	HCLGE_VECTOR0_EVENT_OTHER,
};

#define HCLGE_MPF_ENBALE 1

enum HCLGE_MAC_SPEED {
	HCLGE_MAC_SPEED_UNKNOWN = 0,		/* unknown */
	HCLGE_MAC_SPEED_10M	= 10,		/* 10 Mbps */
	HCLGE_MAC_SPEED_100M	= 100,		/* 100 Mbps */
	HCLGE_MAC_SPEED_1G	= 1000,		/* 1000 Mbps   = 1 Gbps */
	HCLGE_MAC_SPEED_10G	= 10000,	/* 10000 Mbps  = 10 Gbps */
	HCLGE_MAC_SPEED_25G	= 25000,	/* 25000 Mbps  = 25 Gbps */
	HCLGE_MAC_SPEED_40G	= 40000,	/* 40000 Mbps  = 40 Gbps */
	HCLGE_MAC_SPEED_50G	= 50000,	/* 50000 Mbps  = 50 Gbps */
	HCLGE_MAC_SPEED_100G	= 100000	/* 100000 Mbps = 100 Gbps */
};

enum HCLGE_MAC_DUPLEX {
	HCLGE_MAC_HALF,
	HCLGE_MAC_FULL
};

#define QUERY_SFP_SPEED		0
#define QUERY_ACTIVE_SPEED	1

struct hclge_mac {
	u8 phy_addr;
	u8 flag;
	u8 media_type;	/* port media type, e.g. fibre/copper/backplane */
	u8 mac_addr[ETH_ALEN];
	u8 autoneg;
	u8 duplex;
	u8 support_autoneg;
	u8 speed_type;	/* 0: sfp speed, 1: active speed */
	u32 speed;
	u32 speed_ability; /* speed ability supported by current media */
	u32 module_type; /* sub media type, e.g. kr/cr/sr/lr */
	u32 fec_mode; /* active fec mode */
	u32 user_fec_mode;
	u32 fec_ability;
	int link;	/* store the link status of mac & phy (if phy exit) */
	struct phy_device *phydev;
	struct mii_bus *mdio_bus;
	phy_interface_t phy_if;
	__ETHTOOL_DECLARE_LINK_MODE_MASK(supported);
	__ETHTOOL_DECLARE_LINK_MODE_MASK(advertising);
};

struct hclge_hw {
	void __iomem *io_base;
	struct hclge_mac mac;
	int num_vec;
	struct hclge_cmq cmq;
};

/* TQP stats */
struct hlcge_tqp_stats {
	/* query_tqp_tx_queue_statistics ,opcode id:  0x0B03 */
	u64 rcb_tx_ring_pktnum_rcd; /* 32bit */
	/* query_tqp_rx_queue_statistics ,opcode id:  0x0B13 */
	u64 rcb_rx_ring_pktnum_rcd; /* 32bit */
};

struct hclge_tqp {
	/* copy of device pointer from pci_dev,
	 * used when perform DMA mapping
	 */
	struct device *dev;
	struct hnae3_queue q;
	struct hlcge_tqp_stats tqp_stats;
	u16 index;	/* Global index in a NIC controller */

	bool alloced;
};

enum hclge_fc_mode {
	HCLGE_FC_NONE,
	HCLGE_FC_RX_PAUSE,
	HCLGE_FC_TX_PAUSE,
	HCLGE_FC_FULL,
	HCLGE_FC_PFC,
	HCLGE_FC_DEFAULT
};

#define HCLGE_PG_NUM		4
#define HCLGE_SCH_MODE_SP	0
#define HCLGE_SCH_MODE_DWRR	1
struct hclge_pg_info {
	u8 pg_id;
	u8 pg_sch_mode;		/* 0: sp; 1: dwrr */
	u8 tc_bit_map;
	u32 bw_limit;
	u8 tc_dwrr[HNAE3_MAX_TC];
};

struct hclge_tc_info {
	u8 tc_id;
	u8 tc_sch_mode;		/* 0: sp; 1: dwrr */
	u8 pgid;
	u32 bw_limit;
};

struct hclge_cfg {
	u8 vmdq_vport_num;
	u8 tc_num;
	u16 tqp_desc_num;
	u16 rx_buf_len;
	u16 rss_size_max;
	u8 phy_addr;
	u8 media_type;
	u8 mac_addr[ETH_ALEN];
	u8 default_speed;
	u32 numa_node_map;
	u8 speed_ability;
	u16 umv_space;
};

struct hclge_tm_info {
	u8 num_tc;
	u8 num_pg;      /* It must be 1 if vNET-Base schd */
	u8 pg_dwrr[HCLGE_PG_NUM];
	u8 prio_tc[HNAE3_MAX_USER_PRIO];
	struct hclge_pg_info pg_info[HCLGE_PG_NUM];
	struct hclge_tc_info tc_info[HNAE3_MAX_TC];
	enum hclge_fc_mode fc_mode;
	u8 hw_pfc_map; /* Allow for packet drop or not on this TC */
	u8 pfc_en;	/* PFC enabled or not for user priority */
};

struct hclge_comm_stats_str {
	char desc[ETH_GSTRING_LEN];
	unsigned long offset;
};

/* mac stats ,opcode id: 0x0032 */
struct hclge_mac_stats {
	u64 mac_tx_mac_pause_num;
	u64 mac_rx_mac_pause_num;
	u64 mac_tx_pfc_pri0_pkt_num;
	u64 mac_tx_pfc_pri1_pkt_num;
	u64 mac_tx_pfc_pri2_pkt_num;
	u64 mac_tx_pfc_pri3_pkt_num;
	u64 mac_tx_pfc_pri4_pkt_num;
	u64 mac_tx_pfc_pri5_pkt_num;
	u64 mac_tx_pfc_pri6_pkt_num;
	u64 mac_tx_pfc_pri7_pkt_num;
	u64 mac_rx_pfc_pri0_pkt_num;
	u64 mac_rx_pfc_pri1_pkt_num;
	u64 mac_rx_pfc_pri2_pkt_num;
	u64 mac_rx_pfc_pri3_pkt_num;
	u64 mac_rx_pfc_pri4_pkt_num;
	u64 mac_rx_pfc_pri5_pkt_num;
	u64 mac_rx_pfc_pri6_pkt_num;
	u64 mac_rx_pfc_pri7_pkt_num;
	u64 mac_tx_total_pkt_num;
	u64 mac_tx_total_oct_num;
	u64 mac_tx_good_pkt_num;
	u64 mac_tx_bad_pkt_num;
	u64 mac_tx_good_oct_num;
	u64 mac_tx_bad_oct_num;
	u64 mac_tx_uni_pkt_num;
	u64 mac_tx_multi_pkt_num;
	u64 mac_tx_broad_pkt_num;
	u64 mac_tx_undersize_pkt_num;
	u64 mac_tx_oversize_pkt_num;
	u64 mac_tx_64_oct_pkt_num;
	u64 mac_tx_65_127_oct_pkt_num;
	u64 mac_tx_128_255_oct_pkt_num;
	u64 mac_tx_256_511_oct_pkt_num;
	u64 mac_tx_512_1023_oct_pkt_num;
	u64 mac_tx_1024_1518_oct_pkt_num;
	u64 mac_tx_1519_2047_oct_pkt_num;
	u64 mac_tx_2048_4095_oct_pkt_num;
	u64 mac_tx_4096_8191_oct_pkt_num;
	u64 rsv0;
	u64 mac_tx_8192_9216_oct_pkt_num;
	u64 mac_tx_9217_12287_oct_pkt_num;
	u64 mac_tx_12288_16383_oct_pkt_num;
	u64 mac_tx_1519_max_good_oct_pkt_num;
	u64 mac_tx_1519_max_bad_oct_pkt_num;

	u64 mac_rx_total_pkt_num;
	u64 mac_rx_total_oct_num;
	u64 mac_rx_good_pkt_num;
	u64 mac_rx_bad_pkt_num;
	u64 mac_rx_good_oct_num;
	u64 mac_rx_bad_oct_num;
	u64 mac_rx_uni_pkt_num;
	u64 mac_rx_multi_pkt_num;
	u64 mac_rx_broad_pkt_num;
	u64 mac_rx_undersize_pkt_num;
	u64 mac_rx_oversize_pkt_num;
	u64 mac_rx_64_oct_pkt_num;
	u64 mac_rx_65_127_oct_pkt_num;
	u64 mac_rx_128_255_oct_pkt_num;
	u64 mac_rx_256_511_oct_pkt_num;
	u64 mac_rx_512_1023_oct_pkt_num;
	u64 mac_rx_1024_1518_oct_pkt_num;
	u64 mac_rx_1519_2047_oct_pkt_num;
	u64 mac_rx_2048_4095_oct_pkt_num;
	u64 mac_rx_4096_8191_oct_pkt_num;
	u64 rsv1;
	u64 mac_rx_8192_9216_oct_pkt_num;
	u64 mac_rx_9217_12287_oct_pkt_num;
	u64 mac_rx_12288_16383_oct_pkt_num;
	u64 mac_rx_1519_max_good_oct_pkt_num;
	u64 mac_rx_1519_max_bad_oct_pkt_num;

	u64 mac_tx_fragment_pkt_num;
	u64 mac_tx_undermin_pkt_num;
	u64 mac_tx_jabber_pkt_num;
	u64 mac_tx_err_all_pkt_num;
	u64 mac_tx_from_app_good_pkt_num;
	u64 mac_tx_from_app_bad_pkt_num;
	u64 mac_rx_fragment_pkt_num;
	u64 mac_rx_undermin_pkt_num;
	u64 mac_rx_jabber_pkt_num;
	u64 mac_rx_fcs_err_pkt_num;
	u64 mac_rx_send_app_good_pkt_num;
	u64 mac_rx_send_app_bad_pkt_num;
	u64 mac_tx_pfc_pause_pkt_num;
	u64 mac_rx_pfc_pause_pkt_num;
	u64 mac_tx_ctrl_pkt_num;
	u64 mac_rx_ctrl_pkt_num;
};

#define HCLGE_STATS_TIMER_INTERVAL	(60 * 5)
struct hclge_hw_stats {
	struct hclge_mac_stats      mac_stats;
	u32 stats_timer;
};

struct hclge_vlan_type_cfg {
	u16 rx_ot_fst_vlan_type;
	u16 rx_ot_sec_vlan_type;
	u16 rx_in_fst_vlan_type;
	u16 rx_in_sec_vlan_type;
	u16 tx_ot_vlan_type;
	u16 tx_in_vlan_type;
};

enum HCLGE_FD_MODE {
	HCLGE_FD_MODE_DEPTH_2K_WIDTH_400B_STAGE_1,
	HCLGE_FD_MODE_DEPTH_1K_WIDTH_400B_STAGE_2,
	HCLGE_FD_MODE_DEPTH_4K_WIDTH_200B_STAGE_1,
	HCLGE_FD_MODE_DEPTH_2K_WIDTH_200B_STAGE_2,
};

enum HCLGE_FD_KEY_TYPE {
	HCLGE_FD_KEY_BASE_ON_PTYPE,
	HCLGE_FD_KEY_BASE_ON_TUPLE,
};

enum HCLGE_FD_STAGE {
	HCLGE_FD_STAGE_1,
	HCLGE_FD_STAGE_2,
	MAX_STAGE_NUM,
};

/* OUTER_XXX indicates tuples in tunnel header of tunnel packet
 * INNER_XXX indicate tuples in tunneled header of tunnel packet or
 *           tuples of non-tunnel packet
 */
enum HCLGE_FD_TUPLE {
	OUTER_DST_MAC,
	OUTER_SRC_MAC,
	OUTER_VLAN_TAG_FST,
	OUTER_VLAN_TAG_SEC,
	OUTER_ETH_TYPE,
	OUTER_L2_RSV,
	OUTER_IP_TOS,
	OUTER_IP_PROTO,
	OUTER_SRC_IP,
	OUTER_DST_IP,
	OUTER_L3_RSV,
	OUTER_SRC_PORT,
	OUTER_DST_PORT,
	OUTER_L4_RSV,
	OUTER_TUN_VNI,
	OUTER_TUN_FLOW_ID,
	INNER_DST_MAC,
	INNER_SRC_MAC,
	INNER_VLAN_TAG_FST,
	INNER_VLAN_TAG_SEC,
	INNER_ETH_TYPE,
	INNER_L2_RSV,
	INNER_IP_TOS,
	INNER_IP_PROTO,
	INNER_SRC_IP,
	INNER_DST_IP,
	INNER_L3_RSV,
	INNER_SRC_PORT,
	INNER_DST_PORT,
	INNER_L4_RSV,
	MAX_TUPLE,
};

enum HCLGE_FD_META_DATA {
	PACKET_TYPE_ID,
	IP_FRAGEMENT,
	ROCE_TYPE,
	NEXT_KEY,
	VLAN_NUMBER,
	SRC_VPORT,
	DST_VPORT,
	TUNNEL_PACKET,
	MAX_META_DATA,
};

struct key_info {
	u8 key_type;
	u8 key_length; /* use bit as unit */
};

static const struct key_info meta_data_key_info[] = {
	{ PACKET_TYPE_ID, 6},
	{ IP_FRAGEMENT, 1},
	{ ROCE_TYPE, 1},
	{ NEXT_KEY, 5},
	{ VLAN_NUMBER, 2},
	{ SRC_VPORT, 12},
	{ DST_VPORT, 12},
	{ TUNNEL_PACKET, 1},
};

static const struct key_info tuple_key_info[] = {
	{ OUTER_DST_MAC, 48},
	{ OUTER_SRC_MAC, 48},
	{ OUTER_VLAN_TAG_FST, 16},
	{ OUTER_VLAN_TAG_SEC, 16},
	{ OUTER_ETH_TYPE, 16},
	{ OUTER_L2_RSV, 16},
	{ OUTER_IP_TOS, 8},
	{ OUTER_IP_PROTO, 8},
	{ OUTER_SRC_IP, 32},
	{ OUTER_DST_IP, 32},
	{ OUTER_L3_RSV, 16},
	{ OUTER_SRC_PORT, 16},
	{ OUTER_DST_PORT, 16},
	{ OUTER_L4_RSV, 32},
	{ OUTER_TUN_VNI, 24},
	{ OUTER_TUN_FLOW_ID, 8},
	{ INNER_DST_MAC, 48},
	{ INNER_SRC_MAC, 48},
	{ INNER_VLAN_TAG_FST, 16},
	{ INNER_VLAN_TAG_SEC, 16},
	{ INNER_ETH_TYPE, 16},
	{ INNER_L2_RSV, 16},
	{ INNER_IP_TOS, 8},
	{ INNER_IP_PROTO, 8},
	{ INNER_SRC_IP, 32},
	{ INNER_DST_IP, 32},
	{ INNER_L3_RSV, 16},
	{ INNER_SRC_PORT, 16},
	{ INNER_DST_PORT, 16},
	{ INNER_L4_RSV, 32},
};

#define MAX_KEY_LENGTH	400
#define MAX_KEY_DWORDS	DIV_ROUND_UP(MAX_KEY_LENGTH / 8, 4)
#define MAX_KEY_BYTES	(MAX_KEY_DWORDS * 4)
#define MAX_META_DATA_LENGTH	32

/* assigned by firmware, the real filter number for each pf may be less */
#define MAX_FD_FILTER_NUM	4096
#define HCLGE_FD_ARFS_EXPIRE_TIMER_INTERVAL	5

enum HCLGE_FD_ACTIVE_RULE_TYPE {
	HCLGE_FD_RULE_NONE,
	HCLGE_FD_ARFS_ACTIVE,
	HCLGE_FD_EP_ACTIVE,
};

enum HCLGE_FD_PACKET_TYPE {
	NIC_PACKET,
	ROCE_PACKET,
};

enum HCLGE_FD_ACTION {
	HCLGE_FD_ACTION_ACCEPT_PACKET,
	HCLGE_FD_ACTION_DROP_PACKET,
};

struct hclge_fd_key_cfg {
	u8 key_sel;
	u8 inner_sipv6_word_en;
	u8 inner_dipv6_word_en;
	u8 outer_sipv6_word_en;
	u8 outer_dipv6_word_en;
	u32 tuple_active;
	u32 meta_data_active;
};

struct hclge_fd_cfg {
	u8 fd_mode;
	u16 max_key_length; /* use bit as unit */
	u32 proto_support;
	u32 rule_num[MAX_STAGE_NUM]; /* rule entry number */
	u16 cnt_num[MAX_STAGE_NUM]; /* rule hit counter number */
	struct hclge_fd_key_cfg key_cfg[MAX_STAGE_NUM];
};

#define IPV4_INDEX	3
#define IPV6_SIZE	4
struct hclge_fd_rule_tuples {
	u8 src_mac[ETH_ALEN];
	u8 dst_mac[ETH_ALEN];
	/* Be compatible for ip address of both ipv4 and ipv6.
	 * For ipv4 address, we store it in src/dst_ip[3].
	 */
	u32 src_ip[IPV6_SIZE];
	u32 dst_ip[IPV6_SIZE];
	u16 src_port;
	u16 dst_port;
	u16 vlan_tag1;
	u16 ether_proto;
	u8 ip_tos;
	u8 ip_proto;
};

struct hclge_fd_rule {
	struct hlist_node rule_node;
	struct hclge_fd_rule_tuples tuples;
	struct hclge_fd_rule_tuples tuples_mask;
	u32 unused_tuple;
	u32 flow_type;
	u8 action;
	u16 vf_id;
	u16 queue_id;
	u16 location;
	u16 flow_id;	/* only used for arfs */
	enum HCLGE_FD_ACTIVE_RULE_TYPE rule_type;
};

struct hclge_fd_ad_data {
	u16 ad_id;
	u8 drop_packet;
	u8 forward_to_direct_queue;
	u16 queue_id;
	u8 use_counter;
	u8 counter_id;
	u8 use_next_stage;
	u8 write_rule_id_to_bd;
	u8 next_input_key;
	u16 rule_id;
};

struct hclge_vport_mac_addr_cfg {
	struct list_head node;
	int hd_tbl_status;
	u8 mac_addr[ETH_ALEN];
};

enum HCLGE_MAC_ADDR_TYPE {
	HCLGE_MAC_ADDR_UC,
	HCLGE_MAC_ADDR_MC
};

struct hclge_vport_vlan_cfg {
	struct list_head node;
	int hd_tbl_status;
	u16 vlan_id;
};

struct hclge_rst_stats {
	u32 reset_done_cnt;	/* the number of reset has completed */
	u32 hw_reset_done_cnt;	/* the number of HW reset has completed */
	u32 pf_rst_cnt;		/* the number of PF reset */
	u32 flr_rst_cnt;	/* the number of FLR */
	u32 core_rst_cnt;	/* the number of CORE reset */
	u32 global_rst_cnt;	/* the number of GLOBAL */
	u32 imp_rst_cnt;	/* the number of IMP reset */
	u32 reset_cnt;		/* the number of reset */
};

/* time and register status when mac tunnel interruption occur */
struct hclge_mac_tnl_stats {
	u64 time;
	u32 status;
};

<<<<<<< HEAD
=======
#define HCLGE_RESET_INTERVAL	(10 * HZ)
#define HCLGE_WAIT_RESET_DONE	100

#pragma pack(1)
struct hclge_vf_vlan_cfg {
	u8 mbx_cmd;
	u8 subcode;
	u8 is_kill;
	u16 vlan;
	u16 proto;
};

#pragma pack()

>>>>>>> 6fb08f1a
/* For each bit of TCAM entry, it uses a pair of 'x' and
 * 'y' to indicate which value to match, like below:
 * ----------------------------------
 * | bit x | bit y |  search value  |
 * ----------------------------------
 * |   0   |   0   |   always hit   |
 * ----------------------------------
 * |   1   |   0   |   match '0'    |
 * ----------------------------------
 * |   0   |   1   |   match '1'    |
 * ----------------------------------
 * |   1   |   1   |   invalid      |
 * ----------------------------------
 * Then for input key(k) and mask(v), we can calculate the value by
 * the formulae:
 *	x = (~k) & v
 *	y = (k ^ ~v) & k
 */
#define calc_x(x, k, v) ((x) = (~(k) & (v)))
#define calc_y(y, k, v) \
	do { \
		const typeof(k) _k_ = (k); \
		const typeof(v) _v_ = (v); \
		(y) = (_k_ ^ ~_v_) & (_k_); \
	} while (0)

#define HCLGE_MAC_TNL_LOG_SIZE	8
#define HCLGE_VPORT_NUM 256
struct hclge_dev {
	struct pci_dev *pdev;
	struct hnae3_ae_dev *ae_dev;
	struct hclge_hw hw;
	struct hclge_misc_vector misc_vector;
	struct hclge_hw_stats hw_stats;
	unsigned long state;
	unsigned long flr_state;
	unsigned long last_reset_time;

	enum hnae3_reset_type reset_type;
	enum hnae3_reset_type reset_level;
	unsigned long default_reset_request;
	unsigned long reset_request;	/* reset has been requested */
	unsigned long reset_pending;	/* client rst is pending to be served */
	struct hclge_rst_stats rst_stats;
	u32 reset_fail_cnt;
	u32 fw_version;
	u16 num_vmdq_vport;		/* Num vmdq vport this PF has set up */
	u16 num_tqps;			/* Num task queue pairs of this PF */
	u16 num_req_vfs;		/* Num VFs requested for this PF */

	u16 base_tqp_pid;	/* Base task tqp physical id of this PF */
	u16 alloc_rss_size;		/* Allocated RSS task queue */
	u16 rss_size_max;		/* HW defined max RSS task queue */

	u16 fdir_pf_filter_count; /* Num of guaranteed filters for this PF */
	u16 num_alloc_vport;		/* Num vports this driver supports */
	u32 numa_node_mask;
	u16 rx_buf_len;
	u16 num_tx_desc;		/* desc num of per tx queue */
	u16 num_rx_desc;		/* desc num of per rx queue */
	u8 hw_tc_map;
	u8 tc_num_last_time;
	enum hclge_fc_mode fc_mode_last_time;
	u8 support_sfp_query;

#define HCLGE_FLAG_TC_BASE_SCH_MODE		1
#define HCLGE_FLAG_VNET_BASE_SCH_MODE		2
	u8 tx_sch_mode;
	u8 tc_max;
	u8 pfc_max;

	u8 default_up;
	u8 dcbx_cap;
	struct hclge_tm_info tm_info;

	u16 num_msi;
	u16 num_msi_left;
	u16 num_msi_used;
	u16 roce_base_msix_offset;
	u32 base_msi_vector;
	u16 *vector_status;
	int *vector_irq;
	u16 num_roce_msi;	/* Num of roce vectors for this PF */
	int roce_base_vector;

	u16 pending_udp_bitmap;

	u16 rx_itr_default;
	u16 tx_itr_default;

	u16 adminq_work_limit; /* Num of admin receive queue desc to process */
	unsigned long service_timer_period;
	unsigned long service_timer_previous;
	struct timer_list service_timer;
	struct timer_list reset_timer;
	struct work_struct service_task;
	struct work_struct rst_service_task;
	struct work_struct mbx_service_task;

	bool cur_promisc;
	int num_alloc_vfs;	/* Actual number of VFs allocated */

	struct hclge_tqp *htqp;
	struct hclge_vport *vport;

	struct dentry *hclge_dbgfs;

	struct hnae3_client *nic_client;
	struct hnae3_client *roce_client;

#define HCLGE_FLAG_MAIN			BIT(0)
#define HCLGE_FLAG_DCB_CAPABLE		BIT(1)
#define HCLGE_FLAG_DCB_ENABLE		BIT(2)
#define HCLGE_FLAG_MQPRIO_ENABLE	BIT(3)
	u32 flag;

	u32 pkt_buf_size; /* Total pf buf size for tx/rx */
	u32 tx_buf_size; /* Tx buffer size for each TC */
	u32 dv_buf_size; /* Dv buffer size for each TC */

	u32 mps; /* Max packet size */
	/* vport_lock protect resource shared by vports */
	struct mutex vport_lock;

	struct hclge_vlan_type_cfg vlan_type_cfg;

	unsigned long vlan_table[VLAN_N_VID][BITS_TO_LONGS(HCLGE_VPORT_NUM)];
	unsigned long vf_vlan_full[BITS_TO_LONGS(HCLGE_VPORT_NUM)];

	struct hclge_fd_cfg fd_cfg;
	struct hlist_head fd_rule_list;
	spinlock_t fd_rule_lock; /* protect fd_rule_list and fd_bmap */
	u16 hclge_fd_rule_num;
	u16 fd_arfs_expire_timer;
	unsigned long fd_bmap[BITS_TO_LONGS(MAX_FD_FILTER_NUM)];
	enum HCLGE_FD_ACTIVE_RULE_TYPE fd_active_type;
	u8 fd_en;

	u16 wanted_umv_size;
	/* max available unicast mac vlan space */
	u16 max_umv_size;
	/* private unicast mac vlan space, it's same for PF and its VFs */
	u16 priv_umv_size;
	/* unicast mac vlan space shared by PF and its VFs */
	u16 share_umv_size;
	struct mutex umv_mutex; /* protect share_umv_size */

	struct mutex vport_cfg_mutex;   /* Protect stored vf table */

	DECLARE_KFIFO(mac_tnl_log, struct hclge_mac_tnl_stats,
		      HCLGE_MAC_TNL_LOG_SIZE);
};

/* VPort level vlan tag configuration for TX direction */
struct hclge_tx_vtag_cfg {
	bool accept_tag1;	/* Whether accept tag1 packet from host */
	bool accept_untag1;	/* Whether accept untag1 packet from host */
	bool accept_tag2;
	bool accept_untag2;
	bool insert_tag1_en;	/* Whether insert inner vlan tag */
	bool insert_tag2_en;	/* Whether insert outer vlan tag */
	u16  default_tag1;	/* The default inner vlan tag to insert */
	u16  default_tag2;	/* The default outer vlan tag to insert */
};

/* VPort level vlan tag configuration for RX direction */
struct hclge_rx_vtag_cfg {
	u8 rx_vlan_offload_en;	/* Whether enable rx vlan offload */
	u8 strip_tag1_en;	/* Whether strip inner vlan tag */
	u8 strip_tag2_en;	/* Whether strip outer vlan tag */
	u8 vlan1_vlan_prionly;	/* Inner VLAN Tag up to descriptor Enable */
	u8 vlan2_vlan_prionly;	/* Outer VLAN Tag up to descriptor Enable */
};

struct hclge_rss_tuple_cfg {
	u8 ipv4_tcp_en;
	u8 ipv4_udp_en;
	u8 ipv4_sctp_en;
	u8 ipv4_fragment_en;
	u8 ipv6_tcp_en;
	u8 ipv6_udp_en;
	u8 ipv6_sctp_en;
	u8 ipv6_fragment_en;
};

enum HCLGE_VPORT_STATE {
	HCLGE_VPORT_STATE_ALIVE,
	HCLGE_VPORT_STATE_MAX
};

struct hclge_vlan_info {
	u16 vlan_proto; /* so far support 802.1Q only */
	u16 qos;
	u16 vlan_tag;
};

struct hclge_port_base_vlan_config {
	u16 state;
	struct hclge_vlan_info vlan_info;
};

struct hclge_vport {
	u16 alloc_tqps;	/* Allocated Tx/Rx queues */

	u8  rss_hash_key[HCLGE_RSS_KEY_SIZE]; /* User configured hash keys */
	/* User configured lookup table entries */
	u8  rss_indirection_tbl[HCLGE_RSS_IND_TBL_SIZE];
	int rss_algo;		/* User configured hash algorithm */
	/* User configured rss tuple sets */
	struct hclge_rss_tuple_cfg rss_tuple_sets;

	u16 alloc_rss_size;

	u16 qs_offset;
	u32 bw_limit;		/* VSI BW Limit (0 = disabled) */
	u8  dwrr;

<<<<<<< HEAD
=======
	unsigned long vlan_del_fail_bmap[BITS_TO_LONGS(VLAN_N_VID)];
>>>>>>> 6fb08f1a
	struct hclge_port_base_vlan_config port_base_vlan_cfg;
	struct hclge_tx_vtag_cfg  txvlan_cfg;
	struct hclge_rx_vtag_cfg  rxvlan_cfg;

	u16 used_umv_num;

	u16 vport_id;
	struct hclge_dev *back;  /* Back reference to associated dev */
	struct hnae3_handle nic;
	struct hnae3_handle roce;

	unsigned long state;
	unsigned long last_active_jiffies;
	u32 mps; /* Max packet size */

	struct list_head uc_mac_list;   /* Store VF unicast table */
	struct list_head mc_mac_list;   /* Store VF multicast table */
	struct list_head vlan_list;     /* Store VF vlan table */
};

void hclge_promisc_param_init(struct hclge_promisc_param *param, bool en_uc,
			      bool en_mc, bool en_bc, int vport_id);

int hclge_add_uc_addr_common(struct hclge_vport *vport,
			     const unsigned char *addr);
int hclge_rm_uc_addr_common(struct hclge_vport *vport,
			    const unsigned char *addr);
int hclge_add_mc_addr_common(struct hclge_vport *vport,
			     const unsigned char *addr);
int hclge_rm_mc_addr_common(struct hclge_vport *vport,
			    const unsigned char *addr);

struct hclge_vport *hclge_get_vport(struct hnae3_handle *handle);
int hclge_bind_ring_with_vector(struct hclge_vport *vport,
				int vector_id, bool en,
				struct hnae3_ring_chain_node *ring_chain);

static inline int hclge_get_queue_id(struct hnae3_queue *queue)
{
	struct hclge_tqp *tqp = container_of(queue, struct hclge_tqp, q);

	return tqp->index;
}

static inline bool hclge_is_reset_pending(struct hclge_dev *hdev)
{
	return !!hdev->reset_pending;
}

int hclge_inform_reset_assert_to_vf(struct hclge_vport *vport);
int hclge_cfg_mac_speed_dup(struct hclge_dev *hdev, int speed, u8 duplex);
int hclge_set_vlan_filter(struct hnae3_handle *handle, __be16 proto,
			  u16 vlan_id, bool is_kill);
int hclge_en_hw_strip_rxvtag(struct hnae3_handle *handle, bool enable);

int hclge_buffer_alloc(struct hclge_dev *hdev);
int hclge_rss_init_hw(struct hclge_dev *hdev);
void hclge_rss_indir_init_cfg(struct hclge_dev *hdev);

int hclge_inform_reset_assert_to_vf(struct hclge_vport *vport);
void hclge_mbx_handler(struct hclge_dev *hdev);
int hclge_reset_tqp(struct hnae3_handle *handle, u16 queue_id);
void hclge_reset_vf_queue(struct hclge_vport *vport, u16 queue_id);
int hclge_cfg_flowctrl(struct hclge_dev *hdev);
int hclge_func_reset_cmd(struct hclge_dev *hdev, int func_id);
int hclge_vport_start(struct hclge_vport *vport);
void hclge_vport_stop(struct hclge_vport *vport);
int hclge_set_vport_mtu(struct hclge_vport *vport, int new_mtu);
int hclge_dbg_run_cmd(struct hnae3_handle *handle, const char *cmd_buf);
u16 hclge_covert_handle_qid_global(struct hnae3_handle *handle, u16 queue_id);
int hclge_notify_client(struct hclge_dev *hdev,
			enum hnae3_reset_notify_type type);
void hclge_add_vport_mac_table(struct hclge_vport *vport, const u8 *mac_addr,
			       enum HCLGE_MAC_ADDR_TYPE mac_type);
void hclge_rm_vport_mac_table(struct hclge_vport *vport, const u8 *mac_addr,
			      bool is_write_tbl,
			      enum HCLGE_MAC_ADDR_TYPE mac_type);
void hclge_rm_vport_all_mac_table(struct hclge_vport *vport, bool is_del_list,
				  enum HCLGE_MAC_ADDR_TYPE mac_type);
void hclge_uninit_vport_mac_table(struct hclge_dev *hdev);
void hclge_rm_vport_all_vlan_table(struct hclge_vport *vport, bool is_del_list);
void hclge_uninit_vport_vlan_table(struct hclge_dev *hdev);
int hclge_update_port_base_vlan_cfg(struct hclge_vport *vport, u16 state,
				    struct hclge_vlan_info *vlan_info);
int hclge_push_vf_port_base_vlan_info(struct hclge_vport *vport, u8 vfid,
				      u16 state, u16 vlan_tag, u16 qos,
				      u16 vlan_proto);
#endif<|MERGE_RESOLUTION|>--- conflicted
+++ resolved
@@ -699,8 +699,6 @@
 	u32 status;
 };
 
-<<<<<<< HEAD
-=======
 #define HCLGE_RESET_INTERVAL	(10 * HZ)
 #define HCLGE_WAIT_RESET_DONE	100
 
@@ -715,7 +713,6 @@
 
 #pragma pack()
 
->>>>>>> 6fb08f1a
 /* For each bit of TCAM entry, it uses a pair of 'x' and
  * 'y' to indicate which value to match, like below:
  * ----------------------------------
@@ -933,10 +930,7 @@
 	u32 bw_limit;		/* VSI BW Limit (0 = disabled) */
 	u8  dwrr;
 
-<<<<<<< HEAD
-=======
 	unsigned long vlan_del_fail_bmap[BITS_TO_LONGS(VLAN_N_VID)];
->>>>>>> 6fb08f1a
 	struct hclge_port_base_vlan_config port_base_vlan_cfg;
 	struct hclge_tx_vtag_cfg  txvlan_cfg;
 	struct hclge_rx_vtag_cfg  rxvlan_cfg;
