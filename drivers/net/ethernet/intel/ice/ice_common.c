--- conflicted
+++ resolved
@@ -6,11 +6,7 @@
 #include "ice_adminq_cmd.h"
 #include "ice_flow.h"
 
-<<<<<<< HEAD
-#define ICE_PF_RESET_WAIT_COUNT	200
-=======
 #define ICE_PF_RESET_WAIT_COUNT	300
->>>>>>> 04d5ce62
 
 /**
  * ice_set_mac_type - Sets MAC type
