--- conflicted
+++ resolved
@@ -61,11 +61,8 @@
 	MLXSW_SP_RIF_COUNTER_EGRESS,
 };
 
-<<<<<<< HEAD
-=======
 struct mlxsw_sp_neigh_entry;
 
->>>>>>> bb176f67
 struct mlxsw_sp_rif *mlxsw_sp_rif_by_index(const struct mlxsw_sp *mlxsw_sp,
 					   u16 rif_index);
 u16 mlxsw_sp_rif_index(const struct mlxsw_sp_rif *rif);
