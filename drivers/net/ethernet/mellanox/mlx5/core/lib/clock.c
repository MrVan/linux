/*
 * Copyright (c) 2015, Mellanox Technologies. All rights reserved.
 *
 * This software is available to you under a choice of one of two
 * licenses.  You may choose to be licensed under the terms of the GNU
 * General Public License (GPL) Version 2, available from the file
 * COPYING in the main directory of this source tree, or the
 * OpenIB.org BSD license below:
 *
 *     Redistribution and use in source and binary forms, with or
 *     without modification, are permitted provided that the following
 *     conditions are met:
 *
 *      - Redistributions of source code must retain the above
 *        copyright notice, this list of conditions and the following
 *        disclaimer.
 *
 *      - Redistributions in binary form must reproduce the above
 *        copyright notice, this list of conditions and the following
 *        disclaimer in the documentation and/or other materials
 *        provided with the distribution.
 *
 * THE SOFTWARE IS PROVIDED "AS IS", WITHOUT WARRANTY OF ANY KIND,
 * EXPRESS OR IMPLIED, INCLUDING BUT NOT LIMITED TO THE WARRANTIES OF
 * MERCHANTABILITY, FITNESS FOR A PARTICULAR PURPOSE AND
 * NONINFRINGEMENT. IN NO EVENT SHALL THE AUTHORS OR COPYRIGHT HOLDERS
 * BE LIABLE FOR ANY CLAIM, DAMAGES OR OTHER LIABILITY, WHETHER IN AN
 * ACTION OF CONTRACT, TORT OR OTHERWISE, ARISING FROM, OUT OF OR IN
 * CONNECTION WITH THE SOFTWARE OR THE USE OR OTHER DEALINGS IN THE
 * SOFTWARE.
 */

#include <linux/clocksource.h>
#include <linux/highmem.h>
#include <linux/ptp_clock_kernel.h>
#include <rdma/mlx5-abi.h>
#include "lib/eq.h"
#include "en.h"
#include "clock.h"

enum {
	MLX5_CYCLES_SHIFT	= 23
};

enum {
	MLX5_PIN_MODE_IN		= 0x0,
	MLX5_PIN_MODE_OUT		= 0x1,
};

enum {
	MLX5_OUT_PATTERN_PULSE		= 0x0,
	MLX5_OUT_PATTERN_PERIODIC	= 0x1,
};

enum {
	MLX5_EVENT_MODE_DISABLE	= 0x0,
	MLX5_EVENT_MODE_REPETETIVE	= 0x1,
	MLX5_EVENT_MODE_ONCE_TILL_ARM	= 0x2,
};

enum {
	MLX5_MTPPS_FS_ENABLE			= BIT(0x0),
	MLX5_MTPPS_FS_PATTERN			= BIT(0x2),
	MLX5_MTPPS_FS_PIN_MODE			= BIT(0x3),
	MLX5_MTPPS_FS_TIME_STAMP		= BIT(0x4),
	MLX5_MTPPS_FS_OUT_PULSE_DURATION	= BIT(0x5),
	MLX5_MTPPS_FS_ENH_OUT_PER_ADJ		= BIT(0x7),
};

static bool mlx5_real_time_mode(struct mlx5_core_dev *mdev)
{
	return (mlx5_is_real_time_rq(mdev) || mlx5_is_real_time_sq(mdev));
}

static bool mlx5_modify_mtutc_allowed(struct mlx5_core_dev *mdev)
{
	return MLX5_CAP_MCAM_FEATURE(mdev, ptpcyc2realtime_modify);
}

static int mlx5_set_mtutc(struct mlx5_core_dev *dev, u32 *mtutc, u32 size)
{
	u32 out[MLX5_ST_SZ_DW(mtutc_reg)] = {};

	if (!MLX5_CAP_MCAM_REG(dev, mtutc))
		return -EOPNOTSUPP;

	return mlx5_core_access_reg(dev, mtutc, size, out, sizeof(out),
				    MLX5_REG_MTUTC, 0, 1);
}

static u64 mlx5_read_time(struct mlx5_core_dev *dev,
			  struct ptp_system_timestamp *sts,
			  bool real_time)
{
	u32 timer_h, timer_h1, timer_l;

	timer_h = ioread32be(real_time ? &dev->iseg->real_time_h :
			     &dev->iseg->internal_timer_h);
	ptp_read_system_prets(sts);
	timer_l = ioread32be(real_time ? &dev->iseg->real_time_l :
			     &dev->iseg->internal_timer_l);
	ptp_read_system_postts(sts);
	timer_h1 = ioread32be(real_time ? &dev->iseg->real_time_h :
			      &dev->iseg->internal_timer_h);
	if (timer_h != timer_h1) {
		/* wrap around */
		ptp_read_system_prets(sts);
		timer_l = ioread32be(real_time ? &dev->iseg->real_time_l :
				     &dev->iseg->internal_timer_l);
		ptp_read_system_postts(sts);
	}

	return real_time ? REAL_TIME_TO_NS(timer_h1, timer_l) :
			   (u64)timer_l | (u64)timer_h1 << 32;
}

static u64 read_internal_timer(const struct cyclecounter *cc)
{
	struct mlx5_timer *timer = container_of(cc, struct mlx5_timer, cycles);
	struct mlx5_clock *clock = container_of(timer, struct mlx5_clock, timer);
	struct mlx5_core_dev *mdev = container_of(clock, struct mlx5_core_dev,
						  clock);

	return mlx5_read_time(mdev, NULL, false) & cc->mask;
}

static void mlx5_update_clock_info_page(struct mlx5_core_dev *mdev)
{
	struct mlx5_ib_clock_info *clock_info = mdev->clock_info;
	struct mlx5_clock *clock = &mdev->clock;
	struct mlx5_timer *timer;
	u32 sign;

	if (!clock_info)
		return;

	sign = smp_load_acquire(&clock_info->sign);
	smp_store_mb(clock_info->sign,
		     sign | MLX5_IB_CLOCK_INFO_KERNEL_UPDATING);

	timer = &clock->timer;
	clock_info->cycles = timer->tc.cycle_last;
	clock_info->mult   = timer->cycles.mult;
	clock_info->nsec   = timer->tc.nsec;
	clock_info->frac   = timer->tc.frac;

	smp_store_release(&clock_info->sign,
			  sign + MLX5_IB_CLOCK_INFO_KERNEL_UPDATING * 2);
}

static void mlx5_pps_out(struct work_struct *work)
{
	struct mlx5_pps *pps_info = container_of(work, struct mlx5_pps,
						 out_work);
	struct mlx5_clock *clock = container_of(pps_info, struct mlx5_clock,
						pps_info);
	struct mlx5_core_dev *mdev = container_of(clock, struct mlx5_core_dev,
						  clock);
	u32 in[MLX5_ST_SZ_DW(mtpps_reg)] = {0};
	unsigned long flags;
	int i;

	for (i = 0; i < clock->ptp_info.n_pins; i++) {
		u64 tstart;

		write_seqlock_irqsave(&clock->lock, flags);
		tstart = clock->pps_info.start[i];
		clock->pps_info.start[i] = 0;
		write_sequnlock_irqrestore(&clock->lock, flags);
		if (!tstart)
			continue;

		MLX5_SET(mtpps_reg, in, pin, i);
		MLX5_SET64(mtpps_reg, in, time_stamp, tstart);
		MLX5_SET(mtpps_reg, in, field_select, MLX5_MTPPS_FS_TIME_STAMP);
		mlx5_set_mtpps(mdev, in, sizeof(in));
	}
}

static void mlx5_timestamp_overflow(struct work_struct *work)
{
	struct delayed_work *dwork = to_delayed_work(work);
	struct mlx5_core_dev *mdev;
	struct mlx5_timer *timer;
	struct mlx5_clock *clock;
	unsigned long flags;

	timer = container_of(dwork, struct mlx5_timer, overflow_work);
	clock = container_of(timer, struct mlx5_clock, timer);
	mdev = container_of(clock, struct mlx5_core_dev, clock);

	write_seqlock_irqsave(&clock->lock, flags);
	timecounter_read(&timer->tc);
	mlx5_update_clock_info_page(mdev);
	write_sequnlock_irqrestore(&clock->lock, flags);
	schedule_delayed_work(&timer->overflow_work, timer->overflow_period);
}

static int mlx5_ptp_settime_real_time(struct mlx5_core_dev *mdev,
				      const struct timespec64 *ts)
{
	u32 in[MLX5_ST_SZ_DW(mtutc_reg)] = {};

	if (!mlx5_modify_mtutc_allowed(mdev))
		return 0;

	if (ts->tv_sec < 0 || ts->tv_sec > U32_MAX ||
	    ts->tv_nsec < 0 || ts->tv_nsec > NSEC_PER_SEC)
		return -EINVAL;

	MLX5_SET(mtutc_reg, in, operation, MLX5_MTUTC_OPERATION_SET_TIME_IMMEDIATE);
	MLX5_SET(mtutc_reg, in, utc_sec, ts->tv_sec);
	MLX5_SET(mtutc_reg, in, utc_nsec, ts->tv_nsec);

	return mlx5_set_mtutc(mdev, in, sizeof(in));
}

static int mlx5_ptp_settime(struct ptp_clock_info *ptp, const struct timespec64 *ts)
{
	struct mlx5_clock *clock = container_of(ptp, struct mlx5_clock, ptp_info);
	struct mlx5_timer *timer = &clock->timer;
	struct mlx5_core_dev *mdev;
	unsigned long flags;
	int err;

	mdev = container_of(clock, struct mlx5_core_dev, clock);
	err = mlx5_ptp_settime_real_time(mdev, ts);
	if (err)
		return err;

	write_seqlock_irqsave(&clock->lock, flags);
	timecounter_init(&timer->tc, &timer->cycles, timespec64_to_ns(ts));
	mlx5_update_clock_info_page(mdev);
	write_sequnlock_irqrestore(&clock->lock, flags);

	return 0;
}

static
struct timespec64 mlx5_ptp_gettimex_real_time(struct mlx5_core_dev *mdev,
					      struct ptp_system_timestamp *sts)
{
	struct timespec64 ts;
	u64 time;

	time = mlx5_read_time(mdev, sts, true);
	ts = ns_to_timespec64(time);
	return ts;
}

static int mlx5_ptp_gettimex(struct ptp_clock_info *ptp, struct timespec64 *ts,
			     struct ptp_system_timestamp *sts)
{
	struct mlx5_clock *clock = container_of(ptp, struct mlx5_clock, ptp_info);
	struct mlx5_timer *timer = &clock->timer;
	struct mlx5_core_dev *mdev;
	unsigned long flags;
	u64 cycles, ns;

	mdev = container_of(clock, struct mlx5_core_dev, clock);
	if (mlx5_real_time_mode(mdev)) {
		*ts = mlx5_ptp_gettimex_real_time(mdev, sts);
		goto out;
	}

	write_seqlock_irqsave(&clock->lock, flags);
	cycles = mlx5_read_time(mdev, sts, false);
	ns = timecounter_cyc2time(&timer->tc, cycles);
	write_sequnlock_irqrestore(&clock->lock, flags);
	*ts = ns_to_timespec64(ns);
out:
	return 0;
}

static int mlx5_ptp_adjtime_real_time(struct mlx5_core_dev *mdev, s64 delta)
{
	u32 in[MLX5_ST_SZ_DW(mtutc_reg)] = {};

	if (!mlx5_modify_mtutc_allowed(mdev))
		return 0;

	/* HW time adjustment range is s16. If out of range, settime instead */
	if (delta < S16_MIN || delta > S16_MAX) {
		struct timespec64 ts;
		s64 ns;

		ts = mlx5_ptp_gettimex_real_time(mdev, NULL);
		ns = timespec64_to_ns(&ts) + delta;
		ts = ns_to_timespec64(ns);
		return mlx5_ptp_settime_real_time(mdev, &ts);
	}

	MLX5_SET(mtutc_reg, in, operation, MLX5_MTUTC_OPERATION_ADJUST_TIME);
	MLX5_SET(mtutc_reg, in, time_adjustment, delta);

	return mlx5_set_mtutc(mdev, in, sizeof(in));
}

static int mlx5_ptp_adjtime(struct ptp_clock_info *ptp, s64 delta)
{
	struct mlx5_clock *clock = container_of(ptp, struct mlx5_clock, ptp_info);
	struct mlx5_timer *timer = &clock->timer;
	struct mlx5_core_dev *mdev;
	unsigned long flags;
	int err;

	mdev = container_of(clock, struct mlx5_core_dev, clock);

	err = mlx5_ptp_adjtime_real_time(mdev, delta);
	if (err)
		return err;
	write_seqlock_irqsave(&clock->lock, flags);
	timecounter_adjtime(&timer->tc, delta);
	mlx5_update_clock_info_page(mdev);
	write_sequnlock_irqrestore(&clock->lock, flags);

	return 0;
}

static int mlx5_ptp_adjfreq_real_time(struct mlx5_core_dev *mdev, s32 freq)
{
	u32 in[MLX5_ST_SZ_DW(mtutc_reg)] = {};

	if (!mlx5_modify_mtutc_allowed(mdev))
		return 0;

	MLX5_SET(mtutc_reg, in, operation, MLX5_MTUTC_OPERATION_ADJUST_FREQ_UTC);
	MLX5_SET(mtutc_reg, in, freq_adjustment, freq);

	return mlx5_set_mtutc(mdev, in, sizeof(in));
}

static int mlx5_ptp_adjfreq(struct ptp_clock_info *ptp, s32 delta)
{
	struct mlx5_clock *clock = container_of(ptp, struct mlx5_clock, ptp_info);
	struct mlx5_timer *timer = &clock->timer;
	struct mlx5_core_dev *mdev;
	unsigned long flags;
	int neg_adj = 0;
	u32 diff;
	u64 adj;
	int err;

	mdev = container_of(clock, struct mlx5_core_dev, clock);
	err = mlx5_ptp_adjfreq_real_time(mdev, delta);
	if (err)
		return err;

	if (delta < 0) {
		neg_adj = 1;
		delta = -delta;
	}

	adj = timer->nominal_c_mult;
	adj *= delta;
	diff = div_u64(adj, 1000000000ULL);

	write_seqlock_irqsave(&clock->lock, flags);
	timecounter_read(&timer->tc);
	timer->cycles.mult = neg_adj ? timer->nominal_c_mult - diff :
				       timer->nominal_c_mult + diff;
	mlx5_update_clock_info_page(mdev);
	write_sequnlock_irqrestore(&clock->lock, flags);

	return 0;
}

static int mlx5_extts_configure(struct ptp_clock_info *ptp,
				struct ptp_clock_request *rq,
				int on)
{
	struct mlx5_clock *clock =
			container_of(ptp, struct mlx5_clock, ptp_info);
	struct mlx5_core_dev *mdev =
			container_of(clock, struct mlx5_core_dev, clock);
	u32 in[MLX5_ST_SZ_DW(mtpps_reg)] = {0};
	u32 field_select = 0;
	u8 pin_mode = 0;
	u8 pattern = 0;
	int pin = -1;
	int err = 0;

	if (!MLX5_PPS_CAP(mdev))
		return -EOPNOTSUPP;

	/* Reject requests with unsupported flags */
	if (rq->extts.flags & ~(PTP_ENABLE_FEATURE |
				PTP_RISING_EDGE |
				PTP_FALLING_EDGE |
				PTP_STRICT_FLAGS))
		return -EOPNOTSUPP;

	/* Reject requests to enable time stamping on both edges. */
	if ((rq->extts.flags & PTP_STRICT_FLAGS) &&
	    (rq->extts.flags & PTP_ENABLE_FEATURE) &&
	    (rq->extts.flags & PTP_EXTTS_EDGES) == PTP_EXTTS_EDGES)
		return -EOPNOTSUPP;

	if (rq->extts.index >= clock->ptp_info.n_pins)
		return -EINVAL;

	pin = ptp_find_pin(clock->ptp, PTP_PF_EXTTS, rq->extts.index);
	if (pin < 0)
		return -EBUSY;

	if (on) {
		pin_mode = MLX5_PIN_MODE_IN;
		pattern = !!(rq->extts.flags & PTP_FALLING_EDGE);
		field_select = MLX5_MTPPS_FS_PIN_MODE |
			       MLX5_MTPPS_FS_PATTERN |
			       MLX5_MTPPS_FS_ENABLE;
	} else {
		field_select = MLX5_MTPPS_FS_ENABLE;
	}

	MLX5_SET(mtpps_reg, in, pin, pin);
	MLX5_SET(mtpps_reg, in, pin_mode, pin_mode);
	MLX5_SET(mtpps_reg, in, pattern, pattern);
	MLX5_SET(mtpps_reg, in, enable, on);
	MLX5_SET(mtpps_reg, in, field_select, field_select);

	err = mlx5_set_mtpps(mdev, in, sizeof(in));
	if (err)
		return err;

	return mlx5_set_mtppse(mdev, pin, 0,
			       MLX5_EVENT_MODE_REPETETIVE & on);
}

static u64 find_target_cycles(struct mlx5_core_dev *mdev, s64 target_ns)
{
	struct mlx5_clock *clock = &mdev->clock;
	u64 cycles_now, cycles_delta;
	u64 nsec_now, nsec_delta;
	struct mlx5_timer *timer;
	unsigned long flags;

	timer = &clock->timer;

	cycles_now = mlx5_read_time(mdev, NULL, false);
	write_seqlock_irqsave(&clock->lock, flags);
	nsec_now = timecounter_cyc2time(&timer->tc, cycles_now);
	nsec_delta = target_ns - nsec_now;
	cycles_delta = div64_u64(nsec_delta << timer->cycles.shift,
				 timer->cycles.mult);
	write_sequnlock_irqrestore(&clock->lock, flags);

	return cycles_now + cycles_delta;
}

static u64 perout_conf_internal_timer(struct mlx5_core_dev *mdev,
				      s64 sec, u32 nsec)
{
	struct timespec64 ts;
	s64 target_ns;

	ts.tv_sec = sec;
	ts.tv_nsec = nsec;
	target_ns = timespec64_to_ns(&ts);

	return find_target_cycles(mdev, target_ns);
}

static u64 perout_conf_real_time(s64 sec, u32 nsec)
{
	return (u64)nsec | (u64)sec << 32;
}

static int mlx5_perout_configure(struct ptp_clock_info *ptp,
				 struct ptp_clock_request *rq,
				 int on)
{
	struct mlx5_clock *clock =
			container_of(ptp, struct mlx5_clock, ptp_info);
	struct mlx5_core_dev *mdev =
			container_of(clock, struct mlx5_core_dev, clock);
	u32 in[MLX5_ST_SZ_DW(mtpps_reg)] = {0};
	struct timespec64 ts;
	u32 field_select = 0;
	u64 time_stamp = 0;
	u8 pin_mode = 0;
	u8 pattern = 0;
	int pin = -1;
	int err = 0;
	s64 ns;

	if (!MLX5_PPS_CAP(mdev))
		return -EOPNOTSUPP;

	/* Reject requests with unsupported flags */
	if (rq->perout.flags)
		return -EOPNOTSUPP;

	if (rq->perout.index >= clock->ptp_info.n_pins)
		return -EINVAL;

	field_select = MLX5_MTPPS_FS_ENABLE;
<<<<<<< HEAD
=======
	pin = ptp_find_pin(clock->ptp, PTP_PF_PEROUT, rq->perout.index);
	if (pin < 0)
		return -EBUSY;

>>>>>>> 7aef27f0
	if (on) {
		bool rt_mode = mlx5_real_time_mode(mdev);
		u32 nsec;
		s64 sec;

<<<<<<< HEAD
		pin = ptp_find_pin(clock->ptp, PTP_PF_PEROUT, rq->perout.index);
		if (pin < 0)
			return -EBUSY;

=======
>>>>>>> 7aef27f0
		pin_mode = MLX5_PIN_MODE_OUT;
		pattern = MLX5_OUT_PATTERN_PERIODIC;
		ts.tv_sec = rq->perout.period.sec;
		ts.tv_nsec = rq->perout.period.nsec;
		ns = timespec64_to_ns(&ts);

		if ((ns >> 1) != 500000000LL)
			return -EINVAL;

		nsec = rq->perout.start.nsec;
		sec = rq->perout.start.sec;

		if (rt_mode && sec > U32_MAX)
			return -EINVAL;

		time_stamp = rt_mode ? perout_conf_real_time(sec, nsec) :
				       perout_conf_internal_timer(mdev, sec, nsec);

		field_select |= MLX5_MTPPS_FS_PIN_MODE |
				MLX5_MTPPS_FS_PATTERN |
				MLX5_MTPPS_FS_TIME_STAMP;
	}

	MLX5_SET(mtpps_reg, in, pin, pin);
	MLX5_SET(mtpps_reg, in, pin_mode, pin_mode);
	MLX5_SET(mtpps_reg, in, pattern, pattern);
	MLX5_SET(mtpps_reg, in, enable, on);
	MLX5_SET64(mtpps_reg, in, time_stamp, time_stamp);
	MLX5_SET(mtpps_reg, in, field_select, field_select);

	err = mlx5_set_mtpps(mdev, in, sizeof(in));
	if (err)
		return err;

	return mlx5_set_mtppse(mdev, pin, 0,
			       MLX5_EVENT_MODE_REPETETIVE & on);
}

static int mlx5_pps_configure(struct ptp_clock_info *ptp,
			      struct ptp_clock_request *rq,
			      int on)
{
	struct mlx5_clock *clock =
			container_of(ptp, struct mlx5_clock, ptp_info);

	clock->pps_info.enabled = !!on;
	return 0;
}

static int mlx5_ptp_enable(struct ptp_clock_info *ptp,
			   struct ptp_clock_request *rq,
			   int on)
{
	switch (rq->type) {
	case PTP_CLK_REQ_EXTTS:
		return mlx5_extts_configure(ptp, rq, on);
	case PTP_CLK_REQ_PEROUT:
		return mlx5_perout_configure(ptp, rq, on);
	case PTP_CLK_REQ_PPS:
		return mlx5_pps_configure(ptp, rq, on);
	default:
		return -EOPNOTSUPP;
	}
	return 0;
}

enum {
	MLX5_MTPPS_REG_CAP_PIN_X_MODE_SUPPORT_PPS_IN = BIT(0),
	MLX5_MTPPS_REG_CAP_PIN_X_MODE_SUPPORT_PPS_OUT = BIT(1),
};

static int mlx5_ptp_verify(struct ptp_clock_info *ptp, unsigned int pin,
			   enum ptp_pin_function func, unsigned int chan)
{
	struct mlx5_clock *clock = container_of(ptp, struct mlx5_clock,
						ptp_info);

	switch (func) {
	case PTP_PF_NONE:
		return 0;
	case PTP_PF_EXTTS:
		return !(clock->pps_info.pin_caps[pin] &
			 MLX5_MTPPS_REG_CAP_PIN_X_MODE_SUPPORT_PPS_IN);
	case PTP_PF_PEROUT:
		return !(clock->pps_info.pin_caps[pin] &
			 MLX5_MTPPS_REG_CAP_PIN_X_MODE_SUPPORT_PPS_OUT);
	default:
		return -EOPNOTSUPP;
	}
}

static const struct ptp_clock_info mlx5_ptp_clock_info = {
	.owner		= THIS_MODULE,
	.name		= "mlx5_ptp",
	.max_adj	= 100000000,
	.n_alarm	= 0,
	.n_ext_ts	= 0,
	.n_per_out	= 0,
	.n_pins		= 0,
	.pps		= 0,
	.adjfreq	= mlx5_ptp_adjfreq,
	.adjtime	= mlx5_ptp_adjtime,
	.gettimex64	= mlx5_ptp_gettimex,
	.settime64	= mlx5_ptp_settime,
	.enable		= NULL,
	.verify		= NULL,
};

static int mlx5_query_mtpps_pin_mode(struct mlx5_core_dev *mdev, u8 pin,
				     u32 *mtpps, u32 mtpps_size)
{
	u32 in[MLX5_ST_SZ_DW(mtpps_reg)] = {};

	MLX5_SET(mtpps_reg, in, pin, pin);

	return mlx5_core_access_reg(mdev, in, sizeof(in), mtpps,
				    mtpps_size, MLX5_REG_MTPPS, 0, 0);
}

static int mlx5_get_pps_pin_mode(struct mlx5_clock *clock, u8 pin)
{
	struct mlx5_core_dev *mdev = container_of(clock, struct mlx5_core_dev, clock);

	u32 out[MLX5_ST_SZ_DW(mtpps_reg)] = {};
	u8 mode;
	int err;

	err = mlx5_query_mtpps_pin_mode(mdev, pin, out, sizeof(out));
	if (err || !MLX5_GET(mtpps_reg, out, enable))
		return PTP_PF_NONE;

	mode = MLX5_GET(mtpps_reg, out, pin_mode);

	if (mode == MLX5_PIN_MODE_IN)
		return PTP_PF_EXTTS;
	else if (mode == MLX5_PIN_MODE_OUT)
		return PTP_PF_PEROUT;

	return PTP_PF_NONE;
}

static int mlx5_init_pin_config(struct mlx5_clock *clock)
{
	int i;

	clock->ptp_info.pin_config =
			kcalloc(clock->ptp_info.n_pins,
				sizeof(*clock->ptp_info.pin_config),
				GFP_KERNEL);
	if (!clock->ptp_info.pin_config)
		return -ENOMEM;
	clock->ptp_info.enable = mlx5_ptp_enable;
	clock->ptp_info.verify = mlx5_ptp_verify;
	clock->ptp_info.pps = 1;

	for (i = 0; i < clock->ptp_info.n_pins; i++) {
		snprintf(clock->ptp_info.pin_config[i].name,
			 sizeof(clock->ptp_info.pin_config[i].name),
			 "mlx5_pps%d", i);
		clock->ptp_info.pin_config[i].index = i;
		clock->ptp_info.pin_config[i].func = mlx5_get_pps_pin_mode(clock, i);
		clock->ptp_info.pin_config[i].chan = 0;
	}

	return 0;
}

static void mlx5_get_pps_caps(struct mlx5_core_dev *mdev)
{
	struct mlx5_clock *clock = &mdev->clock;
	u32 out[MLX5_ST_SZ_DW(mtpps_reg)] = {0};

	mlx5_query_mtpps(mdev, out, sizeof(out));

	clock->ptp_info.n_pins = MLX5_GET(mtpps_reg, out,
					  cap_number_of_pps_pins);
	clock->ptp_info.n_ext_ts = MLX5_GET(mtpps_reg, out,
					    cap_max_num_of_pps_in_pins);
	clock->ptp_info.n_per_out = MLX5_GET(mtpps_reg, out,
					     cap_max_num_of_pps_out_pins);

	clock->pps_info.pin_caps[0] = MLX5_GET(mtpps_reg, out, cap_pin_0_mode);
	clock->pps_info.pin_caps[1] = MLX5_GET(mtpps_reg, out, cap_pin_1_mode);
	clock->pps_info.pin_caps[2] = MLX5_GET(mtpps_reg, out, cap_pin_2_mode);
	clock->pps_info.pin_caps[3] = MLX5_GET(mtpps_reg, out, cap_pin_3_mode);
	clock->pps_info.pin_caps[4] = MLX5_GET(mtpps_reg, out, cap_pin_4_mode);
	clock->pps_info.pin_caps[5] = MLX5_GET(mtpps_reg, out, cap_pin_5_mode);
	clock->pps_info.pin_caps[6] = MLX5_GET(mtpps_reg, out, cap_pin_6_mode);
	clock->pps_info.pin_caps[7] = MLX5_GET(mtpps_reg, out, cap_pin_7_mode);
}

static void ts_next_sec(struct timespec64 *ts)
{
	ts->tv_sec += 1;
	ts->tv_nsec = 0;
}

static u64 perout_conf_next_event_timer(struct mlx5_core_dev *mdev,
					struct mlx5_clock *clock)
{
	bool rt_mode = mlx5_real_time_mode(mdev);
	struct timespec64 ts;
	s64 target_ns;

	if (rt_mode)
		ts = mlx5_ptp_gettimex_real_time(mdev, NULL);
	else
		mlx5_ptp_gettimex(&clock->ptp_info, &ts, NULL);

	ts_next_sec(&ts);
	target_ns = timespec64_to_ns(&ts);

	return rt_mode ? perout_conf_real_time(ts.tv_sec, ts.tv_nsec) :
			 find_target_cycles(mdev, target_ns);
}

static int mlx5_pps_event(struct notifier_block *nb,
			  unsigned long type, void *data)
{
	struct mlx5_clock *clock = mlx5_nb_cof(nb, struct mlx5_clock, pps_nb);
	struct ptp_clock_event ptp_event;
	struct mlx5_eqe *eqe = data;
	int pin = eqe->data.pps.pin;
	struct mlx5_core_dev *mdev;
	unsigned long flags;
	u64 ns;

	mdev = container_of(clock, struct mlx5_core_dev, clock);

	switch (clock->ptp_info.pin_config[pin].func) {
	case PTP_PF_EXTTS:
		ptp_event.index = pin;
		ptp_event.timestamp = mlx5_real_time_mode(mdev) ?
			mlx5_real_time_cyc2time(clock,
						be64_to_cpu(eqe->data.pps.time_stamp)) :
			mlx5_timecounter_cyc2time(clock,
						  be64_to_cpu(eqe->data.pps.time_stamp));
		if (clock->pps_info.enabled) {
			ptp_event.type = PTP_CLOCK_PPSUSR;
			ptp_event.pps_times.ts_real =
					ns_to_timespec64(ptp_event.timestamp);
		} else {
			ptp_event.type = PTP_CLOCK_EXTTS;
		}
		/* TODOL clock->ptp can be NULL if ptp_clock_register failes */
		ptp_clock_event(clock->ptp, &ptp_event);
		break;
	case PTP_PF_PEROUT:
		ns = perout_conf_next_event_timer(mdev, clock);
		write_seqlock_irqsave(&clock->lock, flags);
		clock->pps_info.start[pin] = ns;
		write_sequnlock_irqrestore(&clock->lock, flags);
		schedule_work(&clock->pps_info.out_work);
		break;
	default:
		mlx5_core_err(mdev, " Unhandled clock PPS event, func %d\n",
			      clock->ptp_info.pin_config[pin].func);
	}

	return NOTIFY_OK;
}

static void mlx5_timecounter_init(struct mlx5_core_dev *mdev)
{
	struct mlx5_clock *clock = &mdev->clock;
	struct mlx5_timer *timer = &clock->timer;
	u32 dev_freq;

	dev_freq = MLX5_CAP_GEN(mdev, device_frequency_khz);
	timer->cycles.read = read_internal_timer;
	timer->cycles.shift = MLX5_CYCLES_SHIFT;
	timer->cycles.mult = clocksource_khz2mult(dev_freq,
						  timer->cycles.shift);
	timer->nominal_c_mult = timer->cycles.mult;
	timer->cycles.mask = CLOCKSOURCE_MASK(41);

	timecounter_init(&timer->tc, &timer->cycles,
			 ktime_to_ns(ktime_get_real()));
}

static void mlx5_init_overflow_period(struct mlx5_clock *clock)
{
	struct mlx5_core_dev *mdev = container_of(clock, struct mlx5_core_dev, clock);
	struct mlx5_ib_clock_info *clock_info = mdev->clock_info;
	struct mlx5_timer *timer = &clock->timer;
	u64 overflow_cycles;
	u64 frac = 0;
	u64 ns;

	/* Calculate period in seconds to call the overflow watchdog - to make
	 * sure counter is checked at least twice every wrap around.
	 * The period is calculated as the minimum between max HW cycles count
	 * (The clock source mask) and max amount of cycles that can be
	 * multiplied by clock multiplier where the result doesn't exceed
	 * 64bits.
	 */
	overflow_cycles = div64_u64(~0ULL >> 1, timer->cycles.mult);
	overflow_cycles = min(overflow_cycles, div_u64(timer->cycles.mask, 3));

	ns = cyclecounter_cyc2ns(&timer->cycles, overflow_cycles,
				 frac, &frac);
	do_div(ns, NSEC_PER_SEC / HZ);
	timer->overflow_period = ns;

	INIT_DELAYED_WORK(&timer->overflow_work, mlx5_timestamp_overflow);
	if (timer->overflow_period)
		schedule_delayed_work(&timer->overflow_work, 0);
	else
		mlx5_core_warn(mdev,
			       "invalid overflow period, overflow_work is not scheduled\n");

	if (clock_info)
		clock_info->overflow_period = timer->overflow_period;
}

static void mlx5_init_clock_info(struct mlx5_core_dev *mdev)
{
	struct mlx5_clock *clock = &mdev->clock;
	struct mlx5_ib_clock_info *info;
	struct mlx5_timer *timer;

	mdev->clock_info = (struct mlx5_ib_clock_info *)get_zeroed_page(GFP_KERNEL);
	if (!mdev->clock_info) {
		mlx5_core_warn(mdev, "Failed to allocate IB clock info page\n");
		return;
<<<<<<< HEAD
	}

	info = mdev->clock_info;
	timer = &clock->timer;

	info->nsec = timer->tc.nsec;
	info->cycles = timer->tc.cycle_last;
	info->mask = timer->cycles.mask;
	info->mult = timer->nominal_c_mult;
	info->shift = timer->cycles.shift;
	info->frac = timer->tc.frac;
}

static void mlx5_init_timer_clock(struct mlx5_core_dev *mdev)
{
	struct mlx5_clock *clock = &mdev->clock;

	mlx5_timecounter_init(mdev);
	mlx5_init_clock_info(mdev);
	mlx5_init_overflow_period(clock);
	clock->ptp_info = mlx5_ptp_clock_info;

	if (mlx5_real_time_mode(mdev)) {
		struct timespec64 ts;

		ktime_get_real_ts64(&ts);
		mlx5_ptp_settime(&clock->ptp_info, &ts);
	}
}

void mlx5_init_clock(struct mlx5_core_dev *mdev)
{
	struct mlx5_clock *clock = &mdev->clock;

	if (!MLX5_CAP_GEN(mdev, device_frequency_khz)) {
		mlx5_core_warn(mdev, "invalid device_frequency_khz, aborting HW clock init\n");
		return;
	}

=======
	}

	info = mdev->clock_info;
	timer = &clock->timer;

	info->nsec = timer->tc.nsec;
	info->cycles = timer->tc.cycle_last;
	info->mask = timer->cycles.mask;
	info->mult = timer->nominal_c_mult;
	info->shift = timer->cycles.shift;
	info->frac = timer->tc.frac;
}

static void mlx5_init_timer_clock(struct mlx5_core_dev *mdev)
{
	struct mlx5_clock *clock = &mdev->clock;

	mlx5_timecounter_init(mdev);
	mlx5_init_clock_info(mdev);
	mlx5_init_overflow_period(clock);
	clock->ptp_info = mlx5_ptp_clock_info;

	if (mlx5_real_time_mode(mdev)) {
		struct timespec64 ts;

		ktime_get_real_ts64(&ts);
		mlx5_ptp_settime(&clock->ptp_info, &ts);
	}
}

void mlx5_init_clock(struct mlx5_core_dev *mdev)
{
	struct mlx5_clock *clock = &mdev->clock;

	if (!MLX5_CAP_GEN(mdev, device_frequency_khz)) {
		mlx5_core_warn(mdev, "invalid device_frequency_khz, aborting HW clock init\n");
		return;
	}

>>>>>>> 7aef27f0
	seqlock_init(&clock->lock);
	mlx5_init_timer_clock(mdev);
	INIT_WORK(&clock->pps_info.out_work, mlx5_pps_out);

	/* Configure the PHC */
	clock->ptp_info = mlx5_ptp_clock_info;

	/* Initialize 1PPS data structures */
	if (MLX5_PPS_CAP(mdev))
		mlx5_get_pps_caps(mdev);
	if (clock->ptp_info.n_pins)
		mlx5_init_pin_config(clock);

	clock->ptp = ptp_clock_register(&clock->ptp_info,
					&mdev->pdev->dev);
	if (IS_ERR(clock->ptp)) {
		mlx5_core_warn(mdev, "ptp_clock_register failed %ld\n",
			       PTR_ERR(clock->ptp));
		clock->ptp = NULL;
	}

	MLX5_NB_INIT(&clock->pps_nb, mlx5_pps_event, PPS_EVENT);
	mlx5_eq_notifier_register(mdev, &clock->pps_nb);
}

void mlx5_cleanup_clock(struct mlx5_core_dev *mdev)
{
	struct mlx5_clock *clock = &mdev->clock;

	if (!MLX5_CAP_GEN(mdev, device_frequency_khz))
		return;

	mlx5_eq_notifier_unregister(mdev, &clock->pps_nb);
	if (clock->ptp) {
		ptp_clock_unregister(clock->ptp);
		clock->ptp = NULL;
	}

	cancel_work_sync(&clock->pps_info.out_work);
	cancel_delayed_work_sync(&clock->timer.overflow_work);

	if (mdev->clock_info) {
		free_page((unsigned long)mdev->clock_info);
		mdev->clock_info = NULL;
	}

	kfree(clock->ptp_info.pin_config);
}<|MERGE_RESOLUTION|>--- conflicted
+++ resolved
@@ -495,25 +495,15 @@
 		return -EINVAL;
 
 	field_select = MLX5_MTPPS_FS_ENABLE;
-<<<<<<< HEAD
-=======
 	pin = ptp_find_pin(clock->ptp, PTP_PF_PEROUT, rq->perout.index);
 	if (pin < 0)
 		return -EBUSY;
 
->>>>>>> 7aef27f0
 	if (on) {
 		bool rt_mode = mlx5_real_time_mode(mdev);
 		u32 nsec;
 		s64 sec;
 
-<<<<<<< HEAD
-		pin = ptp_find_pin(clock->ptp, PTP_PF_PEROUT, rq->perout.index);
-		if (pin < 0)
-			return -EBUSY;
-
-=======
->>>>>>> 7aef27f0
 		pin_mode = MLX5_PIN_MODE_OUT;
 		pattern = MLX5_OUT_PATTERN_PERIODIC;
 		ts.tv_sec = rq->perout.period.sec;
@@ -839,7 +829,6 @@
 	if (!mdev->clock_info) {
 		mlx5_core_warn(mdev, "Failed to allocate IB clock info page\n");
 		return;
-<<<<<<< HEAD
 	}
 
 	info = mdev->clock_info;
@@ -879,47 +868,6 @@
 		return;
 	}
 
-=======
-	}
-
-	info = mdev->clock_info;
-	timer = &clock->timer;
-
-	info->nsec = timer->tc.nsec;
-	info->cycles = timer->tc.cycle_last;
-	info->mask = timer->cycles.mask;
-	info->mult = timer->nominal_c_mult;
-	info->shift = timer->cycles.shift;
-	info->frac = timer->tc.frac;
-}
-
-static void mlx5_init_timer_clock(struct mlx5_core_dev *mdev)
-{
-	struct mlx5_clock *clock = &mdev->clock;
-
-	mlx5_timecounter_init(mdev);
-	mlx5_init_clock_info(mdev);
-	mlx5_init_overflow_period(clock);
-	clock->ptp_info = mlx5_ptp_clock_info;
-
-	if (mlx5_real_time_mode(mdev)) {
-		struct timespec64 ts;
-
-		ktime_get_real_ts64(&ts);
-		mlx5_ptp_settime(&clock->ptp_info, &ts);
-	}
-}
-
-void mlx5_init_clock(struct mlx5_core_dev *mdev)
-{
-	struct mlx5_clock *clock = &mdev->clock;
-
-	if (!MLX5_CAP_GEN(mdev, device_frequency_khz)) {
-		mlx5_core_warn(mdev, "invalid device_frequency_khz, aborting HW clock init\n");
-		return;
-	}
-
->>>>>>> 7aef27f0
 	seqlock_init(&clock->lock);
 	mlx5_init_timer_clock(mdev);
 	INIT_WORK(&clock->pps_info.out_work, mlx5_pps_out);
