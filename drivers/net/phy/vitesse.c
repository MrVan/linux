// SPDX-License-Identifier: GPL-2.0+
/*
 * Driver for Vitesse PHYs
 *
 * Author: Kriston Carson
 */

#include <linux/kernel.h>
#include <linux/module.h>
#include <linux/mii.h>
#include <linux/ethtool.h>
#include <linux/phy.h>
#include <linux/bitfield.h>

/* Vitesse Extended Page Magic Register(s) */
#define MII_VSC73XX_EXT_PAGE_1E		0x01
#define MII_VSC82X4_EXT_PAGE_16E	0x10
#define MII_VSC82X4_EXT_PAGE_17E	0x11
#define MII_VSC82X4_EXT_PAGE_18E	0x12

/* Vitesse Extended Control Register 1 */
#define MII_VSC8244_EXT_CON1           0x17
#define MII_VSC8244_EXTCON1_INIT       0x0000
#define MII_VSC8244_EXTCON1_TX_SKEW_MASK	0x0c00
#define MII_VSC8244_EXTCON1_RX_SKEW_MASK	0x0300
#define MII_VSC8244_EXTCON1_TX_SKEW	0x0800
#define MII_VSC8244_EXTCON1_RX_SKEW	0x0200

/* Vitesse Interrupt Mask Register */
#define MII_VSC8244_IMASK		0x19
#define MII_VSC8244_IMASK_IEN		0x8000
#define MII_VSC8244_IMASK_SPEED		0x4000
#define MII_VSC8244_IMASK_LINK		0x2000
#define MII_VSC8244_IMASK_DUPLEX	0x1000
#define MII_VSC8244_IMASK_MASK		0xf000

#define MII_VSC8221_IMASK_MASK		0xa000

/* Vitesse Interrupt Status Register */
#define MII_VSC8244_ISTAT		0x1a
#define MII_VSC8244_ISTAT_STATUS	0x8000
#define MII_VSC8244_ISTAT_SPEED		0x4000
#define MII_VSC8244_ISTAT_LINK		0x2000
#define MII_VSC8244_ISTAT_DUPLEX	0x1000
#define MII_VSC8244_ISTAT_MASK		(MII_VSC8244_ISTAT_SPEED | \
					 MII_VSC8244_ISTAT_LINK | \
					 MII_VSC8244_ISTAT_DUPLEX)

#define MII_VSC8221_ISTAT_MASK		MII_VSC8244_ISTAT_LINK

/* Vitesse Auxiliary Control/Status Register */
#define MII_VSC8244_AUX_CONSTAT		0x1c
#define MII_VSC8244_AUXCONSTAT_INIT	0x0000
#define MII_VSC8244_AUXCONSTAT_DUPLEX	0x0020
#define MII_VSC8244_AUXCONSTAT_SPEED	0x0018
#define MII_VSC8244_AUXCONSTAT_GBIT	0x0010
#define MII_VSC8244_AUXCONSTAT_100	0x0008

#define MII_VSC8221_AUXCONSTAT_INIT	0x0004 /* need to set this bit? */
#define MII_VSC8221_AUXCONSTAT_RESERVED	0x0004

/* Vitesse Extended Page Access Register */
#define MII_VSC82X4_EXT_PAGE_ACCESS	0x1f

/* Vitesse VSC73XX Extended Control Register */
#define MII_VSC73XX_PHY_CTRL_EXT3		0x14

#define MII_VSC73XX_PHY_CTRL_EXT3_DOWNSHIFT_EN	BIT(4)
#define MII_VSC73XX_PHY_CTRL_EXT3_DOWNSHIFT_CNT	GENMASK(3, 2)
#define MII_VSC73XX_PHY_CTRL_EXT3_DOWNSHIFT_STA	BIT(1)
#define MII_VSC73XX_DOWNSHIFT_MAX		5
#define MII_VSC73XX_DOWNSHIFT_INVAL		1

/* VSC73XX PHY_BYPASS_CTRL register*/
#define MII_VSC73XX_PHY_BYPASS_CTRL		MII_DCOUNTER
#define MII_VSC73XX_PBC_TX_DIS			BIT(15)
#define MII_VSC73XX_PBC_FOR_SPD_AUTO_MDIX_DIS	BIT(7)
#define MII_VSC73XX_PBC_PAIR_SWAP_DIS		BIT(5)
#define MII_VSC73XX_PBC_POL_INV_DIS		BIT(4)
#define MII_VSC73XX_PBC_PARALLEL_DET_DIS	BIT(3)
#define MII_VSC73XX_PBC_AUTO_NP_EXCHANGE_DIS	BIT(1)

/* VSC73XX PHY_AUX_CTRL_STAT register */
#define MII_VSC73XX_PHY_AUX_CTRL_STAT	MII_NCONFIG
#define MII_VSC73XX_PACS_NO_MDI_X_IND	BIT(13)

/* Vitesse VSC8601 Extended PHY Control Register 1 */
#define MII_VSC8601_EPHY_CTL		0x17
#define MII_VSC8601_EPHY_CTL_RGMII_SKEW	(1 << 8)

#define PHY_ID_VSC8234			0x000fc620
#define PHY_ID_VSC8244			0x000fc6c0
#define PHY_ID_VSC8572			0x000704d0
#define PHY_ID_VSC8601			0x00070420
#define PHY_ID_VSC7385			0x00070450
#define PHY_ID_VSC7388			0x00070480
#define PHY_ID_VSC7395			0x00070550
#define PHY_ID_VSC7398			0x00070580
#define PHY_ID_VSC8662			0x00070660
#define PHY_ID_VSC8221			0x000fc550
#define PHY_ID_VSC8211			0x000fc4b0

MODULE_DESCRIPTION("Vitesse PHY driver");
MODULE_AUTHOR("Kriston Carson");
MODULE_LICENSE("GPL");

static int vsc824x_add_skew(struct phy_device *phydev)
{
	int err;
	int extcon;

	extcon = phy_read(phydev, MII_VSC8244_EXT_CON1);

	if (extcon < 0)
		return extcon;

	extcon &= ~(MII_VSC8244_EXTCON1_TX_SKEW_MASK |
			MII_VSC8244_EXTCON1_RX_SKEW_MASK);

	extcon |= (MII_VSC8244_EXTCON1_TX_SKEW |
			MII_VSC8244_EXTCON1_RX_SKEW);

	err = phy_write(phydev, MII_VSC8244_EXT_CON1, extcon);

	return err;
}

static int vsc824x_config_init(struct phy_device *phydev)
{
	int err;

	err = phy_write(phydev, MII_VSC8244_AUX_CONSTAT,
			MII_VSC8244_AUXCONSTAT_INIT);
	if (err < 0)
		return err;

	if (phydev->interface == PHY_INTERFACE_MODE_RGMII_ID)
		err = vsc824x_add_skew(phydev);

	return err;
}

#define VSC73XX_EXT_PAGE_ACCESS 0x1f

static int vsc73xx_read_page(struct phy_device *phydev)
{
	return __phy_read(phydev, VSC73XX_EXT_PAGE_ACCESS);
}

static int vsc73xx_write_page(struct phy_device *phydev, int page)
{
	return __phy_write(phydev, VSC73XX_EXT_PAGE_ACCESS, page);
}

static int vsc73xx_get_downshift(struct phy_device *phydev, u8 *data)
{
	int val, enable, cnt;

	val = phy_read_paged(phydev, MII_VSC73XX_EXT_PAGE_1E,
			     MII_VSC73XX_PHY_CTRL_EXT3);
	if (val < 0)
		return val;

	enable = FIELD_GET(MII_VSC73XX_PHY_CTRL_EXT3_DOWNSHIFT_EN, val);
	cnt = FIELD_GET(MII_VSC73XX_PHY_CTRL_EXT3_DOWNSHIFT_CNT, val) + 2;

	*data = enable ? cnt : DOWNSHIFT_DEV_DISABLE;

	return 0;
}

static int vsc73xx_set_downshift(struct phy_device *phydev, u8 cnt)
{
	u16 mask, val;
	int ret;

	if (cnt > MII_VSC73XX_DOWNSHIFT_MAX)
		return -E2BIG;
	else if (cnt == MII_VSC73XX_DOWNSHIFT_INVAL)
		return -EINVAL;

	mask = MII_VSC73XX_PHY_CTRL_EXT3_DOWNSHIFT_EN;

	if (!cnt) {
		val = 0;
	} else {
		mask |= MII_VSC73XX_PHY_CTRL_EXT3_DOWNSHIFT_CNT;
		val = MII_VSC73XX_PHY_CTRL_EXT3_DOWNSHIFT_EN |
		      FIELD_PREP(MII_VSC73XX_PHY_CTRL_EXT3_DOWNSHIFT_CNT,
				 cnt - 2);
	}

	ret = phy_modify_paged(phydev, MII_VSC73XX_EXT_PAGE_1E,
			       MII_VSC73XX_PHY_CTRL_EXT3, mask, val);
	if (ret < 0)
		return ret;

	return genphy_soft_reset(phydev);
}

static int vsc73xx_get_tunable(struct phy_device *phydev,
			       struct ethtool_tunable *tuna, void *data)
{
	switch (tuna->id) {
	case ETHTOOL_PHY_DOWNSHIFT:
		return vsc73xx_get_downshift(phydev, data);
	default:
		return -EOPNOTSUPP;
	}
}

static int vsc73xx_set_tunable(struct phy_device *phydev,
			       struct ethtool_tunable *tuna, const void *data)
{
	switch (tuna->id) {
	case ETHTOOL_PHY_DOWNSHIFT:
		return vsc73xx_set_downshift(phydev, *(const u8 *)data);
	default:
		return -EOPNOTSUPP;
	}
}

static void vsc73xx_config_init(struct phy_device *phydev)
{
	/* Receiver init */
	phy_write(phydev, 0x1f, 0x2a30);
	phy_modify(phydev, 0x0c, 0x0300, 0x0200);
	phy_write(phydev, 0x1f, 0x0000);

	/* Config LEDs 0x61 */
	phy_modify(phydev, MII_TPISTATUS, 0xff00, 0x0061);

	/* Enable downshift by default */
	vsc73xx_set_downshift(phydev, MII_VSC73XX_DOWNSHIFT_MAX);

	/* Set Auto MDI-X by default */
	phydev->mdix_ctrl = ETH_TP_MDI_AUTO;
}

static int vsc738x_config_init(struct phy_device *phydev)
{
	u16 rev;
	/* This magic sequence appear in the application note
	 * "VSC7385/7388 PHY Configuration".
	 *
	 * Maybe one day we will get to know what it all means.
	 */
	phy_write(phydev, 0x1f, 0x2a30);
	phy_modify(phydev, 0x08, 0x0200, 0x0200);
	phy_write(phydev, 0x1f, 0x52b5);
	phy_write(phydev, 0x10, 0xb68a);
	phy_modify(phydev, 0x12, 0xff07, 0x0003);
	phy_modify(phydev, 0x11, 0x00ff, 0x00a2);
	phy_write(phydev, 0x10, 0x968a);
	phy_write(phydev, 0x1f, 0x2a30);
	phy_modify(phydev, 0x08, 0x0200, 0x0000);
	phy_write(phydev, 0x1f, 0x0000);

	/* Read revision */
	rev = phy_read(phydev, MII_PHYSID2);
	rev &= 0x0f;

	/* Special quirk for revision 0 */
	if (rev == 0) {
		phy_write(phydev, 0x1f, 0x2a30);
		phy_modify(phydev, 0x08, 0x0200, 0x0200);
		phy_write(phydev, 0x1f, 0x52b5);
		phy_write(phydev, 0x12, 0x0000);
		phy_write(phydev, 0x11, 0x0689);
		phy_write(phydev, 0x10, 0x8f92);
		phy_write(phydev, 0x1f, 0x52b5);
		phy_write(phydev, 0x12, 0x0000);
		phy_write(phydev, 0x11, 0x0e35);
		phy_write(phydev, 0x10, 0x9786);
		phy_write(phydev, 0x1f, 0x2a30);
		phy_modify(phydev, 0x08, 0x0200, 0x0000);
		phy_write(phydev, 0x17, 0xff80);
		phy_write(phydev, 0x17, 0x0000);
	}

	phy_write(phydev, 0x1f, 0x0000);
	phy_write(phydev, 0x12, 0x0048);

	if (rev == 0) {
		phy_write(phydev, 0x1f, 0x2a30);
		phy_write(phydev, 0x14, 0x6600);
		phy_write(phydev, 0x1f, 0x0000);
		phy_write(phydev, 0x18, 0xa24e);
	} else {
		phy_write(phydev, 0x1f, 0x2a30);
		phy_modify(phydev, 0x16, 0x0fc0, 0x0240);
		phy_modify(phydev, 0x14, 0x6000, 0x4000);
		/* bits 14-15 in extended register 0x14 controls DACG amplitude
		 * 6 = -8%, 2 is hardware default
		 */
		phy_write(phydev, 0x1f, 0x0001);
		phy_modify(phydev, 0x14, 0xe000, 0x6000);
		phy_write(phydev, 0x1f, 0x0000);
	}

	vsc73xx_config_init(phydev);

	return 0;
}

static int vsc739x_config_init(struct phy_device *phydev)
{
	/* This magic sequence appears in the VSC7395 SparX-G5e application
	 * note "VSC7395/VSC7398 PHY Configuration"
	 *
	 * Maybe one day we will get to know what it all means.
	 */
	phy_write(phydev, 0x1f, 0x2a30);
	phy_modify(phydev, 0x08, 0x0200, 0x0200);
	phy_write(phydev, 0x1f, 0x52b5);
	phy_write(phydev, 0x10, 0xb68a);
	phy_modify(phydev, 0x12, 0xff07, 0x0003);
	phy_modify(phydev, 0x11, 0x00ff, 0x00a2);
	phy_write(phydev, 0x10, 0x968a);
	phy_write(phydev, 0x1f, 0x2a30);
	phy_modify(phydev, 0x08, 0x0200, 0x0000);
	phy_write(phydev, 0x1f, 0x0000);

	phy_write(phydev, 0x1f, 0x0000);
	phy_write(phydev, 0x12, 0x0048);
	phy_write(phydev, 0x1f, 0x2a30);
	phy_modify(phydev, 0x16, 0x0fc0, 0x0240);
	phy_modify(phydev, 0x14, 0x6000, 0x4000);
	phy_write(phydev, 0x1f, 0x0001);
	phy_modify(phydev, 0x14, 0xe000, 0x6000);
	phy_write(phydev, 0x1f, 0x0000);

	vsc73xx_config_init(phydev);

	return 0;
}

<<<<<<< HEAD
=======
static int vsc73xx_mdix_set(struct phy_device *phydev, u8 mdix)
{
	int ret;
	u16 val;

	val = phy_read(phydev, MII_VSC73XX_PHY_BYPASS_CTRL);

	switch (mdix) {
	case ETH_TP_MDI:
		val |= MII_VSC73XX_PBC_FOR_SPD_AUTO_MDIX_DIS |
		       MII_VSC73XX_PBC_PAIR_SWAP_DIS |
		       MII_VSC73XX_PBC_POL_INV_DIS;
		break;
	case ETH_TP_MDI_X:
		/* When MDI-X auto configuration is disabled, is possible
		 * to force only MDI mode. Let's use autoconfig for forced
		 * MDIX mode.
		 */
	case ETH_TP_MDI_AUTO:
		val &= ~(MII_VSC73XX_PBC_FOR_SPD_AUTO_MDIX_DIS |
			 MII_VSC73XX_PBC_PAIR_SWAP_DIS |
			 MII_VSC73XX_PBC_POL_INV_DIS);
		break;
	default:
		return -EINVAL;
	}

	ret = phy_write(phydev, MII_VSC73XX_PHY_BYPASS_CTRL, val);
	if (ret)
		return ret;

	return genphy_restart_aneg(phydev);
}

static int vsc73xx_config_aneg(struct phy_device *phydev)
{
	int ret;

	ret = vsc73xx_mdix_set(phydev, phydev->mdix_ctrl);
	if (ret)
		return ret;

	return genphy_config_aneg(phydev);
}

static int vsc73xx_mdix_get(struct phy_device *phydev, u8 *mdix)
{
	u16 reg_val;

	reg_val = phy_read(phydev, MII_VSC73XX_PHY_AUX_CTRL_STAT);
	if (reg_val & MII_VSC73XX_PACS_NO_MDI_X_IND)
		*mdix = ETH_TP_MDI;
	else
		*mdix = ETH_TP_MDI_X;

	return 0;
}

static int vsc73xx_read_status(struct phy_device *phydev)
{
	int ret;

	ret = vsc73xx_mdix_get(phydev, &phydev->mdix);
	if (ret < 0)
		return ret;

	return genphy_read_status(phydev);
}

>>>>>>> 17b65575
/* This adds a skew for both TX and RX clocks, so the skew should only be
 * applied to "rgmii-id" interfaces. It may not work as expected
 * on "rgmii-txid", "rgmii-rxid" or "rgmii" interfaces.
 */
static int vsc8601_add_skew(struct phy_device *phydev)
{
	int ret;

	ret = phy_read(phydev, MII_VSC8601_EPHY_CTL);
	if (ret < 0)
		return ret;

	ret |= MII_VSC8601_EPHY_CTL_RGMII_SKEW;
	return phy_write(phydev, MII_VSC8601_EPHY_CTL, ret);
}

static int vsc8601_config_init(struct phy_device *phydev)
{
	int ret = 0;

	if (phydev->interface == PHY_INTERFACE_MODE_RGMII_ID)
		ret = vsc8601_add_skew(phydev);

	if (ret < 0)
		return ret;

	return 0;
}

static int vsc82xx_config_intr(struct phy_device *phydev)
{
	int err;

	if (phydev->interrupts == PHY_INTERRUPT_ENABLED)
		/* Don't bother to ACK the interrupts since the 824x cannot
		 * clear the interrupts if they are disabled.
		 */
		err = phy_write(phydev, MII_VSC8244_IMASK,
			(phydev->drv->phy_id == PHY_ID_VSC8234 ||
			 phydev->drv->phy_id == PHY_ID_VSC8244 ||
			 phydev->drv->phy_id == PHY_ID_VSC8572 ||
			 phydev->drv->phy_id == PHY_ID_VSC8601) ?
				MII_VSC8244_IMASK_MASK :
				MII_VSC8221_IMASK_MASK);
	else {
		/* The Vitesse PHY cannot clear the interrupt
		 * once it has disabled them, so we clear them first
		 */
		err = phy_read(phydev, MII_VSC8244_ISTAT);

		if (err < 0)
			return err;

		err = phy_write(phydev, MII_VSC8244_IMASK, 0);
	}

	return err;
}

static irqreturn_t vsc82xx_handle_interrupt(struct phy_device *phydev)
{
	int irq_status, irq_mask;

	if (phydev->drv->phy_id == PHY_ID_VSC8244 ||
	    phydev->drv->phy_id == PHY_ID_VSC8572 ||
	    phydev->drv->phy_id == PHY_ID_VSC8601)
		irq_mask = MII_VSC8244_ISTAT_MASK;
	else
		irq_mask = MII_VSC8221_ISTAT_MASK;

	irq_status = phy_read(phydev, MII_VSC8244_ISTAT);
	if (irq_status < 0) {
		phy_error(phydev);
		return IRQ_NONE;
	}

	if (!(irq_status & irq_mask))
		return IRQ_NONE;

	phy_trigger_machine(phydev);

	return IRQ_HANDLED;
}

static int vsc8221_config_init(struct phy_device *phydev)
{
	int err;

	err = phy_write(phydev, MII_VSC8244_AUX_CONSTAT,
			MII_VSC8221_AUXCONSTAT_INIT);
	return err;

	/* Perhaps we should set EXT_CON1 based on the interface?
	 * Options are 802.3Z SerDes or SGMII
	 */
}

/* vsc82x4_config_autocross_enable - Enable auto MDI/MDI-X for forced links
 * @phydev: target phy_device struct
 *
 * Enable auto MDI/MDI-X when in 10/100 forced link speeds by writing
 * special values in the VSC8234/VSC8244 extended reserved registers
 */
static int vsc82x4_config_autocross_enable(struct phy_device *phydev)
{
	int ret;

	if (phydev->autoneg == AUTONEG_ENABLE || phydev->speed > SPEED_100)
		return 0;

	/* map extended registers set 0x10 - 0x1e */
	ret = phy_write(phydev, MII_VSC82X4_EXT_PAGE_ACCESS, 0x52b5);
	if (ret >= 0)
		ret = phy_write(phydev, MII_VSC82X4_EXT_PAGE_18E, 0x0012);
	if (ret >= 0)
		ret = phy_write(phydev, MII_VSC82X4_EXT_PAGE_17E, 0x2803);
	if (ret >= 0)
		ret = phy_write(phydev, MII_VSC82X4_EXT_PAGE_16E, 0x87fa);
	/* map standard registers set 0x10 - 0x1e */
	if (ret >= 0)
		ret = phy_write(phydev, MII_VSC82X4_EXT_PAGE_ACCESS, 0x0000);
	else
		phy_write(phydev, MII_VSC82X4_EXT_PAGE_ACCESS, 0x0000);

	return ret;
}

/* vsc82x4_config_aneg - restart auto-negotiation or write BMCR
 * @phydev: target phy_device struct
 *
 * Description: If auto-negotiation is enabled, we configure the
 *   advertising, and then restart auto-negotiation.  If it is not
 *   enabled, then we write the BMCR and also start the auto
 *   MDI/MDI-X feature
 */
static int vsc82x4_config_aneg(struct phy_device *phydev)
{
	int ret;

	/* Enable auto MDI/MDI-X when in 10/100 forced link speeds by
	 * writing special values in the VSC8234 extended reserved registers
	 */
	if (phydev->autoneg != AUTONEG_ENABLE && phydev->speed <= SPEED_100) {
		ret = genphy_setup_forced(phydev);

		if (ret < 0) /* error */
			return ret;

		return vsc82x4_config_autocross_enable(phydev);
	}

	return genphy_config_aneg(phydev);
}

/* Vitesse 82xx */
static struct phy_driver vsc82xx_driver[] = {
{
	.phy_id         = PHY_ID_VSC8234,
	.name           = "Vitesse VSC8234",
	.phy_id_mask    = 0x000ffff0,
	/* PHY_GBIT_FEATURES */
	.config_init    = &vsc824x_config_init,
	.config_aneg    = &vsc82x4_config_aneg,
	.config_intr    = &vsc82xx_config_intr,
	.handle_interrupt = &vsc82xx_handle_interrupt,
}, {
	.phy_id		= PHY_ID_VSC8244,
	.name		= "Vitesse VSC8244",
	.phy_id_mask	= 0x000fffc0,
	/* PHY_GBIT_FEATURES */
	.config_init	= &vsc824x_config_init,
	.config_aneg	= &vsc82x4_config_aneg,
	.config_intr	= &vsc82xx_config_intr,
	.handle_interrupt = &vsc82xx_handle_interrupt,
}, {
	.phy_id         = PHY_ID_VSC8572,
	.name           = "Vitesse VSC8572",
	.phy_id_mask    = 0x000ffff0,
	/* PHY_GBIT_FEATURES */
	.config_init    = &vsc824x_config_init,
	.config_aneg    = &vsc82x4_config_aneg,
	.config_intr    = &vsc82xx_config_intr,
	.handle_interrupt = &vsc82xx_handle_interrupt,
}, {
	.phy_id         = PHY_ID_VSC8601,
	.name           = "Vitesse VSC8601",
	.phy_id_mask    = 0x000ffff0,
	/* PHY_GBIT_FEATURES */
	.config_init    = &vsc8601_config_init,
	.config_intr    = &vsc82xx_config_intr,
	.handle_interrupt = &vsc82xx_handle_interrupt,
}, {
	.phy_id         = PHY_ID_VSC7385,
	.name           = "Vitesse VSC7385",
	.phy_id_mask    = 0x000ffff0,
	/* PHY_GBIT_FEATURES */
	.config_init    = vsc738x_config_init,
<<<<<<< HEAD
=======
	.config_aneg    = vsc73xx_config_aneg,
	.read_status	= vsc73xx_read_status,
>>>>>>> 17b65575
	.read_page      = vsc73xx_read_page,
	.write_page     = vsc73xx_write_page,
	.get_tunable    = vsc73xx_get_tunable,
	.set_tunable    = vsc73xx_set_tunable,
}, {
	.phy_id         = PHY_ID_VSC7388,
	.name           = "Vitesse VSC7388",
	.phy_id_mask    = 0x000ffff0,
	/* PHY_GBIT_FEATURES */
	.config_init    = vsc738x_config_init,
<<<<<<< HEAD
=======
	.config_aneg    = vsc73xx_config_aneg,
	.read_status	= vsc73xx_read_status,
>>>>>>> 17b65575
	.read_page      = vsc73xx_read_page,
	.write_page     = vsc73xx_write_page,
	.get_tunable    = vsc73xx_get_tunable,
	.set_tunable    = vsc73xx_set_tunable,
}, {
	.phy_id         = PHY_ID_VSC7395,
	.name           = "Vitesse VSC7395",
	.phy_id_mask    = 0x000ffff0,
	/* PHY_GBIT_FEATURES */
	.config_init    = vsc739x_config_init,
<<<<<<< HEAD
=======
	.config_aneg    = vsc73xx_config_aneg,
	.read_status	= vsc73xx_read_status,
>>>>>>> 17b65575
	.read_page      = vsc73xx_read_page,
	.write_page     = vsc73xx_write_page,
	.get_tunable    = vsc73xx_get_tunable,
	.set_tunable    = vsc73xx_set_tunable,
}, {
	.phy_id         = PHY_ID_VSC7398,
	.name           = "Vitesse VSC7398",
	.phy_id_mask    = 0x000ffff0,
	/* PHY_GBIT_FEATURES */
	.config_init    = vsc739x_config_init,
<<<<<<< HEAD
=======
	.config_aneg    = vsc73xx_config_aneg,
	.read_status	= vsc73xx_read_status,
>>>>>>> 17b65575
	.read_page      = vsc73xx_read_page,
	.write_page     = vsc73xx_write_page,
	.get_tunable    = vsc73xx_get_tunable,
	.set_tunable    = vsc73xx_set_tunable,
}, {
	.phy_id         = PHY_ID_VSC8662,
	.name           = "Vitesse VSC8662",
	.phy_id_mask    = 0x000ffff0,
	/* PHY_GBIT_FEATURES */
	.config_init    = &vsc824x_config_init,
	.config_aneg    = &vsc82x4_config_aneg,
	.config_intr    = &vsc82xx_config_intr,
	.handle_interrupt = &vsc82xx_handle_interrupt,
}, {
	/* Vitesse 8221 */
	.phy_id		= PHY_ID_VSC8221,
	.phy_id_mask	= 0x000ffff0,
	.name		= "Vitesse VSC8221",
	/* PHY_GBIT_FEATURES */
	.config_init	= &vsc8221_config_init,
	.config_intr	= &vsc82xx_config_intr,
	.handle_interrupt = &vsc82xx_handle_interrupt,
}, {
	/* Vitesse 8211 */
	.phy_id		= PHY_ID_VSC8211,
	.phy_id_mask	= 0x000ffff0,
	.name		= "Vitesse VSC8211",
	/* PHY_GBIT_FEATURES */
	.config_init	= &vsc8221_config_init,
	.config_intr	= &vsc82xx_config_intr,
	.handle_interrupt = &vsc82xx_handle_interrupt,
} };

module_phy_driver(vsc82xx_driver);

static struct mdio_device_id __maybe_unused vitesse_tbl[] = {
	{ PHY_ID_VSC8234, 0x000ffff0 },
	{ PHY_ID_VSC8244, 0x000fffc0 },
	{ PHY_ID_VSC8572, 0x000ffff0 },
	{ PHY_ID_VSC7385, 0x000ffff0 },
	{ PHY_ID_VSC7388, 0x000ffff0 },
	{ PHY_ID_VSC7395, 0x000ffff0 },
	{ PHY_ID_VSC7398, 0x000ffff0 },
	{ PHY_ID_VSC8662, 0x000ffff0 },
	{ PHY_ID_VSC8221, 0x000ffff0 },
	{ PHY_ID_VSC8211, 0x000ffff0 },
	{ }
};

MODULE_DEVICE_TABLE(mdio, vitesse_tbl);<|MERGE_RESOLUTION|>--- conflicted
+++ resolved
@@ -335,8 +335,6 @@
 	return 0;
 }
 
-<<<<<<< HEAD
-=======
 static int vsc73xx_mdix_set(struct phy_device *phydev, u8 mdix)
 {
 	int ret;
@@ -406,7 +404,6 @@
 	return genphy_read_status(phydev);
 }
 
->>>>>>> 17b65575
 /* This adds a skew for both TX and RX clocks, so the skew should only be
  * applied to "rgmii-id" interfaces. It may not work as expected
  * on "rgmii-txid", "rgmii-rxid" or "rgmii" interfaces.
@@ -604,11 +601,8 @@
 	.phy_id_mask    = 0x000ffff0,
 	/* PHY_GBIT_FEATURES */
 	.config_init    = vsc738x_config_init,
-<<<<<<< HEAD
-=======
 	.config_aneg    = vsc73xx_config_aneg,
 	.read_status	= vsc73xx_read_status,
->>>>>>> 17b65575
 	.read_page      = vsc73xx_read_page,
 	.write_page     = vsc73xx_write_page,
 	.get_tunable    = vsc73xx_get_tunable,
@@ -619,11 +613,8 @@
 	.phy_id_mask    = 0x000ffff0,
 	/* PHY_GBIT_FEATURES */
 	.config_init    = vsc738x_config_init,
-<<<<<<< HEAD
-=======
 	.config_aneg    = vsc73xx_config_aneg,
 	.read_status	= vsc73xx_read_status,
->>>>>>> 17b65575
 	.read_page      = vsc73xx_read_page,
 	.write_page     = vsc73xx_write_page,
 	.get_tunable    = vsc73xx_get_tunable,
@@ -634,11 +625,8 @@
 	.phy_id_mask    = 0x000ffff0,
 	/* PHY_GBIT_FEATURES */
 	.config_init    = vsc739x_config_init,
-<<<<<<< HEAD
-=======
 	.config_aneg    = vsc73xx_config_aneg,
 	.read_status	= vsc73xx_read_status,
->>>>>>> 17b65575
 	.read_page      = vsc73xx_read_page,
 	.write_page     = vsc73xx_write_page,
 	.get_tunable    = vsc73xx_get_tunable,
@@ -649,11 +637,8 @@
 	.phy_id_mask    = 0x000ffff0,
 	/* PHY_GBIT_FEATURES */
 	.config_init    = vsc739x_config_init,
-<<<<<<< HEAD
-=======
 	.config_aneg    = vsc73xx_config_aneg,
 	.read_status	= vsc73xx_read_status,
->>>>>>> 17b65575
 	.read_page      = vsc73xx_read_page,
 	.write_page     = vsc73xx_write_page,
 	.get_tunable    = vsc73xx_get_tunable,
