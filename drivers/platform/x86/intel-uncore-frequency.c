// SPDX-License-Identifier: GPL-2.0
/*
 * Intel Uncore Frequency Setting
 * Copyright (c) 2019, Intel Corporation.
 * All rights reserved.
 *
 * Provide interface to set MSR 620 at a granularity of per die. On CPU online,
 * one control CPU is identified per die to read/write limit. This control CPU
 * is changed, if the CPU state is changed to offline. When the last CPU is
 * offline in a die then remove the sysfs object for that die.
 * The majority of actual code is related to sysfs create and read/write
 * attributes.
 *
 * Author: Srinivas Pandruvada <srinivas.pandruvada@linux.intel.com>
 */

#include <linux/cpu.h>
#include <linux/module.h>
#include <linux/slab.h>
#include <linux/suspend.h>
#include <asm/cpu_device_id.h>
#include <asm/intel-family.h>

#define MSR_UNCORE_RATIO_LIMIT			0x620
#define UNCORE_FREQ_KHZ_MULTIPLIER		100000

/**
 * struct uncore_data -	Encapsulate all uncore data
 * @stored_uncore_data:	Last user changed MSR 620 value, which will be restored
 *			on system resume.
 * @initial_min_freq_khz: Sampled minimum uncore frequency at driver init
 * @initial_max_freq_khz: Sampled maximum uncore frequency at driver init
 * @control_cpu:	Designated CPU for a die to read/write
 * @valid:		Mark the data valid/invalid
 *
 * This structure is used to encapsulate all data related to uncore sysfs
 * settings for a die/package.
 */
struct uncore_data {
	struct kobject kobj;
	struct completion kobj_unregister;
	u64 stored_uncore_data;
	u32 initial_min_freq_khz;
	u32 initial_max_freq_khz;
	int control_cpu;
	bool valid;
};

#define to_uncore_data(a) container_of(a, struct uncore_data, kobj)

/* Max instances for uncore data, one for each die */
static int uncore_max_entries __read_mostly;
/* Storage for uncore data for all instances */
static struct uncore_data *uncore_instances;
/* Root of the all uncore sysfs kobjs */
<<<<<<< HEAD
struct kobject *uncore_root_kobj;
=======
static struct kobject *uncore_root_kobj;
>>>>>>> 358c7c61
/* Stores the CPU mask of the target CPUs to use during uncore read/write */
static cpumask_t uncore_cpu_mask;
/* CPU online callback register instance */
static enum cpuhp_state uncore_hp_state __read_mostly;
/* Mutex to control all mutual exclusions */
static DEFINE_MUTEX(uncore_lock);

struct uncore_attr {
	struct attribute attr;
	ssize_t (*show)(struct kobject *kobj,
			struct attribute *attr, char *buf);
	ssize_t (*store)(struct kobject *kobj,
			 struct attribute *attr, const char *c, ssize_t count);
};

#define define_one_uncore_ro(_name) \
static struct uncore_attr _name = \
__ATTR(_name, 0444, show_##_name, NULL)

#define define_one_uncore_rw(_name) \
static struct uncore_attr _name = \
__ATTR(_name, 0644, show_##_name, store_##_name)

#define show_uncore_data(member_name)					\
	static ssize_t show_##member_name(struct kobject *kobj,         \
					  struct attribute *attr,	\
					  char *buf)			\
	{                                                               \
		struct uncore_data *data = to_uncore_data(kobj);	\
		return scnprintf(buf, PAGE_SIZE, "%u\n",		\
				 data->member_name);			\
	}								\
	define_one_uncore_ro(member_name)

show_uncore_data(initial_min_freq_khz);
show_uncore_data(initial_max_freq_khz);

/* Common function to read MSR 0x620 and read min/max */
static int uncore_read_ratio(struct uncore_data *data, unsigned int *min,
			     unsigned int *max)
{
	u64 cap;
	int ret;

	if (data->control_cpu < 0)
		return -ENXIO;

	ret = rdmsrl_on_cpu(data->control_cpu, MSR_UNCORE_RATIO_LIMIT, &cap);
	if (ret)
		return ret;

	*max = (cap & 0x7F) * UNCORE_FREQ_KHZ_MULTIPLIER;
	*min = ((cap & GENMASK(14, 8)) >> 8) * UNCORE_FREQ_KHZ_MULTIPLIER;

	return 0;
}

/* Common function to set min/max ratios to be used by sysfs callbacks */
static int uncore_write_ratio(struct uncore_data *data, unsigned int input,
			      int set_max)
{
	int ret;
	u64 cap;

	mutex_lock(&uncore_lock);

	if (data->control_cpu < 0) {
		ret = -ENXIO;
		goto finish_write;
	}

	input /= UNCORE_FREQ_KHZ_MULTIPLIER;
	if (!input || input > 0x7F) {
		ret = -EINVAL;
		goto finish_write;
	}

	ret = rdmsrl_on_cpu(data->control_cpu, MSR_UNCORE_RATIO_LIMIT, &cap);
	if (ret)
		goto finish_write;

	if (set_max) {
		cap &= ~0x7F;
		cap |= input;
	} else  {
		cap &= ~GENMASK(14, 8);
		cap |= (input << 8);
	}

	ret = wrmsrl_on_cpu(data->control_cpu, MSR_UNCORE_RATIO_LIMIT, cap);
	if (ret)
		goto finish_write;

	data->stored_uncore_data = cap;

finish_write:
	mutex_unlock(&uncore_lock);

	return ret;
}

static ssize_t store_min_max_freq_khz(struct kobject *kobj,
				      struct attribute *attr,
				      const char *buf, ssize_t count,
				      int min_max)
{
	struct uncore_data *data = to_uncore_data(kobj);
	unsigned int input;

	if (kstrtouint(buf, 10, &input))
		return -EINVAL;

	uncore_write_ratio(data, input, min_max);

	return count;
}

static ssize_t show_min_max_freq_khz(struct kobject *kobj,
				     struct attribute *attr,
				     char *buf, int min_max)
{
	struct uncore_data *data = to_uncore_data(kobj);
	unsigned int min, max;
	int ret;

	mutex_lock(&uncore_lock);
	ret = uncore_read_ratio(data, &min, &max);
	mutex_unlock(&uncore_lock);
	if (ret)
		return ret;

	if (min_max)
		return sprintf(buf, "%u\n", max);

	return sprintf(buf, "%u\n", min);
}

#define store_uncore_min_max(name, min_max)				\
	static ssize_t store_##name(struct kobject *kobj,		\
				    struct attribute *attr,		\
				    const char *buf, ssize_t count)	\
	{                                                               \
									\
		return store_min_max_freq_khz(kobj, attr, buf, count,	\
					      min_max);			\
	}

#define show_uncore_min_max(name, min_max)				\
	static ssize_t show_##name(struct kobject *kobj,		\
				   struct attribute *attr, char *buf)	\
	{                                                               \
									\
		return show_min_max_freq_khz(kobj, attr, buf, min_max); \
	}

store_uncore_min_max(min_freq_khz, 0);
store_uncore_min_max(max_freq_khz, 1);

show_uncore_min_max(min_freq_khz, 0);
show_uncore_min_max(max_freq_khz, 1);

define_one_uncore_rw(min_freq_khz);
define_one_uncore_rw(max_freq_khz);

static struct attribute *uncore_attrs[] = {
	&initial_min_freq_khz.attr,
	&initial_max_freq_khz.attr,
	&max_freq_khz.attr,
	&min_freq_khz.attr,
	NULL
};

static void uncore_sysfs_entry_release(struct kobject *kobj)
{
	struct uncore_data *data = to_uncore_data(kobj);

	complete(&data->kobj_unregister);
}

static struct kobj_type uncore_ktype = {
	.release = uncore_sysfs_entry_release,
	.sysfs_ops = &kobj_sysfs_ops,
	.default_attrs = uncore_attrs,
};

/* Caller provides protection */
static struct uncore_data *uncore_get_instance(unsigned int cpu)
{
	int id = topology_logical_die_id(cpu);

	if (id >= 0 && id < uncore_max_entries)
		return &uncore_instances[id];

	return NULL;
}

static void uncore_add_die_entry(int cpu)
{
	struct uncore_data *data;

	mutex_lock(&uncore_lock);
	data = uncore_get_instance(cpu);
	if (!data) {
		mutex_unlock(&uncore_lock);
		return;
	}

	if (data->valid) {
		/* control cpu changed */
		data->control_cpu = cpu;
	} else {
		char str[64];
		int ret;

		memset(data, 0, sizeof(*data));
		sprintf(str, "package_%02d_die_%02d",
			topology_physical_package_id(cpu),
			topology_die_id(cpu));

		uncore_read_ratio(data, &data->initial_min_freq_khz,
				  &data->initial_max_freq_khz);

		init_completion(&data->kobj_unregister);

		ret = kobject_init_and_add(&data->kobj, &uncore_ktype,
					   uncore_root_kobj, str);
		if (!ret) {
			data->control_cpu = cpu;
			data->valid = true;
		}
	}
	mutex_unlock(&uncore_lock);
}

/* Last CPU in this die is offline, make control cpu invalid */
static void uncore_remove_die_entry(int cpu)
{
	struct uncore_data *data;

	mutex_lock(&uncore_lock);
	data = uncore_get_instance(cpu);
	if (data)
		data->control_cpu = -1;
	mutex_unlock(&uncore_lock);
}

static int uncore_event_cpu_online(unsigned int cpu)
{
	int target;

	/* Check if there is an online cpu in the package for uncore MSR */
	target = cpumask_any_and(&uncore_cpu_mask, topology_die_cpumask(cpu));
	if (target < nr_cpu_ids)
		return 0;

	/* Use this CPU on this die as a control CPU */
	cpumask_set_cpu(cpu, &uncore_cpu_mask);
	uncore_add_die_entry(cpu);

	return 0;
}

static int uncore_event_cpu_offline(unsigned int cpu)
{
	int target;

	/* Check if existing cpu is used for uncore MSRs */
	if (!cpumask_test_and_clear_cpu(cpu, &uncore_cpu_mask))
		return 0;

	/* Find a new cpu to set uncore MSR */
	target = cpumask_any_but(topology_die_cpumask(cpu), cpu);

	if (target < nr_cpu_ids) {
		cpumask_set_cpu(target, &uncore_cpu_mask);
		uncore_add_die_entry(target);
	} else {
		uncore_remove_die_entry(cpu);
	}

	return 0;
}

static int uncore_pm_notify(struct notifier_block *nb, unsigned long mode,
			    void *_unused)
{
	int cpu;

	switch (mode) {
	case PM_POST_HIBERNATION:
	case PM_POST_RESTORE:
	case PM_POST_SUSPEND:
		for_each_cpu(cpu, &uncore_cpu_mask) {
			struct uncore_data *data;
			int ret;

			data = uncore_get_instance(cpu);
			if (!data || !data->valid || !data->stored_uncore_data)
				continue;

			ret = wrmsrl_on_cpu(cpu, MSR_UNCORE_RATIO_LIMIT,
					    data->stored_uncore_data);
			if (ret)
				return ret;
		}
		break;
	default:
		break;
	}
	return 0;
}

static struct notifier_block uncore_pm_nb = {
	.notifier_call = uncore_pm_notify,
};

static const struct x86_cpu_id intel_uncore_cpu_ids[] = {
	X86_MATCH_INTEL_FAM6_MODEL(BROADWELL_G,	NULL),
	X86_MATCH_INTEL_FAM6_MODEL(BROADWELL_X,	NULL),
	X86_MATCH_INTEL_FAM6_MODEL(BROADWELL_D,	NULL),
	X86_MATCH_INTEL_FAM6_MODEL(SKYLAKE_X,	NULL),
	X86_MATCH_INTEL_FAM6_MODEL(ICELAKE_X,	NULL),
	X86_MATCH_INTEL_FAM6_MODEL(ICELAKE_D,	NULL),
	{}
};

static int __init intel_uncore_init(void)
{
	const struct x86_cpu_id *id;
	int ret;

	id = x86_match_cpu(intel_uncore_cpu_ids);
	if (!id)
		return -ENODEV;

	uncore_max_entries = topology_max_packages() *
					topology_max_die_per_package();
	uncore_instances = kcalloc(uncore_max_entries,
				   sizeof(*uncore_instances), GFP_KERNEL);
	if (!uncore_instances)
		return -ENOMEM;

	uncore_root_kobj = kobject_create_and_add("intel_uncore_frequency",
						  &cpu_subsys.dev_root->kobj);
	if (!uncore_root_kobj) {
		ret = -ENOMEM;
		goto err_free;
	}

	ret = cpuhp_setup_state(CPUHP_AP_ONLINE_DYN,
				"platform/x86/uncore-freq:online",
				uncore_event_cpu_online,
				uncore_event_cpu_offline);
	if (ret < 0)
		goto err_rem_kobj;

	uncore_hp_state = ret;

	ret = register_pm_notifier(&uncore_pm_nb);
	if (ret)
		goto err_rem_state;

	return 0;

err_rem_state:
	cpuhp_remove_state(uncore_hp_state);
err_rem_kobj:
	kobject_put(uncore_root_kobj);
err_free:
	kfree(uncore_instances);

	return ret;
}
module_init(intel_uncore_init)

static void __exit intel_uncore_exit(void)
{
	int i;

	unregister_pm_notifier(&uncore_pm_nb);
	cpuhp_remove_state(uncore_hp_state);
	for (i = 0; i < uncore_max_entries; ++i) {
		if (uncore_instances[i].valid) {
			kobject_put(&uncore_instances[i].kobj);
			wait_for_completion(&uncore_instances[i].kobj_unregister);
		}
	}
	kobject_put(uncore_root_kobj);
	kfree(uncore_instances);
}
module_exit(intel_uncore_exit)

MODULE_LICENSE("GPL v2");
MODULE_DESCRIPTION("Intel Uncore Frequency Limits Driver");<|MERGE_RESOLUTION|>--- conflicted
+++ resolved
@@ -53,11 +53,7 @@
 /* Storage for uncore data for all instances */
 static struct uncore_data *uncore_instances;
 /* Root of the all uncore sysfs kobjs */
-<<<<<<< HEAD
-struct kobject *uncore_root_kobj;
-=======
 static struct kobject *uncore_root_kobj;
->>>>>>> 358c7c61
 /* Stores the CPU mask of the target CPUs to use during uncore read/write */
 static cpumask_t uncore_cpu_mask;
 /* CPU online callback register instance */
