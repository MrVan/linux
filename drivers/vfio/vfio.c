--- conflicted
+++ resolved
@@ -556,7 +556,7 @@
 	 * restore cache coherency. It has to be checked here because it is only
 	 * valid for cases where we are using iommu groups.
 	 */
-	if (!iommu_capable(dev->bus, IOMMU_CAP_CACHE_COHERENCY)) {
+	if (!device_iommu_capable(dev, IOMMU_CAP_CACHE_COHERENCY)) {
 		iommu_group_put(iommu_group);
 		return ERR_PTR(-EINVAL);
 	}
@@ -613,16 +613,6 @@
 
 int vfio_register_group_dev(struct vfio_device *device)
 {
-<<<<<<< HEAD
-=======
-	/*
-	 * VFIO always sets IOMMU_CACHE because we offer no way for userspace to
-	 * restore cache coherency.
-	 */
-	if (!device_iommu_capable(device->dev, IOMMU_CAP_CACHE_COHERENCY))
-		return -EINVAL;
-
->>>>>>> 2a8ed7ef
 	return __vfio_register_dev(device,
 		vfio_group_find_or_alloc(device->dev));
 }
