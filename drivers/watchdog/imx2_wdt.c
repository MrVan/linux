/*
 * Watchdog driver for IMX2 and later processors
 *
 *  Copyright (C) 2010 Wolfram Sang, Pengutronix e.K. <w.sang@pengutronix.de>
 *  Copyright (C) 2014 Freescale Semiconductor, Inc.
 *
 * some parts adapted by similar drivers from Darius Augulis and Vladimir
 * Zapolskiy, additional improvements by Wim Van Sebroeck.
 *
 * This program is free software; you can redistribute it and/or modify it
 * under the terms of the GNU General Public License version 2 as published by
 * the Free Software Foundation.
 *
 * NOTE: MX1 has a slightly different Watchdog than MX2 and later:
 *
 *			MX1:		MX2+:
 *			----		-----
 * Registers:		32-bit		16-bit
 * Stopable timer:	Yes		No
 * Need to enable clk:	No		Yes
 * Halt on suspend:	Manual		Can be automatic
 */

#include <linux/clk.h>
#include <linux/delay.h>
#include <linux/init.h>
#include <linux/io.h>
#include <linux/jiffies.h>
#include <linux/kernel.h>
#include <linux/module.h>
#include <linux/moduleparam.h>
#include <linux/notifier.h>
#include <linux/of_address.h>
#include <linux/platform_device.h>
#include <linux/reboot.h>
#include <linux/regmap.h>
#include <linux/timer.h>
#include <linux/watchdog.h>

#define DRIVER_NAME "imx2-wdt"

#define IMX2_WDT_WCR		0x00		/* Control Register */
#define IMX2_WDT_WCR_WT		(0xFF << 8)	/* -> Watchdog Timeout Field */
#define IMX2_WDT_WCR_WRE	(1 << 3)	/* -> WDOG Reset Enable */
#define IMX2_WDT_WCR_WDE	(1 << 2)	/* -> Watchdog Enable */
#define IMX2_WDT_WCR_WDZST	(1 << 0)	/* -> Watchdog timer Suspend */

#define IMX2_WDT_WSR		0x02		/* Service Register */
#define IMX2_WDT_SEQ1		0x5555		/* -> service sequence 1 */
#define IMX2_WDT_SEQ2		0xAAAA		/* -> service sequence 2 */

#define IMX2_WDT_WRSR		0x04		/* Reset Status Register */
#define IMX2_WDT_WRSR_TOUT	(1 << 1)	/* -> Reset due to Timeout */

#define IMX2_WDT_WMCR		0x08		/* Misc Register */

#define IMX2_WDT_MAX_TIME	128
#define IMX2_WDT_DEFAULT_TIME	60		/* in seconds */

#define WDOG_SEC_TO_COUNT(s)	((s * 2 - 1) << 8)

struct imx2_wdt_device {
	struct clk *clk;
	struct regmap *regmap;
	struct timer_list timer;	/* Pings the watchdog when closed */
	struct watchdog_device wdog;
	struct notifier_block restart_handler;
};

static bool nowayout = WATCHDOG_NOWAYOUT;
module_param(nowayout, bool, 0);
MODULE_PARM_DESC(nowayout, "Watchdog cannot be stopped once started (default="
				__MODULE_STRING(WATCHDOG_NOWAYOUT) ")");


static unsigned timeout = IMX2_WDT_DEFAULT_TIME;
module_param(timeout, uint, 0);
MODULE_PARM_DESC(timeout, "Watchdog timeout in seconds (default="
				__MODULE_STRING(IMX2_WDT_DEFAULT_TIME) ")");

static const struct watchdog_info imx2_wdt_info = {
	.identity = "imx2+ watchdog",
	.options = WDIOF_KEEPALIVEPING | WDIOF_SETTIMEOUT | WDIOF_MAGICCLOSE,
};

static int imx2_restart_handler(struct notifier_block *this, unsigned long mode,
				void *cmd)
{
	unsigned int wcr_enable = IMX2_WDT_WCR_WDE;
	struct imx2_wdt_device *wdev = container_of(this,
						    struct imx2_wdt_device,
						    restart_handler);
	/* Assert SRS signal */
	regmap_write(wdev->regmap, 0, wcr_enable);
	/*
	 * Due to imx6q errata ERR004346 (WDOG: WDOG SRS bit requires to be
	 * written twice), we add another two writes to ensure there must be at
	 * least two writes happen in the same one 32kHz clock period.  We save
	 * the target check here, since the writes shouldn't be a huge burden
	 * for other platforms.
	 */
	regmap_write(wdev->regmap, 0, wcr_enable);
	regmap_write(wdev->regmap, 0, wcr_enable);

	/* wait for reset to assert... */
	mdelay(500);

	return NOTIFY_DONE;
}

static inline void imx2_wdt_setup(struct watchdog_device *wdog)
{
	struct imx2_wdt_device *wdev = watchdog_get_drvdata(wdog);
	u32 val;

	regmap_read(wdev->regmap, IMX2_WDT_WCR, &val);

	/* Suspend timer in low power mode, write once-only */
	val |= IMX2_WDT_WCR_WDZST;
	/* Strip the old watchdog Time-Out value */
	val &= ~IMX2_WDT_WCR_WT;
	/* Generate reset if WDOG times out */
	val &= ~IMX2_WDT_WCR_WRE;
	/* Keep Watchdog Disabled */
	val &= ~IMX2_WDT_WCR_WDE;
	/* Set the watchdog's Time-Out value */
	val |= WDOG_SEC_TO_COUNT(wdog->timeout);

	regmap_write(wdev->regmap, IMX2_WDT_WCR, val);

	/* enable the watchdog */
	val |= IMX2_WDT_WCR_WDE;
	regmap_write(wdev->regmap, IMX2_WDT_WCR, val);
}

static inline bool imx2_wdt_is_running(struct imx2_wdt_device *wdev)
{
	u32 val;

	regmap_read(wdev->regmap, IMX2_WDT_WCR, &val);

	return val & IMX2_WDT_WCR_WDE;
}

static int imx2_wdt_ping(struct watchdog_device *wdog)
{
	struct imx2_wdt_device *wdev = watchdog_get_drvdata(wdog);

	regmap_write(wdev->regmap, IMX2_WDT_WSR, IMX2_WDT_SEQ1);
	regmap_write(wdev->regmap, IMX2_WDT_WSR, IMX2_WDT_SEQ2);
	return 0;
}

static void imx2_wdt_timer_ping(unsigned long arg)
{
	struct watchdog_device *wdog = (struct watchdog_device *)arg;
	struct imx2_wdt_device *wdev = watchdog_get_drvdata(wdog);

	/* ping it every wdog->timeout / 2 seconds to prevent reboot */
	imx2_wdt_ping(wdog);
	mod_timer(&wdev->timer, jiffies + wdog->timeout * HZ / 2);
}

static int imx2_wdt_set_timeout(struct watchdog_device *wdog,
				unsigned int new_timeout)
{
	struct imx2_wdt_device *wdev = watchdog_get_drvdata(wdog);

	regmap_update_bits(wdev->regmap, IMX2_WDT_WCR, IMX2_WDT_WCR_WT,
			   WDOG_SEC_TO_COUNT(new_timeout));
	return 0;
}

static int imx2_wdt_start(struct watchdog_device *wdog)
{
	struct imx2_wdt_device *wdev = watchdog_get_drvdata(wdog);

	if (imx2_wdt_is_running(wdev)) {
		/* delete the timer that pings the watchdog after close */
		del_timer_sync(&wdev->timer);
		imx2_wdt_set_timeout(wdog, wdog->timeout);
	} else
		imx2_wdt_setup(wdog);

	return imx2_wdt_ping(wdog);
}

static int imx2_wdt_stop(struct watchdog_device *wdog)
{
	/*
	 * We don't need a clk_disable, it cannot be disabled once started.
	 * We use a timer to ping the watchdog while /dev/watchdog is closed
	 */
	imx2_wdt_timer_ping((unsigned long)wdog);
	return 0;
}

static inline void imx2_wdt_ping_if_active(struct watchdog_device *wdog)
{
	struct imx2_wdt_device *wdev = watchdog_get_drvdata(wdog);

	if (imx2_wdt_is_running(wdev)) {
		imx2_wdt_set_timeout(wdog, wdog->timeout);
		imx2_wdt_timer_ping((unsigned long)wdog);
	}
}

static struct watchdog_ops imx2_wdt_ops = {
	.owner = THIS_MODULE,
	.start = imx2_wdt_start,
	.stop = imx2_wdt_stop,
	.ping = imx2_wdt_ping,
	.set_timeout = imx2_wdt_set_timeout,
};

static struct regmap_config imx2_wdt_regmap_config = {
	.reg_bits = 16,
	.reg_stride = 2,
	.val_bits = 16,
	.max_register = 0x8,
};

static int __init imx2_wdt_probe(struct platform_device *pdev)
{
	struct imx2_wdt_device *wdev;
	struct watchdog_device *wdog;
	struct resource *res;
	void __iomem *base;
	int ret;
	u32 val;

	wdev = devm_kzalloc(&pdev->dev, sizeof(*wdev), GFP_KERNEL);
	if (!wdev)
		return -ENOMEM;

	res = platform_get_resource(pdev, IORESOURCE_MEM, 0);
	base = devm_ioremap_resource(&pdev->dev, res);
	if (IS_ERR(base))
		return PTR_ERR(base);

	wdev->regmap = devm_regmap_init_mmio_clk(&pdev->dev, NULL, base,
						 &imx2_wdt_regmap_config);
	if (IS_ERR(wdev->regmap)) {
		dev_err(&pdev->dev, "regmap init failed\n");
		return PTR_ERR(wdev->regmap);
	}

	wdev->clk = devm_clk_get(&pdev->dev, NULL);
	if (IS_ERR(wdev->clk)) {
		dev_err(&pdev->dev, "can't get Watchdog clock\n");
		return PTR_ERR(wdev->clk);
	}

	wdog			= &wdev->wdog;
	wdog->info		= &imx2_wdt_info;
	wdog->ops		= &imx2_wdt_ops;
	wdog->min_timeout	= 1;
	wdog->max_timeout	= IMX2_WDT_MAX_TIME;

	clk_prepare_enable(wdev->clk);

	regmap_read(wdev->regmap, IMX2_WDT_WRSR, &val);
	wdog->bootstatus = val & IMX2_WDT_WRSR_TOUT ? WDIOF_CARDRESET : 0;

	wdog->timeout = clamp_t(unsigned, timeout, 1, IMX2_WDT_MAX_TIME);
	if (wdog->timeout != timeout)
		dev_warn(&pdev->dev, "Initial timeout out of range! Clamped from %u to %u\n",
			 timeout, wdog->timeout);

	platform_set_drvdata(pdev, wdog);
	watchdog_set_drvdata(wdog, wdev);
	watchdog_set_nowayout(wdog, nowayout);
	watchdog_init_timeout(wdog, timeout, &pdev->dev);

	setup_timer(&wdev->timer, imx2_wdt_timer_ping, (unsigned long)wdog);

	imx2_wdt_ping_if_active(wdog);

	/*
	 * Disable the watchdog power down counter at boot. Otherwise the power
	 * down counter will pull down the #WDOG interrupt line for one clock
	 * cycle.
	 */
	regmap_write(wdev->regmap, IMX2_WDT_WMCR, 0);

	ret = watchdog_register_device(wdog);
	if (ret) {
		dev_err(&pdev->dev, "cannot register watchdog device\n");
		return ret;
	}

	wdev->restart_handler.notifier_call = imx2_restart_handler;
	wdev->restart_handler.priority = 128;
	ret = register_restart_handler(&wdev->restart_handler);
	if (ret)
		dev_err(&pdev->dev, "cannot register restart handler\n");

	dev_info(&pdev->dev, "timeout %d sec (nowayout=%d)\n",
		 wdog->timeout, nowayout);

	return 0;
}

static int __exit imx2_wdt_remove(struct platform_device *pdev)
{
	struct watchdog_device *wdog = platform_get_drvdata(pdev);
	struct imx2_wdt_device *wdev = watchdog_get_drvdata(wdog);

	unregister_restart_handler(&wdev->restart_handler);

	watchdog_unregister_device(wdog);

	if (imx2_wdt_is_running(wdev)) {
		del_timer_sync(&wdev->timer);
		imx2_wdt_ping(wdog);
		dev_crit(&pdev->dev, "Device removed: Expect reboot!\n");
	}
	return 0;
}

static void imx2_wdt_shutdown(struct platform_device *pdev)
{
	struct watchdog_device *wdog = platform_get_drvdata(pdev);
	struct imx2_wdt_device *wdev = watchdog_get_drvdata(wdog);

	if (imx2_wdt_is_running(wdev)) {
		/*
		 * We are running, we need to delete the timer but will
		 * give max timeout before reboot will take place
		 */
		del_timer_sync(&wdev->timer);
		imx2_wdt_set_timeout(wdog, IMX2_WDT_MAX_TIME);
		imx2_wdt_ping(wdog);
		dev_crit(&pdev->dev, "Device shutdown: Expect reboot!\n");
	}
}

#ifdef CONFIG_PM_SLEEP
<<<<<<< HEAD
/* Disable watchdog if it is active during suspend */
=======
/* Disable watchdog if it is active or non-active but still running */
>>>>>>> 59343cd7
static int imx2_wdt_suspend(struct device *dev)
{
	struct watchdog_device *wdog = dev_get_drvdata(dev);
	struct imx2_wdt_device *wdev = watchdog_get_drvdata(wdog);

<<<<<<< HEAD
	imx2_wdt_set_timeout(wdog, IMX2_WDT_MAX_TIME);
	imx2_wdt_ping(wdog);

	/* Watchdog has been stopped but IP block is still running */
	if (!watchdog_active(wdog) && imx2_wdt_is_running(wdev))
		del_timer_sync(&wdev->timer);
=======
	/* The watchdog IP block is running */
	if (imx2_wdt_is_running(wdev)) {
		imx2_wdt_set_timeout(wdog, IMX2_WDT_MAX_TIME);
		imx2_wdt_ping(wdog);

		/* The watchdog is not active */
		if (!watchdog_active(wdog))
			del_timer_sync(&wdev->timer);
	}
>>>>>>> 59343cd7

	clk_disable_unprepare(wdev->clk);

	return 0;
}

/* Enable watchdog and configure it if necessary */
static int imx2_wdt_resume(struct device *dev)
{
	struct watchdog_device *wdog = dev_get_drvdata(dev);
	struct imx2_wdt_device *wdev = watchdog_get_drvdata(wdog);

	clk_prepare_enable(wdev->clk);

	if (watchdog_active(wdog) && !imx2_wdt_is_running(wdev)) {
<<<<<<< HEAD
		/* Resumes from deep sleep we need restart
		 * the watchdog again.
=======
		/*
		 * If the watchdog is still active and resumes
		 * from deep sleep state, need to restart the
		 * watchdog again.
>>>>>>> 59343cd7
		 */
		imx2_wdt_setup(wdog);
		imx2_wdt_set_timeout(wdog, wdog->timeout);
		imx2_wdt_ping(wdog);
	} else if (imx2_wdt_is_running(wdev)) {
<<<<<<< HEAD
		imx2_wdt_ping(wdog);
		mod_timer(&wdev->timer, jiffies + wdog->timeout * HZ / 2);
=======
		/* Resuming from non-deep sleep state. */
		imx2_wdt_set_timeout(wdog, wdog->timeout);
		imx2_wdt_ping(wdog);
		/*
		 * But the watchdog is not active, then start
		 * the timer again.
		 */
		if (!watchdog_active(wdog))
			mod_timer(&wdev->timer,
				  jiffies + wdog->timeout * HZ / 2);
>>>>>>> 59343cd7
	}

	return 0;
}
#endif

static SIMPLE_DEV_PM_OPS(imx2_wdt_pm_ops, imx2_wdt_suspend,
			 imx2_wdt_resume);

static const struct of_device_id imx2_wdt_dt_ids[] = {
	{ .compatible = "fsl,imx21-wdt", },
	{ /* sentinel */ }
};
MODULE_DEVICE_TABLE(of, imx2_wdt_dt_ids);

static struct platform_driver imx2_wdt_driver = {
	.remove		= __exit_p(imx2_wdt_remove),
	.shutdown	= imx2_wdt_shutdown,
	.driver		= {
		.name	= DRIVER_NAME,
		.pm     = &imx2_wdt_pm_ops,
		.of_match_table = imx2_wdt_dt_ids,
	},
};

module_platform_driver_probe(imx2_wdt_driver, imx2_wdt_probe);

MODULE_AUTHOR("Wolfram Sang");
MODULE_DESCRIPTION("Watchdog driver for IMX2 and later");
MODULE_LICENSE("GPL v2");
MODULE_ALIAS("platform:" DRIVER_NAME);<|MERGE_RESOLUTION|>--- conflicted
+++ resolved
@@ -336,24 +336,12 @@
 }
 
 #ifdef CONFIG_PM_SLEEP
-<<<<<<< HEAD
-/* Disable watchdog if it is active during suspend */
-=======
 /* Disable watchdog if it is active or non-active but still running */
->>>>>>> 59343cd7
 static int imx2_wdt_suspend(struct device *dev)
 {
 	struct watchdog_device *wdog = dev_get_drvdata(dev);
 	struct imx2_wdt_device *wdev = watchdog_get_drvdata(wdog);
 
-<<<<<<< HEAD
-	imx2_wdt_set_timeout(wdog, IMX2_WDT_MAX_TIME);
-	imx2_wdt_ping(wdog);
-
-	/* Watchdog has been stopped but IP block is still running */
-	if (!watchdog_active(wdog) && imx2_wdt_is_running(wdev))
-		del_timer_sync(&wdev->timer);
-=======
 	/* The watchdog IP block is running */
 	if (imx2_wdt_is_running(wdev)) {
 		imx2_wdt_set_timeout(wdog, IMX2_WDT_MAX_TIME);
@@ -363,7 +351,6 @@
 		if (!watchdog_active(wdog))
 			del_timer_sync(&wdev->timer);
 	}
->>>>>>> 59343cd7
 
 	clk_disable_unprepare(wdev->clk);
 
@@ -379,24 +366,15 @@
 	clk_prepare_enable(wdev->clk);
 
 	if (watchdog_active(wdog) && !imx2_wdt_is_running(wdev)) {
-<<<<<<< HEAD
-		/* Resumes from deep sleep we need restart
-		 * the watchdog again.
-=======
 		/*
 		 * If the watchdog is still active and resumes
 		 * from deep sleep state, need to restart the
 		 * watchdog again.
->>>>>>> 59343cd7
 		 */
 		imx2_wdt_setup(wdog);
 		imx2_wdt_set_timeout(wdog, wdog->timeout);
 		imx2_wdt_ping(wdog);
 	} else if (imx2_wdt_is_running(wdev)) {
-<<<<<<< HEAD
-		imx2_wdt_ping(wdog);
-		mod_timer(&wdev->timer, jiffies + wdog->timeout * HZ / 2);
-=======
 		/* Resuming from non-deep sleep state. */
 		imx2_wdt_set_timeout(wdog, wdog->timeout);
 		imx2_wdt_ping(wdog);
@@ -407,7 +385,6 @@
 		if (!watchdog_active(wdog))
 			mod_timer(&wdev->timer,
 				  jiffies + wdog->timeout * HZ / 2);
->>>>>>> 59343cd7
 	}
 
 	return 0;
