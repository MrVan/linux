--- conflicted
+++ resolved
@@ -258,8 +258,6 @@
 		}
 	}
 
-<<<<<<< HEAD
-=======
 	/* Module parameter to force watchdog policy on reboot. */
 	if (stop_on_reboot != -1) {
 		if (stop_on_reboot)
@@ -268,7 +266,6 @@
 			clear_bit(WDOG_STOP_ON_REBOOT, &wdd->status);
 	}
 
->>>>>>> 04d5ce62
 	if (test_bit(WDOG_STOP_ON_REBOOT, &wdd->status)) {
 		wdd->reboot_nb.notifier_call = watchdog_reboot_notifier;
 
