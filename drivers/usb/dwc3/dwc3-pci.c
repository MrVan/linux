--- conflicted
+++ resolved
@@ -34,11 +34,8 @@
 #define PCI_DEVICE_ID_INTEL_BSW			0x22b7
 #define PCI_DEVICE_ID_INTEL_SPTLP		0x9d30
 #define PCI_DEVICE_ID_INTEL_SPTH		0xa130
-<<<<<<< HEAD
-=======
 #define PCI_DEVICE_ID_INTEL_BXT			0x0aaa
 #define PCI_DEVICE_ID_INTEL_APL			0x5aaa
->>>>>>> 06a691e6
 
 static const struct acpi_gpio_params reset_gpios = { 0, 0, false };
 static const struct acpi_gpio_params cs_gpios = { 1, 0, false };
