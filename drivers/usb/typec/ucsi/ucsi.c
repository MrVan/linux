// SPDX-License-Identifier: GPL-2.0
/*
 * USB Type-C Connector System Software Interface driver
 *
 * Copyright (C) 2017, Intel Corporation
 * Author: Heikki Krogerus <heikki.krogerus@linux.intel.com>
 */

#include <linux/completion.h>
#include <linux/property.h>
#include <linux/device.h>
#include <linux/module.h>
#include <linux/delay.h>
#include <linux/slab.h>
#include <linux/usb/typec_dp.h>

#include "ucsi.h"
#include "trace.h"

/*
 * UCSI_TIMEOUT_MS - PPM communication timeout
 *
 * Ideally we could use MIN_TIME_TO_RESPOND_WITH_BUSY (which is defined in UCSI
 * specification) here as reference, but unfortunately we can't. It is very
 * difficult to estimate the time it takes for the system to process the command
 * before it is actually passed to the PPM.
 */
#define UCSI_TIMEOUT_MS		5000

/*
 * UCSI_SWAP_TIMEOUT_MS - Timeout for role swap requests
 *
 * 5 seconds is close to the time it takes for CapsCounter to reach 0, so even
 * if the PPM does not generate Connector Change events before that with
 * partners that do not support USB Power Delivery, this should still work.
 */
#define UCSI_SWAP_TIMEOUT_MS	5000

void ucsi_notify_common(struct ucsi *ucsi, u32 cci)
{
	/* Ignore bogus data in CCI if busy indicator is set. */
	if (cci & UCSI_CCI_BUSY)
		return;

	if (UCSI_CCI_CONNECTOR(cci))
		ucsi_connector_change(ucsi, UCSI_CCI_CONNECTOR(cci));

	if (cci & UCSI_CCI_ACK_COMPLETE &&
	    test_and_clear_bit(ACK_PENDING, &ucsi->flags))
		complete(&ucsi->complete);

	if (cci & UCSI_CCI_COMMAND_COMPLETE &&
	    test_and_clear_bit(COMMAND_PENDING, &ucsi->flags))
		complete(&ucsi->complete);
}
EXPORT_SYMBOL_GPL(ucsi_notify_common);

int ucsi_sync_control_common(struct ucsi *ucsi, u64 command)
{
	bool ack = UCSI_COMMAND(command) == UCSI_ACK_CC_CI;
	int ret;

	if (ack)
		set_bit(ACK_PENDING, &ucsi->flags);
	else
		set_bit(COMMAND_PENDING, &ucsi->flags);

	reinit_completion(&ucsi->complete);

	ret = ucsi->ops->async_control(ucsi, command);
	if (ret)
		goto out_clear_bit;

	if (!wait_for_completion_timeout(&ucsi->complete, 5 * HZ))
		ret = -ETIMEDOUT;

out_clear_bit:
	if (ack)
		clear_bit(ACK_PENDING, &ucsi->flags);
	else
		clear_bit(COMMAND_PENDING, &ucsi->flags);

	return ret;
}
EXPORT_SYMBOL_GPL(ucsi_sync_control_common);

static int ucsi_acknowledge(struct ucsi *ucsi, bool conn_ack)
{
	u64 ctrl;

	ctrl = UCSI_ACK_CC_CI;
	ctrl |= UCSI_ACK_COMMAND_COMPLETE;
	if (conn_ack) {
		clear_bit(EVENT_PENDING, &ucsi->flags);
		ctrl |= UCSI_ACK_CONNECTOR_CHANGE;
	}

	return ucsi->ops->sync_control(ucsi, ctrl);
}

static int ucsi_run_command(struct ucsi *ucsi, u64 command, u32 *cci,
			    void *data, size_t size, bool conn_ack)
{
	int ret, err;

	*cci = 0;

	if (size > UCSI_MAX_DATA_LENGTH(ucsi))
		return -EINVAL;

	ret = ucsi->ops->sync_control(ucsi, command);
	if (ucsi->ops->read_cci(ucsi, cci))
		return -EIO;

	if (*cci & UCSI_CCI_BUSY)
		return ucsi_run_command(ucsi, UCSI_CANCEL, cci, NULL, 0, false) ?: -EBUSY;
	if (ret)
		return ret;

	if (!(*cci & UCSI_CCI_COMMAND_COMPLETE))
		return -EIO;

	if (*cci & UCSI_CCI_NOT_SUPPORTED)
		err = -EOPNOTSUPP;
	else if (*cci & UCSI_CCI_ERROR)
		err = -EIO;
	else
		err = 0;

	if (!err && data && UCSI_CCI_LENGTH(*cci))
		err = ucsi->ops->read_message_in(ucsi, data, size);

	/*
	 * Don't ACK connection change if there was an error.
	 */
	ret = ucsi_acknowledge(ucsi, err ? false : conn_ack);
	if (ret)
		return ret;

	return err ?: UCSI_CCI_LENGTH(*cci);
}

static int ucsi_read_error(struct ucsi *ucsi, u8 connector_num)
{
	u64 command;
	u16 error;
	u32 cci;
	int ret;

	command = UCSI_GET_ERROR_STATUS | UCSI_CONNECTOR_NUMBER(connector_num);
	ret = ucsi_run_command(ucsi, command, &cci, &error, sizeof(error), false);
	if (ret < 0)
		return ret;

	switch (error) {
	case UCSI_ERROR_INCOMPATIBLE_PARTNER:
		return -EOPNOTSUPP;
	case UCSI_ERROR_CC_COMMUNICATION_ERR:
		return -ECOMM;
	case UCSI_ERROR_CONTRACT_NEGOTIATION_FAIL:
		return -EPROTO;
	case UCSI_ERROR_DEAD_BATTERY:
		dev_warn(ucsi->dev, "Dead battery condition!\n");
		return -EPERM;
	case UCSI_ERROR_INVALID_CON_NUM:
	case UCSI_ERROR_UNREGONIZED_CMD:
	case UCSI_ERROR_INVALID_CMD_ARGUMENT:
		dev_err(ucsi->dev, "possible UCSI driver bug %u\n", error);
		return -EINVAL;
	case UCSI_ERROR_OVERCURRENT:
		dev_warn(ucsi->dev, "Overcurrent condition\n");
		break;
	case UCSI_ERROR_PARTNER_REJECTED_SWAP:
		dev_warn(ucsi->dev, "Partner rejected swap\n");
		break;
	case UCSI_ERROR_HARD_RESET:
		dev_warn(ucsi->dev, "Hard reset occurred\n");
		break;
	case UCSI_ERROR_PPM_POLICY_CONFLICT:
		dev_warn(ucsi->dev, "PPM Policy conflict\n");
		break;
	case UCSI_ERROR_SWAP_REJECTED:
		dev_warn(ucsi->dev, "Swap rejected\n");
		break;
	case UCSI_ERROR_REVERSE_CURRENT_PROTECTION:
		dev_warn(ucsi->dev, "Reverse Current Protection detected\n");
		break;
	case UCSI_ERROR_SET_SINK_PATH_REJECTED:
		dev_warn(ucsi->dev, "Set Sink Path rejected\n");
		break;
	case UCSI_ERROR_UNDEFINED:
	default:
		dev_err(ucsi->dev, "unknown error %u\n", error);
		break;
	}

	return -EIO;
}

static int ucsi_send_command_common(struct ucsi *ucsi, u64 cmd,
				    void *data, size_t size, bool conn_ack)
{
	u8 connector_num;
	u32 cci;
	int ret;

	if (ucsi->version > UCSI_VERSION_1_2) {
		switch (UCSI_COMMAND(cmd)) {
		case UCSI_GET_ALTERNATE_MODES:
			connector_num = UCSI_GET_ALTMODE_GET_CONNECTOR_NUMBER(cmd);
			break;
		case UCSI_PPM_RESET:
		case UCSI_CANCEL:
		case UCSI_ACK_CC_CI:
		case UCSI_SET_NOTIFICATION_ENABLE:
		case UCSI_GET_CAPABILITY:
			connector_num = 0;
			break;
		default:
			connector_num = UCSI_DEFAULT_GET_CONNECTOR_NUMBER(cmd);
			break;
		}
	} else {
		connector_num = 0;
	}

	mutex_lock(&ucsi->ppm_lock);

	ret = ucsi_run_command(ucsi, cmd, &cci, data, size, conn_ack);

	if (cci & UCSI_CCI_ERROR)
		ret = ucsi_read_error(ucsi, connector_num);

	mutex_unlock(&ucsi->ppm_lock);
	return ret;
}

int ucsi_send_command(struct ucsi *ucsi, u64 command,
		      void *data, size_t size)
{
	return ucsi_send_command_common(ucsi, command, data, size, false);
}
EXPORT_SYMBOL_GPL(ucsi_send_command);

/* -------------------------------------------------------------------------- */

struct ucsi_work {
	struct delayed_work work;
	struct list_head node;
	unsigned long delay;
	unsigned int count;
	struct ucsi_connector *con;
	int (*cb)(struct ucsi_connector *);
};

static void ucsi_poll_worker(struct work_struct *work)
{
	struct ucsi_work *uwork = container_of(work, struct ucsi_work, work.work);
	struct ucsi_connector *con = uwork->con;
	int ret;

	mutex_lock(&con->lock);

	if (!con->partner) {
		list_del(&uwork->node);
		mutex_unlock(&con->lock);
		kfree(uwork);
		return;
	}

	ret = uwork->cb(con);

	if (uwork->count-- && (ret == -EBUSY || ret == -ETIMEDOUT)) {
		queue_delayed_work(con->wq, &uwork->work, uwork->delay);
	} else {
		list_del(&uwork->node);
		kfree(uwork);
	}

	mutex_unlock(&con->lock);
}

static int ucsi_partner_task(struct ucsi_connector *con,
			     int (*cb)(struct ucsi_connector *),
			     int retries, unsigned long delay)
{
	struct ucsi_work *uwork;

	if (!con->partner)
		return 0;

	uwork = kzalloc(sizeof(*uwork), GFP_KERNEL);
	if (!uwork)
		return -ENOMEM;

	INIT_DELAYED_WORK(&uwork->work, ucsi_poll_worker);
	uwork->count = retries;
	uwork->delay = delay;
	uwork->con = con;
	uwork->cb = cb;

	list_add_tail(&uwork->node, &con->partner_tasks);
	queue_delayed_work(con->wq, &uwork->work, delay);

	return 0;
}

/* -------------------------------------------------------------------------- */

void ucsi_altmode_update_active(struct ucsi_connector *con)
{
	const struct typec_altmode *altmode = NULL;
	u64 command;
	int ret;
	u8 cur;
	int i;

	command = UCSI_GET_CURRENT_CAM | UCSI_CONNECTOR_NUMBER(con->num);
	ret = ucsi_send_command(con->ucsi, command, &cur, sizeof(cur));
	if (ret < 0) {
		if (con->ucsi->version > 0x0100) {
			dev_err(con->ucsi->dev,
				"GET_CURRENT_CAM command failed\n");
			return;
		}
		cur = 0xff;
	}

	if (cur < UCSI_MAX_ALTMODES)
		altmode = typec_altmode_get_partner(con->port_altmode[cur]);

	for (i = 0; con->partner_altmode[i]; i++)
		typec_altmode_update_active(con->partner_altmode[i],
					    con->partner_altmode[i] == altmode);
}

static int ucsi_altmode_next_mode(struct typec_altmode **alt, u16 svid)
{
	u8 mode = 1;
	int i;

	for (i = 0; alt[i]; i++) {
		if (i > MODE_DISCOVERY_MAX)
			return -ERANGE;

		if (alt[i]->svid == svid)
			mode++;
	}

	return mode;
}

static int ucsi_next_altmode(struct typec_altmode **alt)
{
	int i = 0;

	for (i = 0; i < UCSI_MAX_ALTMODES; i++)
		if (!alt[i])
			return i;

	return -ENOENT;
}

static int ucsi_get_num_altmode(struct typec_altmode **alt)
{
	int i;

	for (i = 0; i < UCSI_MAX_ALTMODES; i++)
		if (!alt[i])
			break;

	return i;
}

static int ucsi_register_altmode(struct ucsi_connector *con,
				 struct typec_altmode_desc *desc,
				 u8 recipient)
{
	struct typec_altmode *alt;
	bool override;
	int ret;
	int i;

	override = !!(con->ucsi->cap.features & UCSI_CAP_ALT_MODE_OVERRIDE);

	switch (recipient) {
	case UCSI_RECIPIENT_CON:
		i = ucsi_next_altmode(con->port_altmode);
		if (i < 0) {
			ret = i;
			goto err;
		}

		ret = ucsi_altmode_next_mode(con->port_altmode, desc->svid);
		if (ret < 0)
			return ret;

		desc->mode = ret;

		switch (desc->svid) {
		case USB_TYPEC_DP_SID:
			alt = ucsi_register_displayport(con, override, i, desc);
			break;
		case USB_TYPEC_NVIDIA_VLINK_SID:
			if (desc->vdo == USB_TYPEC_NVIDIA_VLINK_DBG_VDO)
				alt = typec_port_register_altmode(con->port,
								  desc);
			else
				alt = ucsi_register_displayport(con, override,
								i, desc);
			break;
		default:
			alt = typec_port_register_altmode(con->port, desc);
			break;
		}

		if (IS_ERR(alt)) {
			ret = PTR_ERR(alt);
			goto err;
		}

		con->port_altmode[i] = alt;
		break;
	case UCSI_RECIPIENT_SOP:
		i = ucsi_next_altmode(con->partner_altmode);
		if (i < 0) {
			ret = i;
			goto err;
		}

		ret = ucsi_altmode_next_mode(con->partner_altmode, desc->svid);
		if (ret < 0)
			return ret;

		desc->mode = ret;

		alt = typec_partner_register_altmode(con->partner, desc);
		if (IS_ERR(alt)) {
			ret = PTR_ERR(alt);
			goto err;
		}

		con->partner_altmode[i] = alt;
		break;
	case UCSI_RECIPIENT_SOP_P:
		i = ucsi_next_altmode(con->plug_altmode);
		if (i < 0) {
			ret = i;
			goto err;
		}

		ret = ucsi_altmode_next_mode(con->plug_altmode, desc->svid);
		if (ret < 0)
			return ret;

		desc->mode = ret;

		alt = typec_plug_register_altmode(con->plug, desc);
		if (IS_ERR(alt)) {
			ret = PTR_ERR(alt);
			goto err;
		}

		con->plug_altmode[i] = alt;
		break;
	default:
		return -EINVAL;
	}

	trace_ucsi_register_altmode(recipient, alt);

	return 0;

err:
	dev_err(con->ucsi->dev, "failed to registers svid 0x%04x mode %d\n",
		desc->svid, desc->mode);

	return ret;
}

static int
ucsi_register_altmodes_nvidia(struct ucsi_connector *con, u8 recipient)
{
	int max_altmodes = UCSI_MAX_ALTMODES;
	struct typec_altmode_desc desc;
	struct ucsi_altmode alt;
	struct ucsi_altmode orig[UCSI_MAX_ALTMODES];
	struct ucsi_altmode updated[UCSI_MAX_ALTMODES];
	struct ucsi *ucsi = con->ucsi;
	bool multi_dp = false;
	u64 command;
	int ret;
	int len;
	int i;
	int k = 0;

	if (recipient == UCSI_RECIPIENT_CON)
		max_altmodes = con->ucsi->cap.num_alt_modes;

	memset(orig, 0, sizeof(orig));
	memset(updated, 0, sizeof(updated));

	/* First get all the alternate modes */
	for (i = 0; i < max_altmodes; i++) {
		memset(&alt, 0, sizeof(alt));
		command = UCSI_GET_ALTERNATE_MODES;
		command |= UCSI_GET_ALTMODE_RECIPIENT(recipient);
		command |= UCSI_GET_ALTMODE_CONNECTOR_NUMBER(con->num);
		command |= UCSI_GET_ALTMODE_OFFSET(i);
		len = ucsi_send_command(con->ucsi, command, &alt, sizeof(alt));
		/*
		 * We are collecting all altmodes first and then registering.
		 * Some type-C device will return zero length data beyond last
		 * alternate modes. We should not return if length is zero.
		 */
		if (len < 0)
			return len;

		/* We got all altmodes, now break out and register them */
		if (!len || !alt.svid)
			break;

		orig[k].mid = alt.mid;
		orig[k].svid = alt.svid;
		k++;
	}
	/*
	 * Update the original altmode table as some ppms may report
	 * multiple DP altmodes.
	 */
	if (recipient == UCSI_RECIPIENT_CON)
		multi_dp = ucsi->ops->update_altmodes(ucsi, orig, updated);

	/* now register altmodes */
	for (i = 0; i < max_altmodes; i++) {
		memset(&desc, 0, sizeof(desc));
		if (multi_dp && recipient == UCSI_RECIPIENT_CON) {
			desc.svid = updated[i].svid;
			desc.vdo = updated[i].mid;
		} else {
			desc.svid = orig[i].svid;
			desc.vdo = orig[i].mid;
		}
		desc.roles = TYPEC_PORT_DRD;

		if (!desc.svid)
			return 0;

		ret = ucsi_register_altmode(con, &desc, recipient);
		if (ret)
			return ret;
	}

	return 0;
}

static int ucsi_register_altmodes(struct ucsi_connector *con, u8 recipient)
{
	int max_altmodes = UCSI_MAX_ALTMODES;
	struct typec_altmode_desc desc;
	struct ucsi_altmode alt[2];
	u64 command;
	int num;
	int ret;
	int len;
	int j;
	int i;

	if (!(con->ucsi->cap.features & UCSI_CAP_ALT_MODE_DETAILS))
		return 0;

	if (recipient == UCSI_RECIPIENT_SOP && con->partner_altmode[0])
		return 0;

	if (con->ucsi->ops->update_altmodes)
		return ucsi_register_altmodes_nvidia(con, recipient);

	if (recipient == UCSI_RECIPIENT_CON)
		max_altmodes = con->ucsi->cap.num_alt_modes;

	for (i = 0; i < max_altmodes;) {
		memset(alt, 0, sizeof(alt));
		command = UCSI_GET_ALTERNATE_MODES;
		command |= UCSI_GET_ALTMODE_RECIPIENT(recipient);
		command |= UCSI_GET_ALTMODE_CONNECTOR_NUMBER(con->num);
		command |= UCSI_GET_ALTMODE_OFFSET(i);
		len = ucsi_send_command(con->ucsi, command, alt, sizeof(alt));
		if (len == -EBUSY)
			continue;
		if (len <= 0)
			return len;

		/*
		 * This code is requesting one alt mode at a time, but some PPMs
		 * may still return two. If that happens both alt modes need be
		 * registered and the offset for the next alt mode has to be
		 * incremented.
		 */
		num = len / sizeof(alt[0]);
		i += num;

		for (j = 0; j < num; j++) {
			if (!alt[j].svid)
				return 0;

			memset(&desc, 0, sizeof(desc));
			desc.vdo = alt[j].mid;
			desc.svid = alt[j].svid;
			desc.roles = TYPEC_PORT_DRD;

			ret = ucsi_register_altmode(con, &desc, recipient);
			if (ret)
				return ret;
		}
	}

	return 0;
}

static void ucsi_unregister_altmodes(struct ucsi_connector *con, u8 recipient)
{
	const struct typec_altmode *pdev;
	struct typec_altmode **adev;
	int i = 0;

	switch (recipient) {
	case UCSI_RECIPIENT_CON:
		adev = con->port_altmode;
		break;
	case UCSI_RECIPIENT_SOP:
		adev = con->partner_altmode;
		break;
	case UCSI_RECIPIENT_SOP_P:
		adev = con->plug_altmode;
		break;
	default:
		return;
	}

	while (adev[i]) {
		if (recipient == UCSI_RECIPIENT_SOP &&
		    (adev[i]->svid == USB_TYPEC_DP_SID ||
			(adev[i]->svid == USB_TYPEC_NVIDIA_VLINK_SID &&
			adev[i]->vdo != USB_TYPEC_NVIDIA_VLINK_DBG_VDO))) {
			pdev = typec_altmode_get_partner(adev[i]);
			ucsi_displayport_remove_partner((void *)pdev);
		}
		typec_unregister_altmode(adev[i]);
		adev[i++] = NULL;
	}
}

static int ucsi_get_connector_status(struct ucsi_connector *con, bool conn_ack)
{
	u64 command = UCSI_GET_CONNECTOR_STATUS | UCSI_CONNECTOR_NUMBER(con->num);
<<<<<<< HEAD
	size_t size = min(UCSI_GET_CONNECTOR_STATUS_SIZE, UCSI_MAX_DATA_LENGTH(con->ucsi));
=======
	size_t size = min(sizeof(con->status),
			  UCSI_MAX_DATA_LENGTH(con->ucsi));
>>>>>>> a5a056c8
	int ret;

	ret = ucsi_send_command_common(con->ucsi, command, &con->status, size, conn_ack);

	return ret < 0 ? ret : 0;
}

static int ucsi_read_pdos(struct ucsi_connector *con,
			  enum typec_role role, int is_partner,
			  u32 *pdos, int offset, int num_pdos)
{
	struct ucsi *ucsi = con->ucsi;
	u64 command;
	int ret;

	if (is_partner &&
	    ucsi->quirks & UCSI_NO_PARTNER_PDOS &&
	    (UCSI_CONSTAT(con, PWR_DIR) || !is_source(role)))
		return 0;

	command = UCSI_COMMAND(UCSI_GET_PDOS) | UCSI_CONNECTOR_NUMBER(con->num);
	command |= UCSI_GET_PDOS_PARTNER_PDO(is_partner);
	command |= UCSI_GET_PDOS_PDO_OFFSET(offset);
	command |= UCSI_GET_PDOS_NUM_PDOS(num_pdos - 1);
	command |= is_source(role) ? UCSI_GET_PDOS_SRC_PDOS : 0;
	ret = ucsi_send_command(ucsi, command, pdos + offset,
				num_pdos * sizeof(u32));
	if (ret < 0 && ret != -ETIMEDOUT)
		dev_err(ucsi->dev, "UCSI_GET_PDOS failed (%d)\n", ret);

	return ret;
}

static int ucsi_get_pdos(struct ucsi_connector *con, enum typec_role role,
			 int is_partner, u32 *pdos)
{
	struct ucsi *ucsi = con->ucsi;
	u8 num_pdos;
	int ret;

	if (!(ucsi->cap.features & UCSI_CAP_PDO_DETAILS))
		return 0;

	/* UCSI max payload means only getting at most 4 PDOs at a time */
	ret = ucsi_read_pdos(con, role, is_partner, pdos, 0, UCSI_MAX_PDOS);
	if (ret < 0)
		return ret;

	num_pdos = ret / sizeof(u32); /* number of bytes to 32-bit PDOs */
	if (num_pdos < UCSI_MAX_PDOS)
		return num_pdos;

	/* get the remaining PDOs, if any */
	ret = ucsi_read_pdos(con, role, is_partner, pdos, UCSI_MAX_PDOS,
			     PDO_MAX_OBJECTS - UCSI_MAX_PDOS);
	if (ret < 0)
		return ret;

	return ret / sizeof(u32) + num_pdos;
}

static int ucsi_get_src_pdos(struct ucsi_connector *con)
{
	int ret;

	ret = ucsi_get_pdos(con, TYPEC_SOURCE, 1, con->src_pdos);
	if (ret < 0)
		return ret;

	con->num_pdos = ret;

	ucsi_port_psy_changed(con);

	return ret;
}

static struct usb_power_delivery_capabilities *ucsi_get_pd_caps(struct ucsi_connector *con,
								enum typec_role role,
								bool is_partner)
{
	struct usb_power_delivery_capabilities_desc pd_caps;
	int ret;

	ret = ucsi_get_pdos(con, role, is_partner, pd_caps.pdo);
	if (ret <= 0)
		return ERR_PTR(ret);

	if (ret < PDO_MAX_OBJECTS)
		pd_caps.pdo[ret] = 0;

	pd_caps.role = role;

	return usb_power_delivery_register_capabilities(is_partner ? con->partner_pd : con->pd,
							&pd_caps);
}

static int ucsi_get_pd_message(struct ucsi_connector *con, u8 recipient,
			       size_t bytes, void *data, u8 type)
{
	size_t len = min(bytes, UCSI_MAX_DATA_LENGTH(con->ucsi));
	u64 command;
	u8 offset;
	int ret;

	for (offset = 0; offset < bytes; offset += len) {
		len = min(len, bytes - offset);

		command = UCSI_COMMAND(UCSI_GET_PD_MESSAGE) | UCSI_CONNECTOR_NUMBER(con->num);
		command |= UCSI_GET_PD_MESSAGE_RECIPIENT(recipient);
		command |= UCSI_GET_PD_MESSAGE_OFFSET(offset);
		command |= UCSI_GET_PD_MESSAGE_BYTES(len);
		command |= UCSI_GET_PD_MESSAGE_TYPE(type);

		ret = ucsi_send_command(con->ucsi, command, data + offset, len);
		if (ret < 0)
			return ret;
	}

	return 0;
}

static int ucsi_get_partner_identity(struct ucsi_connector *con)
{
	u32 vdo[7] = {};
	int ret;

	ret = ucsi_get_pd_message(con, UCSI_RECIPIENT_SOP, sizeof(vdo), vdo,
				  UCSI_GET_PD_MESSAGE_TYPE_IDENTITY);
	if (ret < 0)
		return ret;

	/* VDM Header is not part of struct usb_pd_identity, so dropping it. */
	con->partner_identity = *(struct usb_pd_identity *)&vdo[1];

	ret = typec_partner_set_identity(con->partner);
	if (ret < 0)
		dev_err(con->ucsi->dev, "Failed to set partner identity (%d)\n", ret);

	return ret;
}

static int ucsi_get_cable_identity(struct ucsi_connector *con)
{
	u32 vdo[7] = {};
	int ret;

	ret = ucsi_get_pd_message(con, UCSI_RECIPIENT_SOP_P, sizeof(vdo), vdo,
				  UCSI_GET_PD_MESSAGE_TYPE_IDENTITY);
	if (ret < 0)
		return ret;

	con->cable_identity = *(struct usb_pd_identity *)&vdo[1];

	ret = typec_cable_set_identity(con->cable);
	if (ret < 0)
		dev_err(con->ucsi->dev, "Failed to set cable identity (%d)\n", ret);

	return ret;
}

static int ucsi_check_altmodes(struct ucsi_connector *con)
{
	int ret, num_partner_am;

	ret = ucsi_register_altmodes(con, UCSI_RECIPIENT_SOP);
	if (ret && ret != -ETIMEDOUT)
		dev_err(con->ucsi->dev,
			"con%d: failed to register partner alt modes (%d)\n",
			con->num, ret);

	/* Ignoring the errors in this case. */
	if (con->partner_altmode[0]) {
		num_partner_am = ucsi_get_num_altmode(con->partner_altmode);
		typec_partner_set_num_altmodes(con->partner, num_partner_am);
		ucsi_altmode_update_active(con);
		return 0;
	} else {
		typec_partner_set_num_altmodes(con->partner, 0);
	}

	return ret;
}

static void ucsi_register_device_pdos(struct ucsi_connector *con)
{
	struct ucsi *ucsi = con->ucsi;
	struct usb_power_delivery_desc desc = { ucsi->cap.pd_version };
	struct usb_power_delivery_capabilities *pd_cap;

	if (con->pd)
		return;

	con->pd = usb_power_delivery_register(ucsi->dev, &desc);

	pd_cap = ucsi_get_pd_caps(con, TYPEC_SOURCE, false);
	if (!IS_ERR(pd_cap))
		con->port_source_caps = pd_cap;

	pd_cap = ucsi_get_pd_caps(con, TYPEC_SINK, false);
	if (!IS_ERR(pd_cap))
		con->port_sink_caps = pd_cap;

	typec_port_set_usb_power_delivery(con->port, con->pd);
}

static int ucsi_register_partner_pdos(struct ucsi_connector *con)
{
	struct usb_power_delivery_desc desc = { con->ucsi->cap.pd_version };
	struct usb_power_delivery_capabilities *cap;

	if (con->partner_pd)
		return 0;

	con->partner_pd = typec_partner_usb_power_delivery_register(con->partner, &desc);
	if (IS_ERR(con->partner_pd))
		return PTR_ERR(con->partner_pd);

	cap = ucsi_get_pd_caps(con, TYPEC_SOURCE, true);
	if (IS_ERR(cap))
	    return PTR_ERR(cap);

	con->partner_source_caps = cap;

	cap = ucsi_get_pd_caps(con, TYPEC_SINK, true);
	if (IS_ERR(cap))
	    return PTR_ERR(cap);

	con->partner_sink_caps = cap;

	return typec_partner_set_usb_power_delivery(con->partner, con->partner_pd);
}

static void ucsi_unregister_partner_pdos(struct ucsi_connector *con)
{
	usb_power_delivery_unregister_capabilities(con->partner_sink_caps);
	con->partner_sink_caps = NULL;
	usb_power_delivery_unregister_capabilities(con->partner_source_caps);
	con->partner_source_caps = NULL;
	usb_power_delivery_unregister(con->partner_pd);
	con->partner_pd = NULL;
}

static int ucsi_register_plug(struct ucsi_connector *con)
{
	struct typec_plug *plug;
	struct typec_plug_desc desc = {.index = TYPEC_PLUG_SOP_P};

	plug = typec_register_plug(con->cable, &desc);
	if (IS_ERR(plug)) {
		dev_err(con->ucsi->dev,
			"con%d: failed to register plug (%ld)\n", con->num,
			PTR_ERR(plug));
		return PTR_ERR(plug);
	}

	con->plug = plug;
	return 0;
}

static void ucsi_unregister_plug(struct ucsi_connector *con)
{
	if (!con->plug)
		return;

	ucsi_unregister_altmodes(con, UCSI_RECIPIENT_SOP_P);
	typec_unregister_plug(con->plug);
	con->plug = NULL;
}

static int ucsi_register_cable(struct ucsi_connector *con)
{
	struct ucsi_cable_property cable_prop;
	struct typec_cable *cable;
	struct typec_cable_desc desc = {};
	u64 command;
	int ret;

	command = UCSI_GET_CABLE_PROPERTY | UCSI_CONNECTOR_NUMBER(con->num);
	ret = ucsi_send_command(con->ucsi, command, &cable_prop, sizeof(cable_prop));
	if (ret < 0) {
		dev_err(con->ucsi->dev, "GET_CABLE_PROPERTY failed (%d)\n", ret);
		return ret;
	}

	switch (UCSI_CABLE_PROP_FLAG_PLUG_TYPE(cable_prop.flags)) {
	case UCSI_CABLE_PROPERTY_PLUG_TYPE_A:
		desc.type = USB_PLUG_TYPE_A;
		break;
	case UCSI_CABLE_PROPERTY_PLUG_TYPE_B:
		desc.type = USB_PLUG_TYPE_B;
		break;
	case UCSI_CABLE_PROPERTY_PLUG_TYPE_C:
		desc.type = USB_PLUG_TYPE_C;
		break;
	default:
		desc.type = USB_PLUG_NONE;
		break;
	}

	if (con->ucsi->cap.features & UCSI_CAP_GET_PD_MESSAGE)
		desc.identity = &con->cable_identity;
	desc.active = !!(UCSI_CABLE_PROP_FLAG_ACTIVE_CABLE & cable_prop.flags);

	if (con->ucsi->version >= UCSI_VERSION_2_1)
		desc.pd_revision = UCSI_CABLE_PROP_FLAG_PD_MAJOR_REV_AS_BCD(cable_prop.flags);

	cable = typec_register_cable(con->port, &desc);
	if (IS_ERR(cable)) {
		dev_err(con->ucsi->dev,
			"con%d: failed to register cable (%ld)\n", con->num,
			PTR_ERR(cable));
		return PTR_ERR(cable);
	}

	con->cable = cable;
	return 0;
}

static void ucsi_unregister_cable(struct ucsi_connector *con)
{
	if (!con->cable)
		return;

	ucsi_unregister_plug(con);
	typec_unregister_cable(con->cable);
	memset(&con->cable_identity, 0, sizeof(con->cable_identity));
	con->cable = NULL;
}

static int ucsi_check_connector_capability(struct ucsi_connector *con)
{
	u64 pd_revision;
	u64 command;
	int ret;

	if (!con->partner || con->ucsi->version < UCSI_VERSION_2_1)
		return 0;

	command = UCSI_GET_CONNECTOR_CAPABILITY | UCSI_CONNECTOR_NUMBER(con->num);
	ret = ucsi_send_command(con->ucsi, command, &con->cap, sizeof(con->cap));
	if (ret < 0) {
		dev_err(con->ucsi->dev, "GET_CONNECTOR_CAPABILITY failed (%d)\n", ret);
		return ret;
	}

	pd_revision = UCSI_CONCAP(con, PARTNER_PD_REVISION_V2_1);
	typec_partner_set_pd_revision(con->partner, UCSI_SPEC_REVISION_TO_BCD(pd_revision));

	return ret;
}

static void ucsi_pwr_opmode_change(struct ucsi_connector *con)
{
	switch (UCSI_CONSTAT(con, PWR_OPMODE)) {
	case UCSI_CONSTAT_PWR_OPMODE_PD:
		con->rdo = UCSI_CONSTAT(con, RDO);
		typec_set_pwr_opmode(con->port, TYPEC_PWR_MODE_PD);
		ucsi_partner_task(con, ucsi_get_src_pdos, 30, 0);
		ucsi_partner_task(con, ucsi_check_altmodes, 30, HZ);
		ucsi_partner_task(con, ucsi_register_partner_pdos, 1, HZ);
		ucsi_partner_task(con, ucsi_check_connector_capability, 1, HZ);
		break;
	case UCSI_CONSTAT_PWR_OPMODE_TYPEC1_5:
		con->rdo = 0;
		typec_set_pwr_opmode(con->port, TYPEC_PWR_MODE_1_5A);
		break;
	case UCSI_CONSTAT_PWR_OPMODE_TYPEC3_0:
		con->rdo = 0;
		typec_set_pwr_opmode(con->port, TYPEC_PWR_MODE_3_0A);
		break;
	default:
		con->rdo = 0;
		typec_set_pwr_opmode(con->port, TYPEC_PWR_MODE_USB);
		break;
	}
}

static int ucsi_register_partner(struct ucsi_connector *con)
{
	u8 pwr_opmode = UCSI_CONSTAT(con, PWR_OPMODE);
	struct typec_partner_desc desc;
	struct typec_partner *partner;

	if (con->partner)
		return 0;

	memset(&desc, 0, sizeof(desc));

	switch (UCSI_CONSTAT(con, PARTNER_TYPE)) {
	case UCSI_CONSTAT_PARTNER_TYPE_DEBUG:
		desc.accessory = TYPEC_ACCESSORY_DEBUG;
		break;
	case UCSI_CONSTAT_PARTNER_TYPE_AUDIO:
		desc.accessory = TYPEC_ACCESSORY_AUDIO;
		break;
	default:
		break;
	}

	if (pwr_opmode == UCSI_CONSTAT_PWR_OPMODE_PD)
		ucsi_register_device_pdos(con);

	if (con->ucsi->cap.features & UCSI_CAP_GET_PD_MESSAGE)
		desc.identity = &con->partner_identity;
	desc.usb_pd = pwr_opmode == UCSI_CONSTAT_PWR_OPMODE_PD;

	if (con->ucsi->version >= UCSI_VERSION_2_1) {
		u64 pd_revision = UCSI_CONCAP(con, PARTNER_PD_REVISION_V2_1);
		desc.pd_revision = UCSI_SPEC_REVISION_TO_BCD(pd_revision);
	}

	partner = typec_register_partner(con->port, &desc);
	if (IS_ERR(partner)) {
		dev_err(con->ucsi->dev,
			"con%d: failed to register partner (%ld)\n", con->num,
			PTR_ERR(partner));
		return PTR_ERR(partner);
	}

	con->partner = partner;

	if (con->ucsi->version >= UCSI_VERSION_3_0 &&
	    UCSI_CONSTAT(con, PARTNER_FLAG_USB4_GEN4))
		typec_partner_set_usb_mode(partner, USB_MODE_USB4);
	else if (con->ucsi->version >= UCSI_VERSION_2_0 &&
		 UCSI_CONSTAT(con, PARTNER_FLAG_USB4_GEN3))
		typec_partner_set_usb_mode(partner, USB_MODE_USB4);

	return 0;
}

static void ucsi_unregister_partner(struct ucsi_connector *con)
{
	if (!con->partner)
		return;

	typec_set_mode(con->port, TYPEC_STATE_SAFE);

	typec_partner_set_usb_power_delivery(con->partner, NULL);
	ucsi_unregister_partner_pdos(con);
	ucsi_unregister_altmodes(con, UCSI_RECIPIENT_SOP);
	ucsi_unregister_cable(con);
	typec_unregister_partner(con->partner);
	memset(&con->partner_identity, 0, sizeof(con->partner_identity));
	con->partner = NULL;
}

static void ucsi_partner_change(struct ucsi_connector *con)
{
	enum usb_role u_role = USB_ROLE_NONE;
	int ret;

	switch (UCSI_CONSTAT(con, PARTNER_TYPE)) {
	case UCSI_CONSTAT_PARTNER_TYPE_UFP:
	case UCSI_CONSTAT_PARTNER_TYPE_CABLE_AND_UFP:
		u_role = USB_ROLE_HOST;
		fallthrough;
	case UCSI_CONSTAT_PARTNER_TYPE_CABLE:
		typec_set_data_role(con->port, TYPEC_HOST);
		break;
	case UCSI_CONSTAT_PARTNER_TYPE_DFP:
		u_role = USB_ROLE_DEVICE;
		typec_set_data_role(con->port, TYPEC_DEVICE);
		break;
	default:
		break;
	}

	if (UCSI_CONSTAT(con, CONNECTED)) {
		switch (UCSI_CONSTAT(con, PARTNER_TYPE)) {
		case UCSI_CONSTAT_PARTNER_TYPE_DEBUG:
			typec_set_mode(con->port, TYPEC_MODE_DEBUG);
			break;
		case UCSI_CONSTAT_PARTNER_TYPE_AUDIO:
			typec_set_mode(con->port, TYPEC_MODE_AUDIO);
			break;
		default:
			if (UCSI_CONSTAT(con, PARTNER_FLAG_USB))
				typec_set_mode(con->port, TYPEC_STATE_USB);
		}
	}

	/* Only notify USB controller if partner supports USB data */
	if (!(UCSI_CONSTAT(con, PARTNER_FLAG_USB)))
		u_role = USB_ROLE_NONE;

	ret = usb_role_switch_set_role(con->usb_role_sw, u_role);
	if (ret)
		dev_err(con->ucsi->dev, "con:%d: failed to set usb role:%d\n",
			con->num, u_role);
}

static int ucsi_check_connection(struct ucsi_connector *con)
{
	u8 prev_state = UCSI_CONSTAT(con, CONNECTED);
	int ret;

	ret = ucsi_get_connector_status(con, false);
	if (ret) {
		dev_err(con->ucsi->dev, "GET_CONNECTOR_STATUS failed (%d)\n", ret);
		return ret;
	}

	if (UCSI_CONSTAT(con, CONNECTED)) {
		if (prev_state)
			return 0;
		ucsi_register_partner(con);
		ucsi_pwr_opmode_change(con);
		ucsi_partner_change(con);
	} else {
		ucsi_partner_change(con);
		ucsi_port_psy_changed(con);
		ucsi_unregister_partner(con);
	}

	return 0;
}

static int ucsi_check_cable(struct ucsi_connector *con)
{
	int ret, num_plug_am;

	if (con->cable)
		return 0;

	ret = ucsi_register_cable(con);
	if (ret < 0)
		return ret;

	if (con->ucsi->cap.features & UCSI_CAP_GET_PD_MESSAGE) {
		ret = ucsi_get_cable_identity(con);
		if (ret < 0)
			return ret;
	}

	if (con->ucsi->cap.features & UCSI_CAP_ALT_MODE_DETAILS) {
		ret = ucsi_register_plug(con);
		if (ret < 0)
			return ret;

		ret = ucsi_register_altmodes(con, UCSI_RECIPIENT_SOP_P);
		if (ret < 0)
			return ret;

		if (con->plug_altmode[0]) {
			num_plug_am = ucsi_get_num_altmode(con->plug_altmode);
			typec_plug_set_num_altmodes(con->plug, num_plug_am);
		} else {
			typec_plug_set_num_altmodes(con->plug, 0);
		}
	}

	return 0;
}

static void ucsi_handle_connector_change(struct work_struct *work)
{
	struct ucsi_connector *con = container_of(work, struct ucsi_connector,
						  work);
	struct ucsi *ucsi = con->ucsi;
	enum typec_role role;
	u16 change;
	int ret;

	mutex_lock(&con->lock);

	if (!test_and_set_bit(EVENT_PENDING, &ucsi->flags))
		dev_err_once(ucsi->dev, "%s entered without EVENT_PENDING\n",
			     __func__);

	ret = ucsi_get_connector_status(con, true);
	if (ret) {
		dev_err(ucsi->dev, "%s: GET_CONNECTOR_STATUS failed (%d)\n",
			__func__, ret);
		clear_bit(EVENT_PENDING, &con->ucsi->flags);
		goto out_unlock;
	}

	trace_ucsi_connector_change(con->num, con);

	if (ucsi->ops->connector_status)
		ucsi->ops->connector_status(con);

	change = UCSI_CONSTAT(con, CHANGE);
	role = UCSI_CONSTAT(con, PWR_DIR);

	if (change & UCSI_CONSTAT_POWER_DIR_CHANGE) {
		typec_set_pwr_role(con->port, role);

		/* Complete pending power role swap */
		if (!completion_done(&con->complete))
			complete(&con->complete);
	}

	if (change & UCSI_CONSTAT_CONNECT_CHANGE) {
		typec_set_pwr_role(con->port, role);
		ucsi_port_psy_changed(con);
		ucsi_partner_change(con);

		if (UCSI_CONSTAT(con, CONNECTED)) {
			ucsi_register_partner(con);
			ucsi_partner_task(con, ucsi_check_connection, 1, HZ);
			if (con->ucsi->cap.features & UCSI_CAP_GET_PD_MESSAGE)
				ucsi_partner_task(con, ucsi_get_partner_identity, 1, HZ);
			if (con->ucsi->cap.features & UCSI_CAP_CABLE_DETAILS)
				ucsi_partner_task(con, ucsi_check_cable, 1, HZ);

			if (UCSI_CONSTAT(con, PWR_OPMODE) == UCSI_CONSTAT_PWR_OPMODE_PD) {
				ucsi_partner_task(con, ucsi_register_partner_pdos, 1, HZ);
				ucsi_partner_task(con, ucsi_check_connector_capability, 1, HZ);
			}
		} else {
			ucsi_unregister_partner(con);
		}
	}

	if (change & (UCSI_CONSTAT_POWER_OPMODE_CHANGE | UCSI_CONSTAT_POWER_LEVEL_CHANGE))
		ucsi_pwr_opmode_change(con);

	if (con->partner && (change & UCSI_CONSTAT_PARTNER_CHANGE)) {
		ucsi_partner_change(con);

		/* Complete pending data role swap */
		if (!completion_done(&con->complete))
			complete(&con->complete);
	}

	if (change & UCSI_CONSTAT_CAM_CHANGE)
		ucsi_partner_task(con, ucsi_check_altmodes, 1, HZ);

	if (change & UCSI_CONSTAT_BC_CHANGE)
		ucsi_port_psy_changed(con);

out_unlock:
	mutex_unlock(&con->lock);
}

/**
 * ucsi_connector_change - Process Connector Change Event
 * @ucsi: UCSI Interface
 * @num: Connector number
 */
void ucsi_connector_change(struct ucsi *ucsi, u8 num)
{
	struct ucsi_connector *con = &ucsi->connector[num - 1];

	if (!(ucsi->ntfy & UCSI_ENABLE_NTFY_CONNECTOR_CHANGE)) {
		dev_dbg(ucsi->dev, "Early connector change event\n");
		return;
	}

	if (!test_and_set_bit(EVENT_PENDING, &ucsi->flags))
		schedule_work(&con->work);
}
EXPORT_SYMBOL_GPL(ucsi_connector_change);

/* -------------------------------------------------------------------------- */

/*
 * Hard Reset bit field was defined with value 1 in UCSI spec version 1.0.
 * Starting with spec version 1.1, Hard Reset bit field was removed from the
 * CONNECTOR_RESET command, until spec 2.0 reintroduced it with value 0, so, in effect,
 * the value to pass in to the command for a Hard Reset is different depending
 * on the supported UCSI version by the LPM.
 *
 * For performing a Data Reset on LPMs supporting version 2.0 and greater,
 * this function needs to be called with the second argument set to 0.
 */
static int ucsi_reset_connector(struct ucsi_connector *con, bool hard)
{
	u64 command;

	command = UCSI_CONNECTOR_RESET | UCSI_CONNECTOR_NUMBER(con->num);

	if (con->ucsi->version < UCSI_VERSION_1_1)
		command |= hard ? UCSI_CONNECTOR_RESET_HARD_VER_1_0 : 0;
	else if (con->ucsi->version >= UCSI_VERSION_2_0)
		command |= hard ? 0 : UCSI_CONNECTOR_RESET_DATA_VER_2_0;

	return ucsi_send_command(con->ucsi, command, NULL, 0);
}

static int ucsi_reset_ppm(struct ucsi *ucsi)
{
	u64 command;
	unsigned long tmo;
	u32 cci;
	int ret;

	mutex_lock(&ucsi->ppm_lock);

	ret = ucsi->ops->read_cci(ucsi, &cci);
	if (ret < 0)
		goto out;

	/*
	 * If UCSI_CCI_RESET_COMPLETE is already set we must clear
	 * the flag before we start another reset. Send a
	 * UCSI_SET_NOTIFICATION_ENABLE command to achieve this.
	 * Ignore a timeout and try the reset anyway if this fails.
	 */
	if (cci & UCSI_CCI_RESET_COMPLETE) {
		command = UCSI_SET_NOTIFICATION_ENABLE;
		ret = ucsi->ops->async_control(ucsi, command);
		if (ret < 0)
			goto out;

		tmo = jiffies + msecs_to_jiffies(UCSI_TIMEOUT_MS);
		do {
			ret = ucsi->ops->read_cci(ucsi, &cci);
			if (ret < 0)
				goto out;
			if (cci & UCSI_CCI_COMMAND_COMPLETE)
				break;
			if (time_is_before_jiffies(tmo))
				break;
			msleep(20);
		} while (1);

		WARN_ON(cci & UCSI_CCI_RESET_COMPLETE);
	}

	command = UCSI_PPM_RESET;
	ret = ucsi->ops->async_control(ucsi, command);
	if (ret < 0)
		goto out;

	tmo = jiffies + msecs_to_jiffies(UCSI_TIMEOUT_MS);

	do {
		if (time_is_before_jiffies(tmo)) {
			ret = -ETIMEDOUT;
			goto out;
		}

		/* Give the PPM time to process a reset before reading CCI */
		msleep(20);

		ret = ucsi->ops->read_cci(ucsi, &cci);
		if (ret)
			goto out;

		/* If the PPM is still doing something else, reset it again. */
		if (cci & ~UCSI_CCI_RESET_COMPLETE) {
			ret = ucsi->ops->async_control(ucsi, command);
			if (ret < 0)
				goto out;
		}

	} while (!(cci & UCSI_CCI_RESET_COMPLETE));

out:
	mutex_unlock(&ucsi->ppm_lock);
	return ret;
}

static int ucsi_role_cmd(struct ucsi_connector *con, u64 command)
{
	int ret;

	ret = ucsi_send_command(con->ucsi, command, NULL, 0);
	if (ret == -ETIMEDOUT) {
		u64 c;

		/* PPM most likely stopped responding. Resetting everything. */
		ucsi_reset_ppm(con->ucsi);

		c = UCSI_SET_NOTIFICATION_ENABLE | con->ucsi->ntfy;
		ucsi_send_command(con->ucsi, c, NULL, 0);

		ucsi_reset_connector(con, true);
	}

	return ret;
}

static int ucsi_dr_swap(struct typec_port *port, enum typec_data_role role)
{
	struct ucsi_connector *con = typec_get_drvdata(port);
	u8 partner_type;
	u64 command;
	int ret = 0;

	mutex_lock(&con->lock);

	if (!con->partner) {
		ret = -ENOTCONN;
		goto out_unlock;
	}

	partner_type = UCSI_CONSTAT(con, PARTNER_TYPE);
	if ((partner_type == UCSI_CONSTAT_PARTNER_TYPE_DFP &&
	     role == TYPEC_DEVICE) ||
	    (partner_type == UCSI_CONSTAT_PARTNER_TYPE_UFP &&
	     role == TYPEC_HOST))
		goto out_unlock;

	reinit_completion(&con->complete);

	command = UCSI_SET_UOR | UCSI_CONNECTOR_NUMBER(con->num);
	command |= UCSI_SET_UOR_ROLE(role);
	command |= UCSI_SET_UOR_ACCEPT_ROLE_SWAPS;
	ret = ucsi_role_cmd(con, command);
	if (ret < 0)
		goto out_unlock;

	mutex_unlock(&con->lock);

	if (!wait_for_completion_timeout(&con->complete,
					 msecs_to_jiffies(UCSI_SWAP_TIMEOUT_MS)))
		return -ETIMEDOUT;

	return 0;

out_unlock:
	mutex_unlock(&con->lock);

	return ret;
}

static int ucsi_pr_swap(struct typec_port *port, enum typec_role role)
{
	struct ucsi_connector *con = typec_get_drvdata(port);
	enum typec_role cur_role;
	u64 command;
	int ret = 0;

	mutex_lock(&con->lock);

	if (!con->partner) {
		ret = -ENOTCONN;
		goto out_unlock;
	}

	cur_role = UCSI_CONSTAT(con, PWR_DIR);

	if (cur_role == role)
		goto out_unlock;

	reinit_completion(&con->complete);

	command = UCSI_SET_PDR | UCSI_CONNECTOR_NUMBER(con->num);
	command |= UCSI_SET_PDR_ROLE(role);
	command |= UCSI_SET_PDR_ACCEPT_ROLE_SWAPS;
	ret = ucsi_role_cmd(con, command);
	if (ret < 0)
		goto out_unlock;

	mutex_unlock(&con->lock);

	if (!wait_for_completion_timeout(&con->complete,
					 msecs_to_jiffies(UCSI_SWAP_TIMEOUT_MS)))
		return -ETIMEDOUT;

	mutex_lock(&con->lock);

	/* Something has gone wrong while swapping the role */
	if (UCSI_CONSTAT(con, PWR_OPMODE) != UCSI_CONSTAT_PWR_OPMODE_PD) {
		ucsi_reset_connector(con, true);
		ret = -EPROTO;
	}

out_unlock:
	mutex_unlock(&con->lock);

	return ret;
}

static const struct typec_operations ucsi_ops = {
	.dr_set = ucsi_dr_swap,
	.pr_set = ucsi_pr_swap
};

/* Caller must call fwnode_handle_put() after use */
static struct fwnode_handle *ucsi_find_fwnode(struct ucsi_connector *con)
{
	struct fwnode_handle *fwnode;
	int i = 1;

	device_for_each_child_node(con->ucsi->dev, fwnode)
		if (i++ == con->num)
			return fwnode;
	return NULL;
}

static int ucsi_register_port(struct ucsi *ucsi, struct ucsi_connector *con)
{
	struct typec_capability *cap = &con->typec_cap;
	enum typec_accessory *accessory = cap->accessory;
	enum usb_role u_role = USB_ROLE_NONE;
	u64 command;
	char *name;
	int ret;

	name = kasprintf(GFP_KERNEL, "%s-con%d", dev_name(ucsi->dev), con->num);
	if (!name)
		return -ENOMEM;

	con->wq = create_singlethread_workqueue(name);
	kfree(name);
	if (!con->wq)
		return -ENOMEM;

	INIT_WORK(&con->work, ucsi_handle_connector_change);
	init_completion(&con->complete);
	mutex_init(&con->lock);
	INIT_LIST_HEAD(&con->partner_tasks);
	con->ucsi = ucsi;

	cap->fwnode = ucsi_find_fwnode(con);
	con->usb_role_sw = fwnode_usb_role_switch_get(cap->fwnode);
	if (IS_ERR(con->usb_role_sw))
		return dev_err_probe(ucsi->dev, PTR_ERR(con->usb_role_sw),
			"con%d: failed to get usb role switch\n", con->num);

	/* Delay other interactions with the con until registration is complete */
	mutex_lock(&con->lock);

	/* Get connector capability */
	command = UCSI_GET_CONNECTOR_CAPABILITY;
	command |= UCSI_CONNECTOR_NUMBER(con->num);
	ret = ucsi_send_command(ucsi, command, &con->cap, sizeof(con->cap));
	if (ret < 0)
		goto out_unlock;

	if (UCSI_CONCAP(con, OPMODE_DRP))
		cap->data = TYPEC_PORT_DRD;
	else if (UCSI_CONCAP(con, OPMODE_DFP))
		cap->data = TYPEC_PORT_DFP;
	else if (UCSI_CONCAP(con, OPMODE_UFP))
		cap->data = TYPEC_PORT_UFP;

	if (UCSI_CONCAP(con, PROVIDER) && UCSI_CONCAP(con, CONSUMER))
		cap->type = TYPEC_PORT_DRP;
	else if (UCSI_CONCAP(con, PROVIDER))
		cap->type = TYPEC_PORT_SRC;
	else if (UCSI_CONCAP(con, CONSUMER))
		cap->type = TYPEC_PORT_SNK;

	cap->revision = ucsi->cap.typec_version;
	cap->pd_revision = ucsi->cap.pd_version;
	cap->svdm_version = SVDM_VER_2_0;
	cap->prefer_role = TYPEC_NO_PREFERRED_ROLE;

	if (UCSI_CONCAP(con, OPMODE_AUDIO_ACCESSORY))
		*accessory++ = TYPEC_ACCESSORY_AUDIO;
	if (UCSI_CONCAP(con, OPMODE_DEBUG_ACCESSORY))
		*accessory = TYPEC_ACCESSORY_DEBUG;

	if (UCSI_CONCAP_USB2_SUPPORT(con))
		cap->usb_capability |= USB_CAPABILITY_USB2;
	if (UCSI_CONCAP_USB3_SUPPORT(con))
		cap->usb_capability |= USB_CAPABILITY_USB3;
	if (UCSI_CONCAP_USB4_SUPPORT(con))
		cap->usb_capability |= USB_CAPABILITY_USB4;

	cap->driver_data = con;
	cap->ops = &ucsi_ops;

	if (ucsi->ops->update_connector)
		ucsi->ops->update_connector(con);

	ret = ucsi_register_port_psy(con);
	if (ret)
		goto out;

	/* Register the connector */
	con->port = typec_register_port(ucsi->dev, cap);
	if (IS_ERR(con->port)) {
		ret = PTR_ERR(con->port);
		goto out;
	}

	if (!(ucsi->quirks & UCSI_DELAY_DEVICE_PDOS))
		ucsi_register_device_pdos(con);

	/* Alternate modes */
	ret = ucsi_register_altmodes(con, UCSI_RECIPIENT_CON);
	if (ret) {
		dev_err(ucsi->dev, "con%d: failed to register alt modes\n",
			con->num);
		goto out;
	}

	/* Get the status */
	ret = ucsi_get_connector_status(con, false);
	if (ret) {
		dev_err(ucsi->dev, "con%d: failed to get status\n", con->num);
		goto out;
	}

	if (ucsi->ops->connector_status)
		ucsi->ops->connector_status(con);

	switch (UCSI_CONSTAT(con, PARTNER_TYPE)) {
	case UCSI_CONSTAT_PARTNER_TYPE_UFP:
	case UCSI_CONSTAT_PARTNER_TYPE_CABLE_AND_UFP:
		u_role = USB_ROLE_HOST;
		fallthrough;
	case UCSI_CONSTAT_PARTNER_TYPE_CABLE:
		typec_set_data_role(con->port, TYPEC_HOST);
		break;
	case UCSI_CONSTAT_PARTNER_TYPE_DFP:
		u_role = USB_ROLE_DEVICE;
		typec_set_data_role(con->port, TYPEC_DEVICE);
		break;
	default:
		break;
	}

	/* Check if there is already something connected */
	if (UCSI_CONSTAT(con, CONNECTED)) {
		typec_set_pwr_role(con->port, UCSI_CONSTAT(con, PWR_DIR));
		ucsi_register_partner(con);
		ucsi_pwr_opmode_change(con);
		ucsi_port_psy_changed(con);
		if (con->ucsi->cap.features & UCSI_CAP_GET_PD_MESSAGE)
			ucsi_get_partner_identity(con);
		if (con->ucsi->cap.features & UCSI_CAP_CABLE_DETAILS)
			ucsi_check_cable(con);
	}

	/* Only notify USB controller if partner supports USB data */
	if (!(UCSI_CONSTAT(con, PARTNER_FLAG_USB)))
		u_role = USB_ROLE_NONE;

	ret = usb_role_switch_set_role(con->usb_role_sw, u_role);
	if (ret) {
		dev_err(ucsi->dev, "con:%d: failed to set usb role:%d\n",
			con->num, u_role);
		ret = 0;
	}

	if (con->partner && UCSI_CONSTAT(con, PWR_OPMODE) == UCSI_CONSTAT_PWR_OPMODE_PD) {
		ucsi_register_device_pdos(con);
		ucsi_get_src_pdos(con);
		ucsi_check_altmodes(con);
		ucsi_check_connector_capability(con);
	}

	trace_ucsi_register_port(con->num, con);

out:
	fwnode_handle_put(cap->fwnode);
out_unlock:
	mutex_unlock(&con->lock);

	if (ret && con->wq) {
		destroy_workqueue(con->wq);
		con->wq = NULL;
	}

	return ret;
}

static u64 ucsi_get_supported_notifications(struct ucsi *ucsi)
{
	u16 features = ucsi->cap.features;
	u64 ntfy = UCSI_ENABLE_NTFY_ALL;

	if (!(features & UCSI_CAP_ALT_MODE_DETAILS))
		ntfy &= ~UCSI_ENABLE_NTFY_CAM_CHANGE;

	if (!(features & UCSI_CAP_PDO_DETAILS))
		ntfy &= ~(UCSI_ENABLE_NTFY_PWR_LEVEL_CHANGE |
			  UCSI_ENABLE_NTFY_CAP_CHANGE);

	if (!(features & UCSI_CAP_EXT_SUPPLY_NOTIFICATIONS))
		ntfy &= ~UCSI_ENABLE_NTFY_EXT_PWR_SRC_CHANGE;

	if (!(features & UCSI_CAP_PD_RESET))
		ntfy &= ~UCSI_ENABLE_NTFY_PD_RESET_COMPLETE;

	if (ucsi->version <= UCSI_VERSION_1_2)
		return ntfy;

	ntfy |= UCSI_ENABLE_NTFY_SINK_PATH_STS_CHANGE;

	if (features & UCSI_CAP_GET_ATTENTION_VDO)
		ntfy |= UCSI_ENABLE_NTFY_ATTENTION;

	if (features & UCSI_CAP_FW_UPDATE_REQUEST)
		ntfy |= UCSI_ENABLE_NTFY_LPM_FW_UPDATE_REQ;

	if (features & UCSI_CAP_SECURITY_REQUEST)
		ntfy |= UCSI_ENABLE_NTFY_SECURITY_REQ_PARTNER;

	if (features & UCSI_CAP_SET_RETIMER_MODE)
		ntfy |= UCSI_ENABLE_NTFY_SET_RETIMER_MODE;

	return ntfy;
}

/**
 * ucsi_init - Initialize UCSI interface
 * @ucsi: UCSI to be initialized
 *
 * Registers all ports @ucsi has and enables all notification events.
 */
static int ucsi_init(struct ucsi *ucsi)
{
	struct ucsi_connector *con, *connector;
	u64 command, ntfy;
	u32 cci;
	int ret;
	int i;

	/* Reset the PPM */
	ret = ucsi_reset_ppm(ucsi);
	if (ret) {
		dev_err(ucsi->dev, "failed to reset PPM!\n");
		goto err;
	}

	/* Enable basic notifications */
	ntfy = UCSI_ENABLE_NTFY_CMD_COMPLETE | UCSI_ENABLE_NTFY_ERROR;
	command = UCSI_SET_NOTIFICATION_ENABLE | ntfy;
	ret = ucsi_send_command(ucsi, command, NULL, 0);
	if (ret < 0)
		goto err_reset;

	/* Get PPM capabilities */
	command = UCSI_GET_CAPABILITY;
	ret = ucsi_send_command(ucsi, command, &ucsi->cap,
				BITS_TO_BYTES(UCSI_GET_CAPABILITY_SIZE));
	if (ret < 0)
		goto err_reset;

	if (!ucsi->cap.num_connectors) {
		ret = -ENODEV;
		goto err_reset;
	}

	/* Allocate the connectors. Released in ucsi_unregister() */
	connector = kcalloc(ucsi->cap.num_connectors + 1, sizeof(*connector), GFP_KERNEL);
	if (!connector) {
		ret = -ENOMEM;
		goto err_reset;
	}

	/* Register all connectors */
	for (i = 0; i < ucsi->cap.num_connectors; i++) {
		connector[i].num = i + 1;
		ret = ucsi_register_port(ucsi, &connector[i]);
		if (ret)
			goto err_unregister;
	}

	/* Enable all supported notifications */
	ntfy = ucsi_get_supported_notifications(ucsi);
	command = UCSI_SET_NOTIFICATION_ENABLE | ntfy;
	ret = ucsi_send_command(ucsi, command, NULL, 0);
	if (ret < 0)
		goto err_unregister;

	ucsi->connector = connector;
	ucsi->ntfy = ntfy;

	mutex_lock(&ucsi->ppm_lock);
	ret = ucsi->ops->read_cci(ucsi, &cci);
	mutex_unlock(&ucsi->ppm_lock);
	if (ret)
		return ret;
	if (UCSI_CCI_CONNECTOR(cci))
		ucsi_connector_change(ucsi, UCSI_CCI_CONNECTOR(cci));

	return 0;

err_unregister:
	for (con = connector; con->port; con++) {
		ucsi_unregister_partner(con);
		ucsi_unregister_altmodes(con, UCSI_RECIPIENT_CON);
		ucsi_unregister_port_psy(con);
		if (con->wq)
			destroy_workqueue(con->wq);

		usb_power_delivery_unregister_capabilities(con->port_sink_caps);
		con->port_sink_caps = NULL;
		usb_power_delivery_unregister_capabilities(con->port_source_caps);
		con->port_source_caps = NULL;
		usb_power_delivery_unregister(con->pd);
		con->pd = NULL;
		typec_unregister_port(con->port);
		con->port = NULL;
	}
	kfree(connector);
err_reset:
	memset(&ucsi->cap, 0, sizeof(ucsi->cap));
	ucsi_reset_ppm(ucsi);
err:
	return ret;
}

static void ucsi_resume_work(struct work_struct *work)
{
	struct ucsi *ucsi = container_of(work, struct ucsi, resume_work);
	struct ucsi_connector *con;
	u64 command;
	int ret;

	/* Restore UCSI notification enable mask after system resume */
	command = UCSI_SET_NOTIFICATION_ENABLE | ucsi->ntfy;
	ret = ucsi_send_command(ucsi, command, NULL, 0);
	if (ret < 0) {
		dev_err(ucsi->dev, "failed to re-enable notifications (%d)\n", ret);
		return;
	}

	for (con = ucsi->connector; con->port; con++) {
		mutex_lock(&con->lock);
		ucsi_partner_task(con, ucsi_check_connection, 1, 0);
		mutex_unlock(&con->lock);
	}
}

int ucsi_resume(struct ucsi *ucsi)
{
	if (ucsi->connector)
		queue_work(system_long_wq, &ucsi->resume_work);
	return 0;
}
EXPORT_SYMBOL_GPL(ucsi_resume);

static void ucsi_init_work(struct work_struct *work)
{
	struct ucsi *ucsi = container_of(work, struct ucsi, work.work);
	int ret;

	ret = ucsi_init(ucsi);
	if (ret)
		dev_err_probe(ucsi->dev, ret, "PPM init failed\n");

	if (ret == -EPROBE_DEFER) {
		if (ucsi->work_count++ > UCSI_ROLE_SWITCH_WAIT_COUNT) {
			dev_err(ucsi->dev, "PPM init failed, stop trying\n");
			return;
		}

		queue_delayed_work(system_long_wq, &ucsi->work,
				   UCSI_ROLE_SWITCH_INTERVAL);
	}
}

/**
 * ucsi_get_drvdata - Return private driver data pointer
 * @ucsi: UCSI interface
 */
void *ucsi_get_drvdata(struct ucsi *ucsi)
{
	return ucsi->driver_data;
}
EXPORT_SYMBOL_GPL(ucsi_get_drvdata);

/**
 * ucsi_set_drvdata - Assign private driver data pointer
 * @ucsi: UCSI interface
 * @data: Private data pointer
 */
void ucsi_set_drvdata(struct ucsi *ucsi, void *data)
{
	ucsi->driver_data = data;
}
EXPORT_SYMBOL_GPL(ucsi_set_drvdata);

/**
 * ucsi_create - Allocate UCSI instance
 * @dev: Device interface to the PPM (Platform Policy Manager)
 * @ops: I/O routines
 */
struct ucsi *ucsi_create(struct device *dev, const struct ucsi_operations *ops)
{
	struct ucsi *ucsi;

	if (!ops ||
	    !ops->read_version || !ops->read_cci || !ops->read_message_in ||
	    !ops->sync_control || !ops->async_control)
		return ERR_PTR(-EINVAL);

	ucsi = kzalloc(sizeof(*ucsi), GFP_KERNEL);
	if (!ucsi)
		return ERR_PTR(-ENOMEM);

	INIT_WORK(&ucsi->resume_work, ucsi_resume_work);
	INIT_DELAYED_WORK(&ucsi->work, ucsi_init_work);
	mutex_init(&ucsi->ppm_lock);
	init_completion(&ucsi->complete);
	ucsi->dev = dev;
	ucsi->ops = ops;

	return ucsi;
}
EXPORT_SYMBOL_GPL(ucsi_create);

/**
 * ucsi_destroy - Free UCSI instance
 * @ucsi: UCSI instance to be freed
 */
void ucsi_destroy(struct ucsi *ucsi)
{
	ucsi_debugfs_unregister(ucsi);
	kfree(ucsi);
}
EXPORT_SYMBOL_GPL(ucsi_destroy);

/**
 * ucsi_register - Register UCSI interface
 * @ucsi: UCSI instance
 */
int ucsi_register(struct ucsi *ucsi)
{
	int ret;

	ret = ucsi->ops->read_version(ucsi, &ucsi->version);
	if (ret)
		return ret;

	if (!ucsi->version)
		return -ENODEV;

	/*
	 * Version format is JJ.M.N (JJ = Major version, M = Minor version,
	 * N = sub-minor version).
	 */
	dev_dbg(ucsi->dev, "Registered UCSI interface with version %x.%x.%x",
		UCSI_BCD_GET_MAJOR(ucsi->version),
		UCSI_BCD_GET_MINOR(ucsi->version),
		UCSI_BCD_GET_SUBMINOR(ucsi->version));

	queue_delayed_work(system_long_wq, &ucsi->work, 0);

	ucsi_debugfs_register(ucsi);
	return 0;
}
EXPORT_SYMBOL_GPL(ucsi_register);

/**
 * ucsi_unregister - Unregister UCSI interface
 * @ucsi: UCSI interface to be unregistered
 *
 * Unregister UCSI interface that was created with ucsi_register().
 */
void ucsi_unregister(struct ucsi *ucsi)
{
	u64 cmd = UCSI_SET_NOTIFICATION_ENABLE;
	int i;

	/* Make sure that we are not in the middle of driver initialization */
	cancel_delayed_work_sync(&ucsi->work);
	cancel_work_sync(&ucsi->resume_work);

	/* Disable notifications */
	ucsi->ops->async_control(ucsi, cmd);

	if (!ucsi->connector)
		return;

	for (i = 0; i < ucsi->cap.num_connectors; i++) {
		cancel_work_sync(&ucsi->connector[i].work);
		ucsi_unregister_partner(&ucsi->connector[i]);
		ucsi_unregister_altmodes(&ucsi->connector[i],
					 UCSI_RECIPIENT_CON);
		ucsi_unregister_port_psy(&ucsi->connector[i]);

		if (ucsi->connector[i].wq) {
			struct ucsi_work *uwork;

			mutex_lock(&ucsi->connector[i].lock);
			/*
			 * queue delayed items immediately so they can execute
			 * and free themselves before the wq is destroyed
			 */
			list_for_each_entry(uwork, &ucsi->connector[i].partner_tasks, node)
				mod_delayed_work(ucsi->connector[i].wq, &uwork->work, 0);
			mutex_unlock(&ucsi->connector[i].lock);
			destroy_workqueue(ucsi->connector[i].wq);
		}

		usb_power_delivery_unregister_capabilities(ucsi->connector[i].port_sink_caps);
		ucsi->connector[i].port_sink_caps = NULL;
		usb_power_delivery_unregister_capabilities(ucsi->connector[i].port_source_caps);
		ucsi->connector[i].port_source_caps = NULL;
		usb_power_delivery_unregister(ucsi->connector[i].pd);
		ucsi->connector[i].pd = NULL;
		typec_unregister_port(ucsi->connector[i].port);
	}

	kfree(ucsi->connector);
}
EXPORT_SYMBOL_GPL(ucsi_unregister);

static int __init ucsi_module_init(void)
{
	ucsi_debugfs_init();
	return 0;
}
module_init(ucsi_module_init);

static void __exit ucsi_module_exit(void)
{
	ucsi_debugfs_exit();
}
module_exit(ucsi_module_exit);

MODULE_AUTHOR("Heikki Krogerus <heikki.krogerus@linux.intel.com>");
MODULE_LICENSE("GPL v2");
MODULE_DESCRIPTION("USB Type-C Connector System Software Interface driver");<|MERGE_RESOLUTION|>--- conflicted
+++ resolved
@@ -653,12 +653,8 @@
 static int ucsi_get_connector_status(struct ucsi_connector *con, bool conn_ack)
 {
 	u64 command = UCSI_GET_CONNECTOR_STATUS | UCSI_CONNECTOR_NUMBER(con->num);
-<<<<<<< HEAD
-	size_t size = min(UCSI_GET_CONNECTOR_STATUS_SIZE, UCSI_MAX_DATA_LENGTH(con->ucsi));
-=======
 	size_t size = min(sizeof(con->status),
 			  UCSI_MAX_DATA_LENGTH(con->ucsi));
->>>>>>> a5a056c8
 	int ret;
 
 	ret = ucsi_send_command_common(con->ucsi, command, &con->status, size, conn_ack);
