// SPDX-License-Identifier: GPL-2.0-or-later
/*
 * raid10.c : Multiple Devices driver for Linux
 *
 * Copyright (C) 2000-2004 Neil Brown
 *
 * RAID-10 support for md.
 *
 * Base on code in raid1.c.  See raid1.c for further copyright information.
 */

#include <linux/slab.h>
#include <linux/delay.h>
#include <linux/blkdev.h>
#include <linux/module.h>
#include <linux/seq_file.h>
#include <linux/ratelimit.h>
#include <linux/kthread.h>
#include <linux/raid/md_p.h>
#include <trace/events/block.h>
#include "md.h"

#define RAID_1_10_NAME "raid10"
#include "raid10.h"
#include "raid0.h"
#include "md-bitmap.h"

/*
 * RAID10 provides a combination of RAID0 and RAID1 functionality.
 * The layout of data is defined by
 *    chunk_size
 *    raid_disks
 *    near_copies (stored in low byte of layout)
 *    far_copies (stored in second byte of layout)
 *    far_offset (stored in bit 16 of layout )
 *    use_far_sets (stored in bit 17 of layout )
 *    use_far_sets_bugfixed (stored in bit 18 of layout )
 *
 * The data to be stored is divided into chunks using chunksize.  Each device
 * is divided into far_copies sections.   In each section, chunks are laid out
 * in a style similar to raid0, but near_copies copies of each chunk is stored
 * (each on a different drive).  The starting device for each section is offset
 * near_copies from the starting device of the previous section.  Thus there
 * are (near_copies * far_copies) of each chunk, and each is on a different
 * drive.  near_copies and far_copies must be at least one, and their product
 * is at most raid_disks.
 *
 * If far_offset is true, then the far_copies are handled a bit differently.
 * The copies are still in different stripes, but instead of being very far
 * apart on disk, there are adjacent stripes.
 *
 * The far and offset algorithms are handled slightly differently if
 * 'use_far_sets' is true.  In this case, the array's devices are grouped into
 * sets that are (near_copies * far_copies) in size.  The far copied stripes
 * are still shifted by 'near_copies' devices, but this shifting stays confined
 * to the set rather than the entire array.  This is done to improve the number
 * of device combinations that can fail without causing the array to fail.
 * Example 'far' algorithm w/o 'use_far_sets' (each letter represents a chunk
 * on a device):
 *    A B C D    A B C D E
 *      ...         ...
 *    D A B C    E A B C D
 * Example 'far' algorithm w/ 'use_far_sets' enabled (sets illustrated w/ []'s):
 *    [A B] [C D]    [A B] [C D E]
 *    |...| |...|    |...| | ... |
 *    [B A] [D C]    [B A] [E C D]
 */

static void allow_barrier(struct r10conf *conf);
static void lower_barrier(struct r10conf *conf);
static int _enough(struct r10conf *conf, int previous, int ignore);
static int enough(struct r10conf *conf, int ignore);
static sector_t reshape_request(struct mddev *mddev, sector_t sector_nr,
				int *skipped);
static void reshape_request_write(struct mddev *mddev, struct r10bio *r10_bio);
static void end_reshape_write(struct bio *bio);
static void end_reshape(struct r10conf *conf);

#include "raid1-10.c"

#define NULL_CMD
#define cmd_before(conf, cmd) \
	do { \
		write_sequnlock_irq(&(conf)->resync_lock); \
		cmd; \
	} while (0)
#define cmd_after(conf) write_seqlock_irq(&(conf)->resync_lock)

#define wait_event_barrier_cmd(conf, cond, cmd) \
	wait_event_cmd((conf)->wait_barrier, cond, cmd_before(conf, cmd), \
		       cmd_after(conf))

#define wait_event_barrier(conf, cond) \
	wait_event_barrier_cmd(conf, cond, NULL_CMD)

/*
 * for resync bio, r10bio pointer can be retrieved from the per-bio
 * 'struct resync_pages'.
 */
static inline struct r10bio *get_resync_r10bio(struct bio *bio)
{
	return get_resync_pages(bio)->raid_bio;
}

static void * r10bio_pool_alloc(gfp_t gfp_flags, void *data)
{
	struct r10conf *conf = data;
	int size = offsetof(struct r10bio, devs[conf->geo.raid_disks]);

	/* allocate a r10bio with room for raid_disks entries in the
	 * bios array */
	return kzalloc(size, gfp_flags);
}

#define RESYNC_SECTORS (RESYNC_BLOCK_SIZE >> 9)
/* amount of memory to reserve for resync requests */
#define RESYNC_WINDOW (1024*1024)
/* maximum number of concurrent requests, memory permitting */
#define RESYNC_DEPTH (32*1024*1024/RESYNC_BLOCK_SIZE)
#define CLUSTER_RESYNC_WINDOW (32 * RESYNC_WINDOW)
#define CLUSTER_RESYNC_WINDOW_SECTORS (CLUSTER_RESYNC_WINDOW >> 9)

/*
 * When performing a resync, we need to read and compare, so
 * we need as many pages are there are copies.
 * When performing a recovery, we need 2 bios, one for read,
 * one for write (we recover only one drive per r10buf)
 *
 */
static void * r10buf_pool_alloc(gfp_t gfp_flags, void *data)
{
	struct r10conf *conf = data;
	struct r10bio *r10_bio;
	struct bio *bio;
	int j;
	int nalloc, nalloc_rp;
	struct resync_pages *rps;

	r10_bio = r10bio_pool_alloc(gfp_flags, conf);
	if (!r10_bio)
		return NULL;

	if (test_bit(MD_RECOVERY_SYNC, &conf->mddev->recovery) ||
	    test_bit(MD_RECOVERY_RESHAPE, &conf->mddev->recovery))
		nalloc = conf->copies; /* resync */
	else
		nalloc = 2; /* recovery */

	/* allocate once for all bios */
	if (!conf->have_replacement)
		nalloc_rp = nalloc;
	else
		nalloc_rp = nalloc * 2;
	rps = kmalloc_array(nalloc_rp, sizeof(struct resync_pages), gfp_flags);
	if (!rps)
		goto out_free_r10bio;

	/*
	 * Allocate bios.
	 */
	for (j = nalloc ; j-- ; ) {
		bio = bio_kmalloc(RESYNC_PAGES, gfp_flags);
		if (!bio)
			goto out_free_bio;
		bio_init(bio, NULL, bio->bi_inline_vecs, RESYNC_PAGES, 0);
		r10_bio->devs[j].bio = bio;
		if (!conf->have_replacement)
			continue;
		bio = bio_kmalloc(RESYNC_PAGES, gfp_flags);
		if (!bio)
			goto out_free_bio;
		bio_init(bio, NULL, bio->bi_inline_vecs, RESYNC_PAGES, 0);
		r10_bio->devs[j].repl_bio = bio;
	}
	/*
	 * Allocate RESYNC_PAGES data pages and attach them
	 * where needed.
	 */
	for (j = 0; j < nalloc; j++) {
		struct bio *rbio = r10_bio->devs[j].repl_bio;
		struct resync_pages *rp, *rp_repl;

		rp = &rps[j];
		if (rbio)
			rp_repl = &rps[nalloc + j];

		bio = r10_bio->devs[j].bio;

		if (!j || test_bit(MD_RECOVERY_SYNC,
				   &conf->mddev->recovery)) {
			if (resync_alloc_pages(rp, gfp_flags))
				goto out_free_pages;
		} else {
			memcpy(rp, &rps[0], sizeof(*rp));
			resync_get_all_pages(rp);
		}

		rp->raid_bio = r10_bio;
		bio->bi_private = rp;
		if (rbio) {
			memcpy(rp_repl, rp, sizeof(*rp));
			rbio->bi_private = rp_repl;
		}
	}

	return r10_bio;

out_free_pages:
	while (--j >= 0)
		resync_free_pages(&rps[j]);

	j = 0;
out_free_bio:
	for ( ; j < nalloc; j++) {
		if (r10_bio->devs[j].bio)
			bio_uninit(r10_bio->devs[j].bio);
		kfree(r10_bio->devs[j].bio);
		if (r10_bio->devs[j].repl_bio)
			bio_uninit(r10_bio->devs[j].repl_bio);
		kfree(r10_bio->devs[j].repl_bio);
	}
	kfree(rps);
out_free_r10bio:
	rbio_pool_free(r10_bio, conf);
	return NULL;
}

static void r10buf_pool_free(void *__r10_bio, void *data)
{
	struct r10conf *conf = data;
	struct r10bio *r10bio = __r10_bio;
	int j;
	struct resync_pages *rp = NULL;

	for (j = conf->copies; j--; ) {
		struct bio *bio = r10bio->devs[j].bio;

		if (bio) {
			rp = get_resync_pages(bio);
			resync_free_pages(rp);
			bio_uninit(bio);
			kfree(bio);
		}

		bio = r10bio->devs[j].repl_bio;
		if (bio) {
			bio_uninit(bio);
			kfree(bio);
		}
	}

	/* resync pages array stored in the 1st bio's .bi_private */
	kfree(rp);

	rbio_pool_free(r10bio, conf);
}

static void put_all_bios(struct r10conf *conf, struct r10bio *r10_bio)
{
	int i;

	for (i = 0; i < conf->geo.raid_disks; i++) {
		struct bio **bio = & r10_bio->devs[i].bio;
		if (!BIO_SPECIAL(*bio))
			bio_put(*bio);
		*bio = NULL;
		bio = &r10_bio->devs[i].repl_bio;
		if (r10_bio->read_slot < 0 && !BIO_SPECIAL(*bio))
			bio_put(*bio);
		*bio = NULL;
	}
}

static void free_r10bio(struct r10bio *r10_bio)
{
	struct r10conf *conf = r10_bio->mddev->private;

	put_all_bios(conf, r10_bio);
	mempool_free(r10_bio, &conf->r10bio_pool);
}

static void put_buf(struct r10bio *r10_bio)
{
	struct r10conf *conf = r10_bio->mddev->private;

	mempool_free(r10_bio, &conf->r10buf_pool);

	lower_barrier(conf);
}

static void wake_up_barrier(struct r10conf *conf)
{
	if (wq_has_sleeper(&conf->wait_barrier))
		wake_up(&conf->wait_barrier);
}

static void reschedule_retry(struct r10bio *r10_bio)
{
	unsigned long flags;
	struct mddev *mddev = r10_bio->mddev;
	struct r10conf *conf = mddev->private;

	spin_lock_irqsave(&conf->device_lock, flags);
	list_add(&r10_bio->retry_list, &conf->retry_list);
	conf->nr_queued ++;
	spin_unlock_irqrestore(&conf->device_lock, flags);

	/* wake up frozen array... */
	wake_up(&conf->wait_barrier);

	md_wakeup_thread(mddev->thread);
}

/*
 * raid_end_bio_io() is called when we have finished servicing a mirrored
 * operation and are ready to return a success/failure code to the buffer
 * cache layer.
 */
static void raid_end_bio_io(struct r10bio *r10_bio)
{
	struct bio *bio = r10_bio->master_bio;
	struct r10conf *conf = r10_bio->mddev->private;

	if (!test_bit(R10BIO_Uptodate, &r10_bio->state))
		bio->bi_status = BLK_STS_IOERR;

	bio_endio(bio);
	/*
	 * Wake up any possible resync thread that waits for the device
	 * to go idle.
	 */
	allow_barrier(conf);

	free_r10bio(r10_bio);
}

/*
 * Update disk head position estimator based on IRQ completion info.
 */
static inline void update_head_pos(int slot, struct r10bio *r10_bio)
{
	struct r10conf *conf = r10_bio->mddev->private;

	conf->mirrors[r10_bio->devs[slot].devnum].head_position =
		r10_bio->devs[slot].addr + (r10_bio->sectors);
}

/*
 * Find the disk number which triggered given bio
 */
static int find_bio_disk(struct r10conf *conf, struct r10bio *r10_bio,
			 struct bio *bio, int *slotp, int *replp)
{
	int slot;
	int repl = 0;

	for (slot = 0; slot < conf->geo.raid_disks; slot++) {
		if (r10_bio->devs[slot].bio == bio)
			break;
		if (r10_bio->devs[slot].repl_bio == bio) {
			repl = 1;
			break;
		}
	}

	update_head_pos(slot, r10_bio);

	if (slotp)
		*slotp = slot;
	if (replp)
		*replp = repl;
	return r10_bio->devs[slot].devnum;
}

static void raid10_end_read_request(struct bio *bio)
{
	int uptodate = !bio->bi_status;
	struct r10bio *r10_bio = bio->bi_private;
	int slot;
	struct md_rdev *rdev;
	struct r10conf *conf = r10_bio->mddev->private;

	slot = r10_bio->read_slot;
	rdev = r10_bio->devs[slot].rdev;
	/*
	 * this branch is our 'one mirror IO has finished' event handler:
	 */
	update_head_pos(slot, r10_bio);

	if (uptodate) {
		/*
		 * Set R10BIO_Uptodate in our master bio, so that
		 * we will return a good error code to the higher
		 * levels even if IO on some other mirrored buffer fails.
		 *
		 * The 'master' represents the composite IO operation to
		 * user-side. So if something waits for IO, then it will
		 * wait for the 'master' bio.
		 */
		set_bit(R10BIO_Uptodate, &r10_bio->state);
	} else {
		/* If all other devices that store this block have
		 * failed, we want to return the error upwards rather
		 * than fail the last device.  Here we redefine
		 * "uptodate" to mean "Don't want to retry"
		 */
		if (!_enough(conf, test_bit(R10BIO_Previous, &r10_bio->state),
			     rdev->raid_disk))
			uptodate = 1;
	}
	if (uptodate) {
		raid_end_bio_io(r10_bio);
		rdev_dec_pending(rdev, conf->mddev);
	} else {
		/*
		 * oops, read error - keep the refcount on the rdev
		 */
		pr_err_ratelimited("md/raid10:%s: %pg: rescheduling sector %llu\n",
				   mdname(conf->mddev),
				   rdev->bdev,
				   (unsigned long long)r10_bio->sector);
		set_bit(R10BIO_ReadError, &r10_bio->state);
		reschedule_retry(r10_bio);
	}
}

static void close_write(struct r10bio *r10_bio)
{
	struct mddev *mddev = r10_bio->mddev;

	md_write_end(mddev);
}

static void one_write_done(struct r10bio *r10_bio)
{
	if (atomic_dec_and_test(&r10_bio->remaining)) {
		if (test_bit(R10BIO_WriteError, &r10_bio->state))
			reschedule_retry(r10_bio);
		else {
			close_write(r10_bio);
			if (test_bit(R10BIO_MadeGood, &r10_bio->state))
				reschedule_retry(r10_bio);
			else
				raid_end_bio_io(r10_bio);
		}
	}
}

static void raid10_end_write_request(struct bio *bio)
{
	struct r10bio *r10_bio = bio->bi_private;
	int dev;
	int dec_rdev = 1;
	struct r10conf *conf = r10_bio->mddev->private;
	int slot, repl;
	struct md_rdev *rdev = NULL;
	struct bio *to_put = NULL;
	bool discard_error;

	discard_error = bio->bi_status && bio_op(bio) == REQ_OP_DISCARD;

	dev = find_bio_disk(conf, r10_bio, bio, &slot, &repl);

	if (repl)
		rdev = conf->mirrors[dev].replacement;
	if (!rdev) {
		smp_rmb();
		repl = 0;
		rdev = conf->mirrors[dev].rdev;
	}
	/*
	 * this branch is our 'one mirror IO has finished' event handler:
	 */
	if (bio->bi_status && !discard_error) {
		if (repl)
			/* Never record new bad blocks to replacement,
			 * just fail it.
			 */
			md_error(rdev->mddev, rdev);
		else {
			set_bit(WriteErrorSeen,	&rdev->flags);
			if (!test_and_set_bit(WantReplacement, &rdev->flags))
				set_bit(MD_RECOVERY_NEEDED,
					&rdev->mddev->recovery);

			dec_rdev = 0;
			if (test_bit(FailFast, &rdev->flags) &&
			    (bio->bi_opf & MD_FAILFAST)) {
				md_error(rdev->mddev, rdev);
			}

			/*
			 * When the device is faulty, it is not necessary to
			 * handle write error.
			 */
			if (!test_bit(Faulty, &rdev->flags))
				set_bit(R10BIO_WriteError, &r10_bio->state);
			else {
				/* Fail the request */
				r10_bio->devs[slot].bio = NULL;
				to_put = bio;
				dec_rdev = 1;
			}
		}
	} else {
		/*
		 * Set R10BIO_Uptodate in our master bio, so that
		 * we will return a good error code for to the higher
		 * levels even if IO on some other mirrored buffer fails.
		 *
		 * The 'master' represents the composite IO operation to
		 * user-side. So if something waits for IO, then it will
		 * wait for the 'master' bio.
		 *
		 * Do not set R10BIO_Uptodate if the current device is
		 * rebuilding or Faulty. This is because we cannot use
		 * such device for properly reading the data back (we could
		 * potentially use it, if the current write would have felt
		 * before rdev->recovery_offset, but for simplicity we don't
		 * check this here.
		 */
		if (test_bit(In_sync, &rdev->flags) &&
		    !test_bit(Faulty, &rdev->flags))
			set_bit(R10BIO_Uptodate, &r10_bio->state);

		/* Maybe we can clear some bad blocks. */
		if (rdev_has_badblock(rdev, r10_bio->devs[slot].addr,
				      r10_bio->sectors) &&
		    !discard_error) {
			bio_put(bio);
			if (repl)
				r10_bio->devs[slot].repl_bio = IO_MADE_GOOD;
			else
				r10_bio->devs[slot].bio = IO_MADE_GOOD;
			dec_rdev = 0;
			set_bit(R10BIO_MadeGood, &r10_bio->state);
		}
	}

	/*
	 *
	 * Let's see if all mirrored write operations have finished
	 * already.
	 */
	one_write_done(r10_bio);
	if (dec_rdev)
		rdev_dec_pending(rdev, conf->mddev);
	if (to_put)
		bio_put(to_put);
}

/*
 * RAID10 layout manager
 * As well as the chunksize and raid_disks count, there are two
 * parameters: near_copies and far_copies.
 * near_copies * far_copies must be <= raid_disks.
 * Normally one of these will be 1.
 * If both are 1, we get raid0.
 * If near_copies == raid_disks, we get raid1.
 *
 * Chunks are laid out in raid0 style with near_copies copies of the
 * first chunk, followed by near_copies copies of the next chunk and
 * so on.
 * If far_copies > 1, then after 1/far_copies of the array has been assigned
 * as described above, we start again with a device offset of near_copies.
 * So we effectively have another copy of the whole array further down all
 * the drives, but with blocks on different drives.
 * With this layout, and block is never stored twice on the one device.
 *
 * raid10_find_phys finds the sector offset of a given virtual sector
 * on each device that it is on.
 *
 * raid10_find_virt does the reverse mapping, from a device and a
 * sector offset to a virtual address
 */

static void __raid10_find_phys(struct geom *geo, struct r10bio *r10bio)
{
	int n,f;
	sector_t sector;
	sector_t chunk;
	sector_t stripe;
	int dev;
	int slot = 0;
	int last_far_set_start, last_far_set_size;

	last_far_set_start = (geo->raid_disks / geo->far_set_size) - 1;
	last_far_set_start *= geo->far_set_size;

	last_far_set_size = geo->far_set_size;
	last_far_set_size += (geo->raid_disks % geo->far_set_size);

	/* now calculate first sector/dev */
	chunk = r10bio->sector >> geo->chunk_shift;
	sector = r10bio->sector & geo->chunk_mask;

	chunk *= geo->near_copies;
	stripe = chunk;
	dev = sector_div(stripe, geo->raid_disks);
	if (geo->far_offset)
		stripe *= geo->far_copies;

	sector += stripe << geo->chunk_shift;

	/* and calculate all the others */
	for (n = 0; n < geo->near_copies; n++) {
		int d = dev;
		int set;
		sector_t s = sector;
		r10bio->devs[slot].devnum = d;
		r10bio->devs[slot].addr = s;
		slot++;

		for (f = 1; f < geo->far_copies; f++) {
			set = d / geo->far_set_size;
			d += geo->near_copies;

			if ((geo->raid_disks % geo->far_set_size) &&
			    (d > last_far_set_start)) {
				d -= last_far_set_start;
				d %= last_far_set_size;
				d += last_far_set_start;
			} else {
				d %= geo->far_set_size;
				d += geo->far_set_size * set;
			}
			s += geo->stride;
			r10bio->devs[slot].devnum = d;
			r10bio->devs[slot].addr = s;
			slot++;
		}
		dev++;
		if (dev >= geo->raid_disks) {
			dev = 0;
			sector += (geo->chunk_mask + 1);
		}
	}
}

static void raid10_find_phys(struct r10conf *conf, struct r10bio *r10bio)
{
	struct geom *geo = &conf->geo;

	if (conf->reshape_progress != MaxSector &&
	    ((r10bio->sector >= conf->reshape_progress) !=
	     conf->mddev->reshape_backwards)) {
		set_bit(R10BIO_Previous, &r10bio->state);
		geo = &conf->prev;
	} else
		clear_bit(R10BIO_Previous, &r10bio->state);

	__raid10_find_phys(geo, r10bio);
}

static sector_t raid10_find_virt(struct r10conf *conf, sector_t sector, int dev)
{
	sector_t offset, chunk, vchunk;
	/* Never use conf->prev as this is only called during resync
	 * or recovery, so reshape isn't happening
	 */
	struct geom *geo = &conf->geo;
	int far_set_start = (dev / geo->far_set_size) * geo->far_set_size;
	int far_set_size = geo->far_set_size;
	int last_far_set_start;

	if (geo->raid_disks % geo->far_set_size) {
		last_far_set_start = (geo->raid_disks / geo->far_set_size) - 1;
		last_far_set_start *= geo->far_set_size;

		if (dev >= last_far_set_start) {
			far_set_size = geo->far_set_size;
			far_set_size += (geo->raid_disks % geo->far_set_size);
			far_set_start = last_far_set_start;
		}
	}

	offset = sector & geo->chunk_mask;
	if (geo->far_offset) {
		int fc;
		chunk = sector >> geo->chunk_shift;
		fc = sector_div(chunk, geo->far_copies);
		dev -= fc * geo->near_copies;
		if (dev < far_set_start)
			dev += far_set_size;
	} else {
		while (sector >= geo->stride) {
			sector -= geo->stride;
			if (dev < (geo->near_copies + far_set_start))
				dev += far_set_size - geo->near_copies;
			else
				dev -= geo->near_copies;
		}
		chunk = sector >> geo->chunk_shift;
	}
	vchunk = chunk * geo->raid_disks + dev;
	sector_div(vchunk, geo->near_copies);
	return (vchunk << geo->chunk_shift) + offset;
}

/*
 * This routine returns the disk from which the requested read should
 * be done. There is a per-array 'next expected sequential IO' sector
 * number - if this matches on the next IO then we use the last disk.
 * There is also a per-disk 'last know head position' sector that is
 * maintained from IRQ contexts, both the normal and the resync IO
 * completion handlers update this position correctly. If there is no
 * perfect sequential match then we pick the disk whose head is closest.
 *
 * If there are 2 mirrors in the same 2 devices, performance degrades
 * because position is mirror, not device based.
 *
 * The rdev for the device selected will have nr_pending incremented.
 */

/*
 * FIXME: possibly should rethink readbalancing and do it differently
 * depending on near_copies / far_copies geometry.
 */
static struct md_rdev *read_balance(struct r10conf *conf,
				    struct r10bio *r10_bio,
				    int *max_sectors)
{
	const sector_t this_sector = r10_bio->sector;
	int disk, slot;
	int sectors = r10_bio->sectors;
	int best_good_sectors;
	sector_t new_distance, best_dist;
	struct md_rdev *best_dist_rdev, *best_pending_rdev, *rdev = NULL;
	int do_balance;
	int best_dist_slot, best_pending_slot;
	bool has_nonrot_disk = false;
	unsigned int min_pending;
	struct geom *geo = &conf->geo;

	raid10_find_phys(conf, r10_bio);
	best_dist_slot = -1;
	min_pending = UINT_MAX;
	best_dist_rdev = NULL;
	best_pending_rdev = NULL;
	best_dist = MaxSector;
	best_good_sectors = 0;
	do_balance = 1;
	clear_bit(R10BIO_FailFast, &r10_bio->state);

	if (raid1_should_read_first(conf->mddev, this_sector, sectors))
		do_balance = 0;

	for (slot = 0; slot < conf->copies ; slot++) {
		sector_t first_bad;
		int bad_sectors;
		sector_t dev_sector;
		unsigned int pending;
		bool nonrot;

		if (r10_bio->devs[slot].bio == IO_BLOCKED)
			continue;
		disk = r10_bio->devs[slot].devnum;
		rdev = conf->mirrors[disk].replacement;
		if (rdev == NULL || test_bit(Faulty, &rdev->flags) ||
		    r10_bio->devs[slot].addr + sectors >
		    rdev->recovery_offset)
			rdev = conf->mirrors[disk].rdev;
		if (rdev == NULL ||
		    test_bit(Faulty, &rdev->flags))
			continue;
		if (!test_bit(In_sync, &rdev->flags) &&
		    r10_bio->devs[slot].addr + sectors > rdev->recovery_offset)
			continue;

		dev_sector = r10_bio->devs[slot].addr;
		if (is_badblock(rdev, dev_sector, sectors,
				&first_bad, &bad_sectors)) {
			if (best_dist < MaxSector)
				/* Already have a better slot */
				continue;
			if (first_bad <= dev_sector) {
				/* Cannot read here.  If this is the
				 * 'primary' device, then we must not read
				 * beyond 'bad_sectors' from another device.
				 */
				bad_sectors -= (dev_sector - first_bad);
				if (!do_balance && sectors > bad_sectors)
					sectors = bad_sectors;
				if (best_good_sectors > sectors)
					best_good_sectors = sectors;
			} else {
				sector_t good_sectors =
					first_bad - dev_sector;
				if (good_sectors > best_good_sectors) {
					best_good_sectors = good_sectors;
					best_dist_slot = slot;
					best_dist_rdev = rdev;
				}
				if (!do_balance)
					/* Must read from here */
					break;
			}
			continue;
		} else
			best_good_sectors = sectors;

		if (!do_balance)
			break;

		nonrot = bdev_nonrot(rdev->bdev);
		has_nonrot_disk |= nonrot;
		pending = atomic_read(&rdev->nr_pending);
		if (min_pending > pending && nonrot) {
			min_pending = pending;
			best_pending_slot = slot;
			best_pending_rdev = rdev;
		}

		if (best_dist_slot >= 0)
			/* At least 2 disks to choose from so failfast is OK */
			set_bit(R10BIO_FailFast, &r10_bio->state);
		/* This optimisation is debatable, and completely destroys
		 * sequential read speed for 'far copies' arrays.  So only
		 * keep it for 'near' arrays, and review those later.
		 */
		if (geo->near_copies > 1 && !pending)
			new_distance = 0;

		/* for far > 1 always use the lowest address */
		else if (geo->far_copies > 1)
			new_distance = r10_bio->devs[slot].addr;
		else
			new_distance = abs(r10_bio->devs[slot].addr -
					   conf->mirrors[disk].head_position);

		if (new_distance < best_dist) {
			best_dist = new_distance;
			best_dist_slot = slot;
			best_dist_rdev = rdev;
		}
	}
	if (slot >= conf->copies) {
		if (has_nonrot_disk) {
			slot = best_pending_slot;
			rdev = best_pending_rdev;
		} else {
			slot = best_dist_slot;
			rdev = best_dist_rdev;
		}
	}

	if (slot >= 0) {
		atomic_inc(&rdev->nr_pending);
		r10_bio->read_slot = slot;
	} else
		rdev = NULL;
	*max_sectors = best_good_sectors;

	return rdev;
}

static void flush_pending_writes(struct r10conf *conf)
{
	/* Any writes that have been queued but are awaiting
	 * bitmap updates get flushed here.
	 */
	spin_lock_irq(&conf->device_lock);

	if (conf->pending_bio_list.head) {
		struct blk_plug plug;
		struct bio *bio;

		bio = bio_list_get(&conf->pending_bio_list);
		spin_unlock_irq(&conf->device_lock);

		/*
		 * As this is called in a wait_event() loop (see freeze_array),
		 * current->state might be TASK_UNINTERRUPTIBLE which will
		 * cause a warning when we prepare to wait again.  As it is
		 * rare that this path is taken, it is perfectly safe to force
		 * us to go around the wait_event() loop again, so the warning
		 * is a false-positive. Silence the warning by resetting
		 * thread state
		 */
		__set_current_state(TASK_RUNNING);

		blk_start_plug(&plug);
		raid1_prepare_flush_writes(conf->mddev);
		wake_up(&conf->wait_barrier);

		while (bio) { /* submit pending writes */
			struct bio *next = bio->bi_next;

			raid1_submit_write(bio);
			bio = next;
			cond_resched();
		}
		blk_finish_plug(&plug);
	} else
		spin_unlock_irq(&conf->device_lock);
}

/* Barriers....
 * Sometimes we need to suspend IO while we do something else,
 * either some resync/recovery, or reconfigure the array.
 * To do this we raise a 'barrier'.
 * The 'barrier' is a counter that can be raised multiple times
 * to count how many activities are happening which preclude
 * normal IO.
 * We can only raise the barrier if there is no pending IO.
 * i.e. if nr_pending == 0.
 * We choose only to raise the barrier if no-one is waiting for the
 * barrier to go down.  This means that as soon as an IO request
 * is ready, no other operations which require a barrier will start
 * until the IO request has had a chance.
 *
 * So: regular IO calls 'wait_barrier'.  When that returns there
 *    is no backgroup IO happening,  It must arrange to call
 *    allow_barrier when it has finished its IO.
 * backgroup IO calls must call raise_barrier.  Once that returns
 *    there is no normal IO happeing.  It must arrange to call
 *    lower_barrier when the particular background IO completes.
 */

static void raise_barrier(struct r10conf *conf, int force)
{
	write_seqlock_irq(&conf->resync_lock);

	if (WARN_ON_ONCE(force && !conf->barrier))
		force = false;

	/* Wait until no block IO is waiting (unless 'force') */
	wait_event_barrier(conf, force || !conf->nr_waiting);

	/* block any new IO from starting */
	WRITE_ONCE(conf->barrier, conf->barrier + 1);

	/* Now wait for all pending IO to complete */
	wait_event_barrier(conf, !atomic_read(&conf->nr_pending) &&
				 conf->barrier < RESYNC_DEPTH);

	write_sequnlock_irq(&conf->resync_lock);
}

static void lower_barrier(struct r10conf *conf)
{
	unsigned long flags;

	write_seqlock_irqsave(&conf->resync_lock, flags);
	WRITE_ONCE(conf->barrier, conf->barrier - 1);
	write_sequnlock_irqrestore(&conf->resync_lock, flags);
	wake_up(&conf->wait_barrier);
}

static bool stop_waiting_barrier(struct r10conf *conf)
{
	struct bio_list *bio_list = current->bio_list;
	struct md_thread *thread;

	/* barrier is dropped */
	if (!conf->barrier)
		return true;

	/*
	 * If there are already pending requests (preventing the barrier from
	 * rising completely), and the pre-process bio queue isn't empty, then
	 * don't wait, as we need to empty that queue to get the nr_pending
	 * count down.
	 */
	if (atomic_read(&conf->nr_pending) && bio_list &&
	    (!bio_list_empty(&bio_list[0]) || !bio_list_empty(&bio_list[1])))
		return true;

	/* daemon thread must exist while handling io */
	thread = rcu_dereference_protected(conf->mddev->thread, true);
	/*
	 * move on if io is issued from raid10d(), nr_pending is not released
	 * from original io(see handle_read_error()). All raise barrier is
	 * blocked until this io is done.
	 */
	if (thread->tsk == current) {
		WARN_ON_ONCE(atomic_read(&conf->nr_pending) == 0);
		return true;
	}

	return false;
}

static bool wait_barrier_nolock(struct r10conf *conf)
{
	unsigned int seq = read_seqbegin(&conf->resync_lock);

	if (READ_ONCE(conf->barrier))
		return false;

	atomic_inc(&conf->nr_pending);
	if (!read_seqretry(&conf->resync_lock, seq))
		return true;

	if (atomic_dec_and_test(&conf->nr_pending))
		wake_up_barrier(conf);

	return false;
}

static bool wait_barrier(struct r10conf *conf, bool nowait)
{
	bool ret = true;

	if (wait_barrier_nolock(conf))
		return true;

	write_seqlock_irq(&conf->resync_lock);
	if (conf->barrier) {
		/* Return false when nowait flag is set */
		if (nowait) {
			ret = false;
		} else {
			conf->nr_waiting++;
			mddev_add_trace_msg(conf->mddev, "raid10 wait barrier");
			wait_event_barrier(conf, stop_waiting_barrier(conf));
			conf->nr_waiting--;
		}
		if (!conf->nr_waiting)
			wake_up(&conf->wait_barrier);
	}
	/* Only increment nr_pending when we wait */
	if (ret)
		atomic_inc(&conf->nr_pending);
	write_sequnlock_irq(&conf->resync_lock);
	return ret;
}

static void allow_barrier(struct r10conf *conf)
{
	if ((atomic_dec_and_test(&conf->nr_pending)) ||
			(conf->array_freeze_pending))
		wake_up_barrier(conf);
}

static void freeze_array(struct r10conf *conf, int extra)
{
	/* stop syncio and normal IO and wait for everything to
	 * go quiet.
	 * We increment barrier and nr_waiting, and then
	 * wait until nr_pending match nr_queued+extra
	 * This is called in the context of one normal IO request
	 * that has failed. Thus any sync request that might be pending
	 * will be blocked by nr_pending, and we need to wait for
	 * pending IO requests to complete or be queued for re-try.
	 * Thus the number queued (nr_queued) plus this request (extra)
	 * must match the number of pending IOs (nr_pending) before
	 * we continue.
	 */
	write_seqlock_irq(&conf->resync_lock);
	conf->array_freeze_pending++;
	WRITE_ONCE(conf->barrier, conf->barrier + 1);
	conf->nr_waiting++;
	wait_event_barrier_cmd(conf, atomic_read(&conf->nr_pending) ==
			conf->nr_queued + extra, flush_pending_writes(conf));
	conf->array_freeze_pending--;
	write_sequnlock_irq(&conf->resync_lock);
}

static void unfreeze_array(struct r10conf *conf)
{
	/* reverse the effect of the freeze */
	write_seqlock_irq(&conf->resync_lock);
	WRITE_ONCE(conf->barrier, conf->barrier - 1);
	conf->nr_waiting--;
	wake_up(&conf->wait_barrier);
	write_sequnlock_irq(&conf->resync_lock);
}

static sector_t choose_data_offset(struct r10bio *r10_bio,
				   struct md_rdev *rdev)
{
	if (!test_bit(MD_RECOVERY_RESHAPE, &rdev->mddev->recovery) ||
	    test_bit(R10BIO_Previous, &r10_bio->state))
		return rdev->data_offset;
	else
		return rdev->new_data_offset;
}

static void raid10_unplug(struct blk_plug_cb *cb, bool from_schedule)
{
	struct raid1_plug_cb *plug = container_of(cb, struct raid1_plug_cb, cb);
	struct mddev *mddev = plug->cb.data;
	struct r10conf *conf = mddev->private;
	struct bio *bio;

	if (from_schedule) {
		spin_lock_irq(&conf->device_lock);
		bio_list_merge(&conf->pending_bio_list, &plug->pending);
		spin_unlock_irq(&conf->device_lock);
		wake_up_barrier(conf);
		md_wakeup_thread(mddev->thread);
		kfree(plug);
		return;
	}

	/* we aren't scheduling, so we can do the write-out directly. */
	bio = bio_list_get(&plug->pending);
	raid1_prepare_flush_writes(mddev);
	wake_up_barrier(conf);

	while (bio) { /* submit pending writes */
		struct bio *next = bio->bi_next;

		raid1_submit_write(bio);
		bio = next;
		cond_resched();
	}
	kfree(plug);
}

/*
 * 1. Register the new request and wait if the reconstruction thread has put
 * up a bar for new requests. Continue immediately if no resync is active
 * currently.
 * 2. If IO spans the reshape position.  Need to wait for reshape to pass.
 */
static bool regular_request_wait(struct mddev *mddev, struct r10conf *conf,
				 struct bio *bio, sector_t sectors)
{
	/* Bail out if REQ_NOWAIT is set for the bio */
	if (!wait_barrier(conf, bio->bi_opf & REQ_NOWAIT)) {
		bio_wouldblock_error(bio);
		return false;
	}
	while (test_bit(MD_RECOVERY_RESHAPE, &mddev->recovery) &&
	    bio->bi_iter.bi_sector < conf->reshape_progress &&
	    bio->bi_iter.bi_sector + sectors > conf->reshape_progress) {
		allow_barrier(conf);
		if (bio->bi_opf & REQ_NOWAIT) {
			bio_wouldblock_error(bio);
			return false;
		}
		mddev_add_trace_msg(conf->mddev, "raid10 wait reshape");
		wait_event(conf->wait_barrier,
			   conf->reshape_progress <= bio->bi_iter.bi_sector ||
			   conf->reshape_progress >= bio->bi_iter.bi_sector +
			   sectors);
		wait_barrier(conf, false);
	}
	return true;
}

static void raid10_read_request(struct mddev *mddev, struct bio *bio,
				struct r10bio *r10_bio, bool io_accounting)
{
	struct r10conf *conf = mddev->private;
	struct bio *read_bio;
	const enum req_op op = bio_op(bio);
	const blk_opf_t do_sync = bio->bi_opf & REQ_SYNC;
	int max_sectors;
	struct md_rdev *rdev;
	char b[BDEVNAME_SIZE];
	int slot = r10_bio->read_slot;
	struct md_rdev *err_rdev = NULL;
	gfp_t gfp = GFP_NOIO;
	int error;

	if (slot >= 0 && r10_bio->devs[slot].rdev) {
		/*
		 * This is an error retry, but we cannot
		 * safely dereference the rdev in the r10_bio,
		 * we must use the one in conf.
		 * If it has already been disconnected (unlikely)
		 * we lose the device name in error messages.
		 */
		int disk;
		/*
		 * As we are blocking raid10, it is a little safer to
		 * use __GFP_HIGH.
		 */
		gfp = GFP_NOIO | __GFP_HIGH;

		disk = r10_bio->devs[slot].devnum;
		err_rdev = conf->mirrors[disk].rdev;
		if (err_rdev)
			snprintf(b, sizeof(b), "%pg", err_rdev->bdev);
		else {
			strcpy(b, "???");
			/* This never gets dereferenced */
			err_rdev = r10_bio->devs[slot].rdev;
		}
	}

	if (!regular_request_wait(mddev, conf, bio, r10_bio->sectors))
		return;
	rdev = read_balance(conf, r10_bio, &max_sectors);
	if (!rdev) {
		if (err_rdev) {
			pr_crit_ratelimited("md/raid10:%s: %s: unrecoverable I/O read error for block %llu\n",
					    mdname(mddev), b,
					    (unsigned long long)r10_bio->sector);
		}
		raid_end_bio_io(r10_bio);
		return;
	}
	if (err_rdev)
		pr_err_ratelimited("md/raid10:%s: %pg: redirecting sector %llu to another mirror\n",
				   mdname(mddev),
				   rdev->bdev,
				   (unsigned long long)r10_bio->sector);
	if (max_sectors < bio_sectors(bio)) {
		struct bio *split = bio_split(bio, max_sectors,
					      gfp, &conf->bio_split);
		if (IS_ERR(split)) {
			error = PTR_ERR(split);
			goto err_handle;
		}
		bio_chain(split, bio);
		allow_barrier(conf);
		submit_bio_noacct(bio);
		wait_barrier(conf, false);
		bio = split;
		r10_bio->master_bio = bio;
		r10_bio->sectors = max_sectors;
	}
	slot = r10_bio->read_slot;

	if (io_accounting) {
		md_account_bio(mddev, &bio);
		r10_bio->master_bio = bio;
	}
	read_bio = bio_alloc_clone(rdev->bdev, bio, gfp, &mddev->bio_set);

	r10_bio->devs[slot].bio = read_bio;
	r10_bio->devs[slot].rdev = rdev;

	read_bio->bi_iter.bi_sector = r10_bio->devs[slot].addr +
		choose_data_offset(r10_bio, rdev);
	read_bio->bi_end_io = raid10_end_read_request;
	read_bio->bi_opf = op | do_sync;
	if (test_bit(FailFast, &rdev->flags) &&
	    test_bit(R10BIO_FailFast, &r10_bio->state))
	        read_bio->bi_opf |= MD_FAILFAST;
	read_bio->bi_private = r10_bio;
	mddev_trace_remap(mddev, read_bio, r10_bio->sector);
	submit_bio_noacct(read_bio);
	return;
err_handle:
	atomic_dec(&rdev->nr_pending);
	bio->bi_status = errno_to_blk_status(error);
	set_bit(R10BIO_Uptodate, &r10_bio->state);
	raid_end_bio_io(r10_bio);
}

static void raid10_write_one_disk(struct mddev *mddev, struct r10bio *r10_bio,
				  struct bio *bio, bool replacement,
				  int n_copy)
{
	const enum req_op op = bio_op(bio);
	const blk_opf_t do_sync = bio->bi_opf & REQ_SYNC;
	const blk_opf_t do_fua = bio->bi_opf & REQ_FUA;
	const blk_opf_t do_atomic = bio->bi_opf & REQ_ATOMIC;
	unsigned long flags;
	struct r10conf *conf = mddev->private;
	struct md_rdev *rdev;
	int devnum = r10_bio->devs[n_copy].devnum;
	struct bio *mbio;

	rdev = replacement ? conf->mirrors[devnum].replacement :
			     conf->mirrors[devnum].rdev;

	mbio = bio_alloc_clone(rdev->bdev, bio, GFP_NOIO, &mddev->bio_set);
	if (replacement)
		r10_bio->devs[n_copy].repl_bio = mbio;
	else
		r10_bio->devs[n_copy].bio = mbio;

	mbio->bi_iter.bi_sector	= (r10_bio->devs[n_copy].addr +
				   choose_data_offset(r10_bio, rdev));
	mbio->bi_end_io	= raid10_end_write_request;
	mbio->bi_opf = op | do_sync | do_fua | do_atomic;
	if (!replacement && test_bit(FailFast,
				     &conf->mirrors[devnum].rdev->flags)
			 && enough(conf, devnum))
		mbio->bi_opf |= MD_FAILFAST;
	mbio->bi_private = r10_bio;
	mddev_trace_remap(mddev, mbio, r10_bio->sector);
	/* flush_pending_writes() needs access to the rdev so...*/
	mbio->bi_bdev = (void *)rdev;

	atomic_inc(&r10_bio->remaining);

	if (!raid1_add_bio_to_plug(mddev, mbio, raid10_unplug, conf->copies)) {
		spin_lock_irqsave(&conf->device_lock, flags);
		bio_list_add(&conf->pending_bio_list, mbio);
		spin_unlock_irqrestore(&conf->device_lock, flags);
		md_wakeup_thread(mddev->thread);
	}
}

static void wait_blocked_dev(struct mddev *mddev, struct r10bio *r10_bio)
{
	struct r10conf *conf = mddev->private;
	struct md_rdev *blocked_rdev;
	int i;

retry_wait:
	blocked_rdev = NULL;
	for (i = 0; i < conf->copies; i++) {
		struct md_rdev *rdev, *rrdev;

		rdev = conf->mirrors[i].rdev;
		if (rdev) {
			sector_t dev_sector = r10_bio->devs[i].addr;

			/*
			 * Discard request doesn't care the write result
			 * so it doesn't need to wait blocked disk here.
			 */
			if (test_bit(WriteErrorSeen, &rdev->flags) &&
			    r10_bio->sectors &&
			    rdev_has_badblock(rdev, dev_sector,
					      r10_bio->sectors) < 0)
				/*
				 * Mustn't write here until the bad
				 * block is acknowledged
				 */
				set_bit(BlockedBadBlocks, &rdev->flags);

			if (rdev_blocked(rdev)) {
				blocked_rdev = rdev;
				atomic_inc(&rdev->nr_pending);
				break;
			}
		}

		rrdev = conf->mirrors[i].replacement;
		if (rrdev && rdev_blocked(rrdev)) {
			atomic_inc(&rrdev->nr_pending);
			blocked_rdev = rrdev;
			break;
		}
	}

	if (unlikely(blocked_rdev)) {
		/* Have to wait for this device to get unblocked, then retry */
		allow_barrier(conf);
		mddev_add_trace_msg(conf->mddev,
			"raid10 %s wait rdev %d blocked",
			__func__, blocked_rdev->raid_disk);
		md_wait_for_blocked_rdev(blocked_rdev, mddev);
		wait_barrier(conf, false);
		goto retry_wait;
	}
}

static void raid10_write_request(struct mddev *mddev, struct bio *bio,
				 struct r10bio *r10_bio)
{
	struct r10conf *conf = mddev->private;
	int i, k;
	sector_t sectors;
	int max_sectors;
	int error;

	if ((mddev_is_clustered(mddev) &&
	     md_cluster_ops->area_resyncing(mddev, WRITE,
					    bio->bi_iter.bi_sector,
					    bio_end_sector(bio)))) {
		DEFINE_WAIT(w);
		/* Bail out if REQ_NOWAIT is set for the bio */
		if (bio->bi_opf & REQ_NOWAIT) {
			bio_wouldblock_error(bio);
			return;
		}
		for (;;) {
			prepare_to_wait(&conf->wait_barrier,
					&w, TASK_IDLE);
			if (!md_cluster_ops->area_resyncing(mddev, WRITE,
				 bio->bi_iter.bi_sector, bio_end_sector(bio)))
				break;
			schedule();
		}
		finish_wait(&conf->wait_barrier, &w);
	}

	sectors = r10_bio->sectors;
	if (!regular_request_wait(mddev, conf, bio, sectors))
		return;
	if (test_bit(MD_RECOVERY_RESHAPE, &mddev->recovery) &&
	    (mddev->reshape_backwards
	     ? (bio->bi_iter.bi_sector < conf->reshape_safe &&
		bio->bi_iter.bi_sector + sectors > conf->reshape_progress)
	     : (bio->bi_iter.bi_sector + sectors > conf->reshape_safe &&
		bio->bi_iter.bi_sector < conf->reshape_progress))) {
		/* Need to update reshape_position in metadata */
		mddev->reshape_position = conf->reshape_progress;
		set_mask_bits(&mddev->sb_flags, 0,
			      BIT(MD_SB_CHANGE_DEVS) | BIT(MD_SB_CHANGE_PENDING));
		md_wakeup_thread(mddev->thread);
		if (bio->bi_opf & REQ_NOWAIT) {
			allow_barrier(conf);
			bio_wouldblock_error(bio);
			return;
		}
		mddev_add_trace_msg(conf->mddev,
			"raid10 wait reshape metadata");
		wait_event(mddev->sb_wait,
			   !test_bit(MD_SB_CHANGE_PENDING, &mddev->sb_flags));

		conf->reshape_safe = mddev->reshape_position;
	}

	/* first select target devices under rcu_lock and
	 * inc refcount on their rdev.  Record them by setting
	 * bios[x] to bio
	 * If there are known/acknowledged bad blocks on any device
	 * on which we have seen a write error, we want to avoid
	 * writing to those blocks.  This potentially requires several
	 * writes to write around the bad blocks.  Each set of writes
	 * gets its own r10_bio with a set of bios attached.
	 */

	r10_bio->read_slot = -1; /* make sure repl_bio gets freed */
	raid10_find_phys(conf, r10_bio);

	wait_blocked_dev(mddev, r10_bio);

	max_sectors = r10_bio->sectors;

	for (i = 0;  i < conf->copies; i++) {
		int d = r10_bio->devs[i].devnum;
		struct md_rdev *rdev, *rrdev;

		rdev = conf->mirrors[d].rdev;
		rrdev = conf->mirrors[d].replacement;
		if (rdev && (test_bit(Faulty, &rdev->flags)))
			rdev = NULL;
		if (rrdev && (test_bit(Faulty, &rrdev->flags)))
			rrdev = NULL;

		r10_bio->devs[i].bio = NULL;
		r10_bio->devs[i].repl_bio = NULL;

		if (!rdev && !rrdev)
			continue;
		if (rdev && test_bit(WriteErrorSeen, &rdev->flags)) {
			sector_t first_bad;
			sector_t dev_sector = r10_bio->devs[i].addr;
			int bad_sectors;
			int is_bad;

			is_bad = is_badblock(rdev, dev_sector, max_sectors,
					     &first_bad, &bad_sectors);
			if (is_bad && first_bad <= dev_sector) {
				/* Cannot write here at all */
				bad_sectors -= (dev_sector - first_bad);
				if (bad_sectors < max_sectors)
					/* Mustn't write more than bad_sectors
					 * to other devices yet
					 */
					max_sectors = bad_sectors;
				continue;
			}
			if (is_bad) {
				int good_sectors;

				/*
				 * We cannot atomically write this, so just
				 * error in that case. It could be possible to
				 * atomically write other mirrors, but the
				 * complexity of supporting that is not worth
				 * the benefit.
				 */
				if (bio->bi_opf & REQ_ATOMIC) {
					error = -EIO;
					goto err_handle;
				}

				good_sectors = first_bad - dev_sector;
				if (good_sectors < max_sectors)
					max_sectors = good_sectors;
			}
		}
		if (rdev) {
			r10_bio->devs[i].bio = bio;
			atomic_inc(&rdev->nr_pending);
		}
		if (rrdev) {
			r10_bio->devs[i].repl_bio = bio;
			atomic_inc(&rrdev->nr_pending);
		}
	}

	if (max_sectors < r10_bio->sectors)
		r10_bio->sectors = max_sectors;

	if (r10_bio->sectors < bio_sectors(bio)) {
		struct bio *split = bio_split(bio, r10_bio->sectors,
					      GFP_NOIO, &conf->bio_split);
		if (IS_ERR(split)) {
			error = PTR_ERR(split);
			goto err_handle;
		}
		bio_chain(split, bio);
		allow_barrier(conf);
		submit_bio_noacct(bio);
		wait_barrier(conf, false);
		bio = split;
		r10_bio->master_bio = bio;
	}

	md_account_bio(mddev, &bio);
	r10_bio->master_bio = bio;
	atomic_set(&r10_bio->remaining, 1);

	for (i = 0; i < conf->copies; i++) {
		if (r10_bio->devs[i].bio)
			raid10_write_one_disk(mddev, r10_bio, bio, false, i);
		if (r10_bio->devs[i].repl_bio)
			raid10_write_one_disk(mddev, r10_bio, bio, true, i);
	}
	one_write_done(r10_bio);
	return;
err_handle:
	for (k = 0;  k < i; k++) {
		int d = r10_bio->devs[k].devnum;
		struct md_rdev *rdev = conf->mirrors[d].rdev;
		struct md_rdev *rrdev = conf->mirrors[d].replacement;

		if (r10_bio->devs[k].bio) {
			rdev_dec_pending(rdev, mddev);
			r10_bio->devs[k].bio = NULL;
		}
		if (r10_bio->devs[k].repl_bio) {
			rdev_dec_pending(rrdev, mddev);
			r10_bio->devs[k].repl_bio = NULL;
		}
	}

	bio->bi_status = errno_to_blk_status(error);
	set_bit(R10BIO_Uptodate, &r10_bio->state);
	raid_end_bio_io(r10_bio);
}

static void __make_request(struct mddev *mddev, struct bio *bio, int sectors)
{
	struct r10conf *conf = mddev->private;
	struct r10bio *r10_bio;

	r10_bio = mempool_alloc(&conf->r10bio_pool, GFP_NOIO);

	r10_bio->master_bio = bio;
	r10_bio->sectors = sectors;

	r10_bio->mddev = mddev;
	r10_bio->sector = bio->bi_iter.bi_sector;
	r10_bio->state = 0;
	r10_bio->read_slot = -1;
	memset(r10_bio->devs, 0, sizeof(r10_bio->devs[0]) *
			conf->geo.raid_disks);

	if (bio_data_dir(bio) == READ)
		raid10_read_request(mddev, bio, r10_bio, true);
	else
		raid10_write_request(mddev, bio, r10_bio);
}

static void raid_end_discard_bio(struct r10bio *r10bio)
{
	struct r10conf *conf = r10bio->mddev->private;
	struct r10bio *first_r10bio;

	while (atomic_dec_and_test(&r10bio->remaining)) {

		allow_barrier(conf);

		if (!test_bit(R10BIO_Discard, &r10bio->state)) {
			first_r10bio = (struct r10bio *)r10bio->master_bio;
			free_r10bio(r10bio);
			r10bio = first_r10bio;
		} else {
			md_write_end(r10bio->mddev);
			bio_endio(r10bio->master_bio);
			free_r10bio(r10bio);
			break;
		}
	}
}

static void raid10_end_discard_request(struct bio *bio)
{
	struct r10bio *r10_bio = bio->bi_private;
	struct r10conf *conf = r10_bio->mddev->private;
	struct md_rdev *rdev = NULL;
	int dev;
	int slot, repl;

	/*
	 * We don't care the return value of discard bio
	 */
	if (!test_bit(R10BIO_Uptodate, &r10_bio->state))
		set_bit(R10BIO_Uptodate, &r10_bio->state);

	dev = find_bio_disk(conf, r10_bio, bio, &slot, &repl);
	rdev = repl ? conf->mirrors[dev].replacement :
		      conf->mirrors[dev].rdev;

	raid_end_discard_bio(r10_bio);
	rdev_dec_pending(rdev, conf->mddev);
}

/*
 * There are some limitations to handle discard bio
 * 1st, the discard size is bigger than stripe_size*2.
 * 2st, if the discard bio spans reshape progress, we use the old way to
 * handle discard bio
 */
static int raid10_handle_discard(struct mddev *mddev, struct bio *bio)
{
	struct r10conf *conf = mddev->private;
	struct geom *geo = &conf->geo;
	int far_copies = geo->far_copies;
	bool first_copy = true;
	struct r10bio *r10_bio, *first_r10bio;
	struct bio *split;
	int disk;
	sector_t chunk;
	unsigned int stripe_size;
	unsigned int stripe_data_disks;
	sector_t split_size;
	sector_t bio_start, bio_end;
	sector_t first_stripe_index, last_stripe_index;
	sector_t start_disk_offset;
	unsigned int start_disk_index;
	sector_t end_disk_offset;
	unsigned int end_disk_index;
	unsigned int remainder;

	if (test_bit(MD_RECOVERY_RESHAPE, &mddev->recovery))
		return -EAGAIN;

	if (WARN_ON_ONCE(bio->bi_opf & REQ_NOWAIT)) {
		bio_wouldblock_error(bio);
		return 0;
	}
	wait_barrier(conf, false);

	/*
	 * Check reshape again to avoid reshape happens after checking
	 * MD_RECOVERY_RESHAPE and before wait_barrier
	 */
	if (test_bit(MD_RECOVERY_RESHAPE, &mddev->recovery))
		goto out;

	if (geo->near_copies)
		stripe_data_disks = geo->raid_disks / geo->near_copies +
					geo->raid_disks % geo->near_copies;
	else
		stripe_data_disks = geo->raid_disks;

	stripe_size = stripe_data_disks << geo->chunk_shift;

	bio_start = bio->bi_iter.bi_sector;
	bio_end = bio_end_sector(bio);

	/*
	 * Maybe one discard bio is smaller than strip size or across one
	 * stripe and discard region is larger than one stripe size. For far
	 * offset layout, if the discard region is not aligned with stripe
	 * size, there is hole when we submit discard bio to member disk.
	 * For simplicity, we only handle discard bio which discard region
	 * is bigger than stripe_size * 2
	 */
	if (bio_sectors(bio) < stripe_size*2)
		goto out;

	/*
	 * Keep bio aligned with strip size.
	 */
	div_u64_rem(bio_start, stripe_size, &remainder);
	if (remainder) {
		split_size = stripe_size - remainder;
		split = bio_split(bio, split_size, GFP_NOIO, &conf->bio_split);
		if (IS_ERR(split)) {
			bio->bi_status = errno_to_blk_status(PTR_ERR(split));
			bio_endio(bio);
			return 0;
		}
		bio_chain(split, bio);
		allow_barrier(conf);
		/* Resend the fist split part */
		submit_bio_noacct(split);
		wait_barrier(conf, false);
	}
	div_u64_rem(bio_end, stripe_size, &remainder);
	if (remainder) {
		split_size = bio_sectors(bio) - remainder;
		split = bio_split(bio, split_size, GFP_NOIO, &conf->bio_split);
		if (IS_ERR(split)) {
			bio->bi_status = errno_to_blk_status(PTR_ERR(split));
			bio_endio(bio);
			return 0;
		}
		bio_chain(split, bio);
		allow_barrier(conf);
		/* Resend the second split part */
		submit_bio_noacct(bio);
		bio = split;
		wait_barrier(conf, false);
	}

	bio_start = bio->bi_iter.bi_sector;
	bio_end = bio_end_sector(bio);

	/*
	 * Raid10 uses chunk as the unit to store data. It's similar like raid0.
	 * One stripe contains the chunks from all member disk (one chunk from
	 * one disk at the same HBA address). For layout detail, see 'man md 4'
	 */
	chunk = bio_start >> geo->chunk_shift;
	chunk *= geo->near_copies;
	first_stripe_index = chunk;
	start_disk_index = sector_div(first_stripe_index, geo->raid_disks);
	if (geo->far_offset)
		first_stripe_index *= geo->far_copies;
	start_disk_offset = (bio_start & geo->chunk_mask) +
				(first_stripe_index << geo->chunk_shift);

	chunk = bio_end >> geo->chunk_shift;
	chunk *= geo->near_copies;
	last_stripe_index = chunk;
	end_disk_index = sector_div(last_stripe_index, geo->raid_disks);
	if (geo->far_offset)
		last_stripe_index *= geo->far_copies;
	end_disk_offset = (bio_end & geo->chunk_mask) +
				(last_stripe_index << geo->chunk_shift);

retry_discard:
	r10_bio = mempool_alloc(&conf->r10bio_pool, GFP_NOIO);
	r10_bio->mddev = mddev;
	r10_bio->state = 0;
	r10_bio->sectors = 0;
	memset(r10_bio->devs, 0, sizeof(r10_bio->devs[0]) * geo->raid_disks);
	wait_blocked_dev(mddev, r10_bio);

	/*
	 * For far layout it needs more than one r10bio to cover all regions.
	 * Inspired by raid10_sync_request, we can use the first r10bio->master_bio
	 * to record the discard bio. Other r10bio->master_bio record the first
	 * r10bio. The first r10bio only release after all other r10bios finish.
	 * The discard bio returns only first r10bio finishes
	 */
	if (first_copy) {
		r10_bio->master_bio = bio;
		set_bit(R10BIO_Discard, &r10_bio->state);
		first_copy = false;
		first_r10bio = r10_bio;
	} else
		r10_bio->master_bio = (struct bio *)first_r10bio;

	/*
	 * first select target devices under rcu_lock and
	 * inc refcount on their rdev.  Record them by setting
	 * bios[x] to bio
	 */
	for (disk = 0; disk < geo->raid_disks; disk++) {
		struct md_rdev *rdev, *rrdev;

		rdev = conf->mirrors[disk].rdev;
		rrdev = conf->mirrors[disk].replacement;
		r10_bio->devs[disk].bio = NULL;
		r10_bio->devs[disk].repl_bio = NULL;

		if (rdev && (test_bit(Faulty, &rdev->flags)))
			rdev = NULL;
		if (rrdev && (test_bit(Faulty, &rrdev->flags)))
			rrdev = NULL;
		if (!rdev && !rrdev)
			continue;

		if (rdev) {
			r10_bio->devs[disk].bio = bio;
			atomic_inc(&rdev->nr_pending);
		}
		if (rrdev) {
			r10_bio->devs[disk].repl_bio = bio;
			atomic_inc(&rrdev->nr_pending);
		}
	}

	atomic_set(&r10_bio->remaining, 1);
	for (disk = 0; disk < geo->raid_disks; disk++) {
		sector_t dev_start, dev_end;
		struct bio *mbio, *rbio = NULL;

		/*
		 * Now start to calculate the start and end address for each disk.
		 * The space between dev_start and dev_end is the discard region.
		 *
		 * For dev_start, it needs to consider three conditions:
		 * 1st, the disk is before start_disk, you can imagine the disk in
		 * the next stripe. So the dev_start is the start address of next
		 * stripe.
		 * 2st, the disk is after start_disk, it means the disk is at the
		 * same stripe of first disk
		 * 3st, the first disk itself, we can use start_disk_offset directly
		 */
		if (disk < start_disk_index)
			dev_start = (first_stripe_index + 1) * mddev->chunk_sectors;
		else if (disk > start_disk_index)
			dev_start = first_stripe_index * mddev->chunk_sectors;
		else
			dev_start = start_disk_offset;

		if (disk < end_disk_index)
			dev_end = (last_stripe_index + 1) * mddev->chunk_sectors;
		else if (disk > end_disk_index)
			dev_end = last_stripe_index * mddev->chunk_sectors;
		else
			dev_end = end_disk_offset;

		/*
		 * It only handles discard bio which size is >= stripe size, so
		 * dev_end > dev_start all the time.
		 * It doesn't need to use rcu lock to get rdev here. We already
		 * add rdev->nr_pending in the first loop.
		 */
		if (r10_bio->devs[disk].bio) {
			struct md_rdev *rdev = conf->mirrors[disk].rdev;
			mbio = bio_alloc_clone(bio->bi_bdev, bio, GFP_NOIO,
					       &mddev->bio_set);
			mbio->bi_end_io = raid10_end_discard_request;
			mbio->bi_private = r10_bio;
			r10_bio->devs[disk].bio = mbio;
			r10_bio->devs[disk].devnum = disk;
			atomic_inc(&r10_bio->remaining);
			md_submit_discard_bio(mddev, rdev, mbio,
					dev_start + choose_data_offset(r10_bio, rdev),
					dev_end - dev_start);
			bio_endio(mbio);
		}
		if (r10_bio->devs[disk].repl_bio) {
			struct md_rdev *rrdev = conf->mirrors[disk].replacement;
			rbio = bio_alloc_clone(bio->bi_bdev, bio, GFP_NOIO,
					       &mddev->bio_set);
			rbio->bi_end_io = raid10_end_discard_request;
			rbio->bi_private = r10_bio;
			r10_bio->devs[disk].repl_bio = rbio;
			r10_bio->devs[disk].devnum = disk;
			atomic_inc(&r10_bio->remaining);
			md_submit_discard_bio(mddev, rrdev, rbio,
					dev_start + choose_data_offset(r10_bio, rrdev),
					dev_end - dev_start);
			bio_endio(rbio);
		}
	}

	if (!geo->far_offset && --far_copies) {
		first_stripe_index += geo->stride >> geo->chunk_shift;
		start_disk_offset += geo->stride;
		last_stripe_index += geo->stride >> geo->chunk_shift;
		end_disk_offset += geo->stride;
		atomic_inc(&first_r10bio->remaining);
		raid_end_discard_bio(r10_bio);
		wait_barrier(conf, false);
		goto retry_discard;
	}

	raid_end_discard_bio(r10_bio);

	return 0;
out:
	allow_barrier(conf);
	return -EAGAIN;
}

static bool raid10_make_request(struct mddev *mddev, struct bio *bio)
{
	struct r10conf *conf = mddev->private;
	sector_t chunk_mask = (conf->geo.chunk_mask & conf->prev.chunk_mask);
	int chunk_sects = chunk_mask + 1;
	int sectors = bio_sectors(bio);

	if (unlikely(bio->bi_opf & REQ_PREFLUSH)
	    && md_flush_request(mddev, bio))
		return true;

	md_write_start(mddev, bio);

	if (unlikely(bio_op(bio) == REQ_OP_DISCARD))
		if (!raid10_handle_discard(mddev, bio))
			return true;

	/*
	 * If this request crosses a chunk boundary, we need to split
	 * it.
	 */
	if (unlikely((bio->bi_iter.bi_sector & chunk_mask) +
		     sectors > chunk_sects
		     && (conf->geo.near_copies < conf->geo.raid_disks
			 || conf->prev.near_copies <
			 conf->prev.raid_disks)))
		sectors = chunk_sects -
			(bio->bi_iter.bi_sector &
			 (chunk_sects - 1));
	__make_request(mddev, bio, sectors);

	/* In case raid10d snuck in to freeze_array */
	wake_up_barrier(conf);
	return true;
}

static void raid10_status(struct seq_file *seq, struct mddev *mddev)
{
	struct r10conf *conf = mddev->private;
	int i;

	lockdep_assert_held(&mddev->lock);

	if (conf->geo.near_copies < conf->geo.raid_disks)
		seq_printf(seq, " %dK chunks", mddev->chunk_sectors / 2);
	if (conf->geo.near_copies > 1)
		seq_printf(seq, " %d near-copies", conf->geo.near_copies);
	if (conf->geo.far_copies > 1) {
		if (conf->geo.far_offset)
			seq_printf(seq, " %d offset-copies", conf->geo.far_copies);
		else
			seq_printf(seq, " %d far-copies", conf->geo.far_copies);
		if (conf->geo.far_set_size != conf->geo.raid_disks)
			seq_printf(seq, " %d devices per set", conf->geo.far_set_size);
	}
	seq_printf(seq, " [%d/%d] [", conf->geo.raid_disks,
					conf->geo.raid_disks - mddev->degraded);
	for (i = 0; i < conf->geo.raid_disks; i++) {
		struct md_rdev *rdev = READ_ONCE(conf->mirrors[i].rdev);

		seq_printf(seq, "%s", rdev && test_bit(In_sync, &rdev->flags) ? "U" : "_");
	}
	seq_printf(seq, "]");
}

/* check if there are enough drives for
 * every block to appear on atleast one.
 * Don't consider the device numbered 'ignore'
 * as we might be about to remove it.
 */
static int _enough(struct r10conf *conf, int previous, int ignore)
{
	int first = 0;
	int has_enough = 0;
	int disks, ncopies;
	if (previous) {
		disks = conf->prev.raid_disks;
		ncopies = conf->prev.near_copies;
	} else {
		disks = conf->geo.raid_disks;
		ncopies = conf->geo.near_copies;
	}

	do {
		int n = conf->copies;
		int cnt = 0;
		int this = first;
		while (n--) {
			struct md_rdev *rdev;
			if (this != ignore &&
			    (rdev = conf->mirrors[this].rdev) &&
			    test_bit(In_sync, &rdev->flags))
				cnt++;
			this = (this+1) % disks;
		}
		if (cnt == 0)
			goto out;
		first = (first + ncopies) % disks;
	} while (first != 0);
	has_enough = 1;
out:
	return has_enough;
}

static int enough(struct r10conf *conf, int ignore)
{
	/* when calling 'enough', both 'prev' and 'geo' must
	 * be stable.
	 * This is ensured if ->reconfig_mutex or ->device_lock
	 * is held.
	 */
	return _enough(conf, 0, ignore) &&
		_enough(conf, 1, ignore);
}

/**
 * raid10_error() - RAID10 error handler.
 * @mddev: affected md device.
 * @rdev: member device to fail.
 *
 * The routine acknowledges &rdev failure and determines new @mddev state.
 * If it failed, then:
 *	- &MD_BROKEN flag is set in &mddev->flags.
 * Otherwise, it must be degraded:
 *	- recovery is interrupted.
 *	- &mddev->degraded is bumped.
 *
 * @rdev is marked as &Faulty excluding case when array is failed and
 * &mddev->fail_last_dev is off.
 */
static void raid10_error(struct mddev *mddev, struct md_rdev *rdev)
{
	struct r10conf *conf = mddev->private;
	unsigned long flags;

	spin_lock_irqsave(&conf->device_lock, flags);

	if (test_bit(In_sync, &rdev->flags) && !enough(conf, rdev->raid_disk)) {
		set_bit(MD_BROKEN, &mddev->flags);

		if (!mddev->fail_last_dev) {
			spin_unlock_irqrestore(&conf->device_lock, flags);
			return;
		}
	}
	if (test_and_clear_bit(In_sync, &rdev->flags))
		mddev->degraded++;

	set_bit(MD_RECOVERY_INTR, &mddev->recovery);
	set_bit(Blocked, &rdev->flags);
	set_bit(Faulty, &rdev->flags);
	set_mask_bits(&mddev->sb_flags, 0,
		      BIT(MD_SB_CHANGE_DEVS) | BIT(MD_SB_CHANGE_PENDING));
	spin_unlock_irqrestore(&conf->device_lock, flags);
	pr_crit("md/raid10:%s: Disk failure on %pg, disabling device.\n"
		"md/raid10:%s: Operation continuing on %d devices.\n",
		mdname(mddev), rdev->bdev,
		mdname(mddev), conf->geo.raid_disks - mddev->degraded);
}

static void print_conf(struct r10conf *conf)
{
	int i;
	struct md_rdev *rdev;

	pr_debug("RAID10 conf printout:\n");
	if (!conf) {
		pr_debug("(!conf)\n");
		return;
	}
	pr_debug(" --- wd:%d rd:%d\n", conf->geo.raid_disks - conf->mddev->degraded,
		 conf->geo.raid_disks);

	lockdep_assert_held(&conf->mddev->reconfig_mutex);
	for (i = 0; i < conf->geo.raid_disks; i++) {
		rdev = conf->mirrors[i].rdev;
		if (rdev)
			pr_debug(" disk %d, wo:%d, o:%d, dev:%pg\n",
				 i, !test_bit(In_sync, &rdev->flags),
				 !test_bit(Faulty, &rdev->flags),
				 rdev->bdev);
	}
}

static void close_sync(struct r10conf *conf)
{
	wait_barrier(conf, false);
	allow_barrier(conf);

	mempool_exit(&conf->r10buf_pool);
}

static int raid10_spare_active(struct mddev *mddev)
{
	int i;
	struct r10conf *conf = mddev->private;
	struct raid10_info *tmp;
	int count = 0;
	unsigned long flags;

	/*
	 * Find all non-in_sync disks within the RAID10 configuration
	 * and mark them in_sync
	 */
	for (i = 0; i < conf->geo.raid_disks; i++) {
		tmp = conf->mirrors + i;
		if (tmp->replacement
		    && tmp->replacement->recovery_offset == MaxSector
		    && !test_bit(Faulty, &tmp->replacement->flags)
		    && !test_and_set_bit(In_sync, &tmp->replacement->flags)) {
			/* Replacement has just become active */
			if (!tmp->rdev
			    || !test_and_clear_bit(In_sync, &tmp->rdev->flags))
				count++;
			if (tmp->rdev) {
				/* Replaced device not technically faulty,
				 * but we need to be sure it gets removed
				 * and never re-added.
				 */
				set_bit(Faulty, &tmp->rdev->flags);
				sysfs_notify_dirent_safe(
					tmp->rdev->sysfs_state);
			}
			sysfs_notify_dirent_safe(tmp->replacement->sysfs_state);
		} else if (tmp->rdev
			   && tmp->rdev->recovery_offset == MaxSector
			   && !test_bit(Faulty, &tmp->rdev->flags)
			   && !test_and_set_bit(In_sync, &tmp->rdev->flags)) {
			count++;
			sysfs_notify_dirent_safe(tmp->rdev->sysfs_state);
		}
	}
	spin_lock_irqsave(&conf->device_lock, flags);
	mddev->degraded -= count;
	spin_unlock_irqrestore(&conf->device_lock, flags);

	print_conf(conf);
	return count;
}

static int raid10_add_disk(struct mddev *mddev, struct md_rdev *rdev)
{
	struct r10conf *conf = mddev->private;
	int err = -EEXIST;
	int mirror, repl_slot = -1;
	int first = 0;
	int last = conf->geo.raid_disks - 1;
	struct raid10_info *p;

	if (mddev->recovery_cp < MaxSector)
		/* only hot-add to in-sync arrays, as recovery is
		 * very different from resync
		 */
		return -EBUSY;
	if (rdev->saved_raid_disk < 0 && !_enough(conf, 1, -1))
		return -EINVAL;

	if (rdev->raid_disk >= 0)
		first = last = rdev->raid_disk;

	if (rdev->saved_raid_disk >= first &&
	    rdev->saved_raid_disk < conf->geo.raid_disks &&
	    conf->mirrors[rdev->saved_raid_disk].rdev == NULL)
		mirror = rdev->saved_raid_disk;
	else
		mirror = first;
	for ( ; mirror <= last ; mirror++) {
		p = &conf->mirrors[mirror];
		if (p->recovery_disabled == mddev->recovery_disabled)
			continue;
		if (p->rdev) {
			if (test_bit(WantReplacement, &p->rdev->flags) &&
			    p->replacement == NULL && repl_slot < 0)
				repl_slot = mirror;
			continue;
		}

		err = mddev_stack_new_rdev(mddev, rdev);
		if (err)
			return err;
		p->head_position = 0;
		p->recovery_disabled = mddev->recovery_disabled - 1;
		rdev->raid_disk = mirror;
		err = 0;
		if (rdev->saved_raid_disk != mirror)
			conf->fullsync = 1;
		WRITE_ONCE(p->rdev, rdev);
		break;
	}

	if (err && repl_slot >= 0) {
		p = &conf->mirrors[repl_slot];
		clear_bit(In_sync, &rdev->flags);
		set_bit(Replacement, &rdev->flags);
		rdev->raid_disk = repl_slot;
		err = mddev_stack_new_rdev(mddev, rdev);
		if (err)
			return err;
		conf->fullsync = 1;
		WRITE_ONCE(p->replacement, rdev);
	}

	print_conf(conf);
	return err;
}

static int raid10_remove_disk(struct mddev *mddev, struct md_rdev *rdev)
{
	struct r10conf *conf = mddev->private;
	int err = 0;
	int number = rdev->raid_disk;
	struct md_rdev **rdevp;
	struct raid10_info *p;

	print_conf(conf);
	if (unlikely(number >= mddev->raid_disks))
		return 0;
	p = conf->mirrors + number;
	if (rdev == p->rdev)
		rdevp = &p->rdev;
	else if (rdev == p->replacement)
		rdevp = &p->replacement;
	else
		return 0;

	if (test_bit(In_sync, &rdev->flags) ||
	    atomic_read(&rdev->nr_pending)) {
		err = -EBUSY;
		goto abort;
	}
	/* Only remove non-faulty devices if recovery
	 * is not possible.
	 */
	if (!test_bit(Faulty, &rdev->flags) &&
	    mddev->recovery_disabled != p->recovery_disabled &&
	    (!p->replacement || p->replacement == rdev) &&
	    number < conf->geo.raid_disks &&
	    enough(conf, -1)) {
		err = -EBUSY;
		goto abort;
	}
	WRITE_ONCE(*rdevp, NULL);
	if (p->replacement) {
		/* We must have just cleared 'rdev' */
		WRITE_ONCE(p->rdev, p->replacement);
		clear_bit(Replacement, &p->replacement->flags);
		WRITE_ONCE(p->replacement, NULL);
	}

	clear_bit(WantReplacement, &rdev->flags);
	err = md_integrity_register(mddev);

abort:

	print_conf(conf);
	return err;
}

static void __end_sync_read(struct r10bio *r10_bio, struct bio *bio, int d)
{
	struct r10conf *conf = r10_bio->mddev->private;

	if (!bio->bi_status)
		set_bit(R10BIO_Uptodate, &r10_bio->state);
	else
		/* The write handler will notice the lack of
		 * R10BIO_Uptodate and record any errors etc
		 */
		atomic_add(r10_bio->sectors,
			   &conf->mirrors[d].rdev->corrected_errors);

	/* for reconstruct, we always reschedule after a read.
	 * for resync, only after all reads
	 */
	rdev_dec_pending(conf->mirrors[d].rdev, conf->mddev);
	if (test_bit(R10BIO_IsRecover, &r10_bio->state) ||
	    atomic_dec_and_test(&r10_bio->remaining)) {
		/* we have read all the blocks,
		 * do the comparison in process context in raid10d
		 */
		reschedule_retry(r10_bio);
	}
}

static void end_sync_read(struct bio *bio)
{
	struct r10bio *r10_bio = get_resync_r10bio(bio);
	struct r10conf *conf = r10_bio->mddev->private;
	int d = find_bio_disk(conf, r10_bio, bio, NULL, NULL);

	__end_sync_read(r10_bio, bio, d);
}

static void end_reshape_read(struct bio *bio)
{
	/* reshape read bio isn't allocated from r10buf_pool */
	struct r10bio *r10_bio = bio->bi_private;

	__end_sync_read(r10_bio, bio, r10_bio->read_slot);
}

static void end_sync_request(struct r10bio *r10_bio)
{
	struct mddev *mddev = r10_bio->mddev;

	while (atomic_dec_and_test(&r10_bio->remaining)) {
		if (r10_bio->master_bio == NULL) {
			/* the primary of several recovery bios */
			sector_t s = r10_bio->sectors;
			if (test_bit(R10BIO_MadeGood, &r10_bio->state) ||
			    test_bit(R10BIO_WriteError, &r10_bio->state))
				reschedule_retry(r10_bio);
			else
				put_buf(r10_bio);
			md_done_sync(mddev, s, 1);
			break;
		} else {
			struct r10bio *r10_bio2 = (struct r10bio *)r10_bio->master_bio;
			if (test_bit(R10BIO_MadeGood, &r10_bio->state) ||
			    test_bit(R10BIO_WriteError, &r10_bio->state))
				reschedule_retry(r10_bio);
			else
				put_buf(r10_bio);
			r10_bio = r10_bio2;
		}
	}
}

static void end_sync_write(struct bio *bio)
{
	struct r10bio *r10_bio = get_resync_r10bio(bio);
	struct mddev *mddev = r10_bio->mddev;
	struct r10conf *conf = mddev->private;
	int d;
	int slot;
	int repl;
	struct md_rdev *rdev = NULL;

	d = find_bio_disk(conf, r10_bio, bio, &slot, &repl);
	if (repl)
		rdev = conf->mirrors[d].replacement;
	else
		rdev = conf->mirrors[d].rdev;

	if (bio->bi_status) {
		if (repl)
			md_error(mddev, rdev);
		else {
			set_bit(WriteErrorSeen, &rdev->flags);
			if (!test_and_set_bit(WantReplacement, &rdev->flags))
				set_bit(MD_RECOVERY_NEEDED,
					&rdev->mddev->recovery);
			set_bit(R10BIO_WriteError, &r10_bio->state);
		}
	} else if (rdev_has_badblock(rdev, r10_bio->devs[slot].addr,
				     r10_bio->sectors)) {
		set_bit(R10BIO_MadeGood, &r10_bio->state);
	}

	rdev_dec_pending(rdev, mddev);

	end_sync_request(r10_bio);
}

/*
 * Note: sync and recover and handled very differently for raid10
 * This code is for resync.
 * For resync, we read through virtual addresses and read all blocks.
 * If there is any error, we schedule a write.  The lowest numbered
 * drive is authoritative.
 * However requests come for physical address, so we need to map.
 * For every physical address there are raid_disks/copies virtual addresses,
 * which is always are least one, but is not necessarly an integer.
 * This means that a physical address can span multiple chunks, so we may
 * have to submit multiple io requests for a single sync request.
 */
/*
 * We check if all blocks are in-sync and only write to blocks that
 * aren't in sync
 */
static void sync_request_write(struct mddev *mddev, struct r10bio *r10_bio)
{
	struct r10conf *conf = mddev->private;
	int i, first;
	struct bio *tbio, *fbio;
	int vcnt;
	struct page **tpages, **fpages;

	atomic_set(&r10_bio->remaining, 1);

	/* find the first device with a block */
	for (i=0; i<conf->copies; i++)
		if (!r10_bio->devs[i].bio->bi_status)
			break;

	if (i == conf->copies)
		goto done;

	first = i;
	fbio = r10_bio->devs[i].bio;
	fbio->bi_iter.bi_size = r10_bio->sectors << 9;
	fbio->bi_iter.bi_idx = 0;
	fpages = get_resync_pages(fbio)->pages;

	vcnt = (r10_bio->sectors + (PAGE_SIZE >> 9) - 1) >> (PAGE_SHIFT - 9);
	/* now find blocks with errors */
	for (i=0 ; i < conf->copies ; i++) {
		int  j, d;
		struct md_rdev *rdev;
		struct resync_pages *rp;

		tbio = r10_bio->devs[i].bio;

		if (tbio->bi_end_io != end_sync_read)
			continue;
		if (i == first)
			continue;

		tpages = get_resync_pages(tbio)->pages;
		d = r10_bio->devs[i].devnum;
		rdev = conf->mirrors[d].rdev;
		if (!r10_bio->devs[i].bio->bi_status) {
			/* We know that the bi_io_vec layout is the same for
			 * both 'first' and 'i', so we just compare them.
			 * All vec entries are PAGE_SIZE;
			 */
			int sectors = r10_bio->sectors;
			for (j = 0; j < vcnt; j++) {
				int len = PAGE_SIZE;
				if (sectors < (len / 512))
					len = sectors * 512;
				if (memcmp(page_address(fpages[j]),
					   page_address(tpages[j]),
					   len))
					break;
				sectors -= len/512;
			}
			if (j == vcnt)
				continue;
			atomic64_add(r10_bio->sectors, &mddev->resync_mismatches);
			if (test_bit(MD_RECOVERY_CHECK, &mddev->recovery))
				/* Don't fix anything. */
				continue;
		} else if (test_bit(FailFast, &rdev->flags)) {
			/* Just give up on this device */
			md_error(rdev->mddev, rdev);
			continue;
		}
		/* Ok, we need to write this bio, either to correct an
		 * inconsistency or to correct an unreadable block.
		 * First we need to fixup bv_offset, bv_len and
		 * bi_vecs, as the read request might have corrupted these
		 */
		rp = get_resync_pages(tbio);
		bio_reset(tbio, conf->mirrors[d].rdev->bdev, REQ_OP_WRITE);

		md_bio_reset_resync_pages(tbio, rp, fbio->bi_iter.bi_size);

		rp->raid_bio = r10_bio;
		tbio->bi_private = rp;
		tbio->bi_iter.bi_sector = r10_bio->devs[i].addr;
		tbio->bi_end_io = end_sync_write;

		bio_copy_data(tbio, fbio);

		atomic_inc(&conf->mirrors[d].rdev->nr_pending);
		atomic_inc(&r10_bio->remaining);
		md_sync_acct(conf->mirrors[d].rdev->bdev, bio_sectors(tbio));

		if (test_bit(FailFast, &conf->mirrors[d].rdev->flags))
			tbio->bi_opf |= MD_FAILFAST;
		tbio->bi_iter.bi_sector += conf->mirrors[d].rdev->data_offset;
		submit_bio_noacct(tbio);
	}

	/* Now write out to any replacement devices
	 * that are active
	 */
	for (i = 0; i < conf->copies; i++) {
		int d;

		tbio = r10_bio->devs[i].repl_bio;
		if (!tbio || !tbio->bi_end_io)
			continue;
		if (r10_bio->devs[i].bio->bi_end_io != end_sync_write
		    && r10_bio->devs[i].bio != fbio)
			bio_copy_data(tbio, fbio);
		d = r10_bio->devs[i].devnum;
		atomic_inc(&r10_bio->remaining);
		md_sync_acct(conf->mirrors[d].replacement->bdev,
			     bio_sectors(tbio));
		submit_bio_noacct(tbio);
	}

done:
	if (atomic_dec_and_test(&r10_bio->remaining)) {
		md_done_sync(mddev, r10_bio->sectors, 1);
		put_buf(r10_bio);
	}
}

/*
 * Now for the recovery code.
 * Recovery happens across physical sectors.
 * We recover all non-is_sync drives by finding the virtual address of
 * each, and then choose a working drive that also has that virt address.
 * There is a separate r10_bio for each non-in_sync drive.
 * Only the first two slots are in use. The first for reading,
 * The second for writing.
 *
 */
static void fix_recovery_read_error(struct r10bio *r10_bio)
{
	/* We got a read error during recovery.
	 * We repeat the read in smaller page-sized sections.
	 * If a read succeeds, write it to the new device or record
	 * a bad block if we cannot.
	 * If a read fails, record a bad block on both old and
	 * new devices.
	 */
	struct mddev *mddev = r10_bio->mddev;
	struct r10conf *conf = mddev->private;
	struct bio *bio = r10_bio->devs[0].bio;
	sector_t sect = 0;
	int sectors = r10_bio->sectors;
	int idx = 0;
	int dr = r10_bio->devs[0].devnum;
	int dw = r10_bio->devs[1].devnum;
	struct page **pages = get_resync_pages(bio)->pages;

	while (sectors) {
		int s = sectors;
		struct md_rdev *rdev;
		sector_t addr;
		int ok;

		if (s > (PAGE_SIZE>>9))
			s = PAGE_SIZE >> 9;

		rdev = conf->mirrors[dr].rdev;
		addr = r10_bio->devs[0].addr + sect;
		ok = sync_page_io(rdev,
				  addr,
				  s << 9,
				  pages[idx],
				  REQ_OP_READ, false);
		if (ok) {
			rdev = conf->mirrors[dw].rdev;
			addr = r10_bio->devs[1].addr + sect;
			ok = sync_page_io(rdev,
					  addr,
					  s << 9,
					  pages[idx],
					  REQ_OP_WRITE, false);
			if (!ok) {
				set_bit(WriteErrorSeen, &rdev->flags);
				if (!test_and_set_bit(WantReplacement,
						      &rdev->flags))
					set_bit(MD_RECOVERY_NEEDED,
						&rdev->mddev->recovery);
			}
		}
		if (!ok) {
			/* We don't worry if we cannot set a bad block -
			 * it really is bad so there is no loss in not
			 * recording it yet
			 */
			rdev_set_badblocks(rdev, addr, s, 0);

			if (rdev != conf->mirrors[dw].rdev) {
				/* need bad block on destination too */
				struct md_rdev *rdev2 = conf->mirrors[dw].rdev;
				addr = r10_bio->devs[1].addr + sect;
				ok = rdev_set_badblocks(rdev2, addr, s, 0);
				if (!ok) {
					/* just abort the recovery */
					pr_notice("md/raid10:%s: recovery aborted due to read error\n",
						  mdname(mddev));

					conf->mirrors[dw].recovery_disabled
						= mddev->recovery_disabled;
					set_bit(MD_RECOVERY_INTR,
						&mddev->recovery);
					break;
				}
			}
		}

		sectors -= s;
		sect += s;
		idx++;
	}
}

static void recovery_request_write(struct mddev *mddev, struct r10bio *r10_bio)
{
	struct r10conf *conf = mddev->private;
	int d;
	struct bio *wbio = r10_bio->devs[1].bio;
	struct bio *wbio2 = r10_bio->devs[1].repl_bio;

	/* Need to test wbio2->bi_end_io before we call
	 * submit_bio_noacct as if the former is NULL,
	 * the latter is free to free wbio2.
	 */
	if (wbio2 && !wbio2->bi_end_io)
		wbio2 = NULL;

	if (!test_bit(R10BIO_Uptodate, &r10_bio->state)) {
		fix_recovery_read_error(r10_bio);
		if (wbio->bi_end_io)
			end_sync_request(r10_bio);
		if (wbio2)
			end_sync_request(r10_bio);
		return;
	}

	/*
	 * share the pages with the first bio
	 * and submit the write request
	 */
	d = r10_bio->devs[1].devnum;
	if (wbio->bi_end_io) {
		atomic_inc(&conf->mirrors[d].rdev->nr_pending);
		md_sync_acct(conf->mirrors[d].rdev->bdev, bio_sectors(wbio));
		submit_bio_noacct(wbio);
	}
	if (wbio2) {
		atomic_inc(&conf->mirrors[d].replacement->nr_pending);
		md_sync_acct(conf->mirrors[d].replacement->bdev,
			     bio_sectors(wbio2));
		submit_bio_noacct(wbio2);
	}
}

static int r10_sync_page_io(struct md_rdev *rdev, sector_t sector,
			    int sectors, struct page *page, enum req_op op)
{
	if (rdev_has_badblock(rdev, sector, sectors) &&
	    (op == REQ_OP_READ || test_bit(WriteErrorSeen, &rdev->flags)))
		return -1;
	if (sync_page_io(rdev, sector, sectors << 9, page, op, false))
		/* success */
		return 1;
	if (op == REQ_OP_WRITE) {
		set_bit(WriteErrorSeen, &rdev->flags);
		if (!test_and_set_bit(WantReplacement, &rdev->flags))
			set_bit(MD_RECOVERY_NEEDED,
				&rdev->mddev->recovery);
	}
	/* need to record an error - either for the block or the device */
	if (!rdev_set_badblocks(rdev, sector, sectors, 0))
		md_error(rdev->mddev, rdev);
	return 0;
}

/*
 * This is a kernel thread which:
 *
 *	1.	Retries failed read operations on working mirrors.
 *	2.	Updates the raid superblock when problems encounter.
 *	3.	Performs writes following reads for array synchronising.
 */

static void fix_read_error(struct r10conf *conf, struct mddev *mddev, struct r10bio *r10_bio)
{
	int sect = 0; /* Offset from r10_bio->sector */
	int sectors = r10_bio->sectors, slot = r10_bio->read_slot;
	struct md_rdev *rdev;
	int d = r10_bio->devs[slot].devnum;

	/* still own a reference to this rdev, so it cannot
	 * have been cleared recently.
	 */
	rdev = conf->mirrors[d].rdev;

	if (test_bit(Faulty, &rdev->flags))
		/* drive has already been failed, just ignore any
		   more fix_read_error() attempts */
		return;

	if (exceed_read_errors(mddev, rdev)) {
		r10_bio->devs[slot].bio = IO_BLOCKED;
		return;
	}

	while(sectors) {
		int s = sectors;
		int sl = slot;
		int success = 0;
		int start;

		if (s > (PAGE_SIZE>>9))
			s = PAGE_SIZE >> 9;

		do {
			d = r10_bio->devs[sl].devnum;
			rdev = conf->mirrors[d].rdev;
			if (rdev &&
			    test_bit(In_sync, &rdev->flags) &&
			    !test_bit(Faulty, &rdev->flags) &&
			    rdev_has_badblock(rdev,
					      r10_bio->devs[sl].addr + sect,
					      s) == 0) {
				atomic_inc(&rdev->nr_pending);
				success = sync_page_io(rdev,
						       r10_bio->devs[sl].addr +
						       sect,
						       s<<9,
						       conf->tmppage,
						       REQ_OP_READ, false);
				rdev_dec_pending(rdev, mddev);
				if (success)
					break;
			}
			sl++;
			if (sl == conf->copies)
				sl = 0;
		} while (sl != slot);

		if (!success) {
			/* Cannot read from anywhere, just mark the block
			 * as bad on the first device to discourage future
			 * reads.
			 */
			int dn = r10_bio->devs[slot].devnum;
			rdev = conf->mirrors[dn].rdev;

			if (!rdev_set_badblocks(
				    rdev,
				    r10_bio->devs[slot].addr
				    + sect,
				    s, 0)) {
				md_error(mddev, rdev);
				r10_bio->devs[slot].bio
					= IO_BLOCKED;
			}
			break;
		}

		start = sl;
		/* write it back and re-read */
		while (sl != slot) {
			if (sl==0)
				sl = conf->copies;
			sl--;
			d = r10_bio->devs[sl].devnum;
			rdev = conf->mirrors[d].rdev;
			if (!rdev ||
			    test_bit(Faulty, &rdev->flags) ||
			    !test_bit(In_sync, &rdev->flags))
				continue;

			atomic_inc(&rdev->nr_pending);
			if (r10_sync_page_io(rdev,
					     r10_bio->devs[sl].addr +
					     sect,
					     s, conf->tmppage, REQ_OP_WRITE)
			    == 0) {
				/* Well, this device is dead */
				pr_notice("md/raid10:%s: read correction write failed (%d sectors at %llu on %pg)\n",
					  mdname(mddev), s,
					  (unsigned long long)(
						  sect +
						  choose_data_offset(r10_bio,
								     rdev)),
					  rdev->bdev);
				pr_notice("md/raid10:%s: %pg: failing drive\n",
					  mdname(mddev),
					  rdev->bdev);
			}
			rdev_dec_pending(rdev, mddev);
		}
		sl = start;
		while (sl != slot) {
			if (sl==0)
				sl = conf->copies;
			sl--;
			d = r10_bio->devs[sl].devnum;
			rdev = conf->mirrors[d].rdev;
			if (!rdev ||
			    test_bit(Faulty, &rdev->flags) ||
			    !test_bit(In_sync, &rdev->flags))
				continue;

			atomic_inc(&rdev->nr_pending);
			switch (r10_sync_page_io(rdev,
					     r10_bio->devs[sl].addr +
					     sect,
					     s, conf->tmppage, REQ_OP_READ)) {
			case 0:
				/* Well, this device is dead */
				pr_notice("md/raid10:%s: unable to read back corrected sectors (%d sectors at %llu on %pg)\n",
				       mdname(mddev), s,
				       (unsigned long long)(
					       sect +
					       choose_data_offset(r10_bio, rdev)),
				       rdev->bdev);
				pr_notice("md/raid10:%s: %pg: failing drive\n",
				       mdname(mddev),
				       rdev->bdev);
				break;
			case 1:
				pr_info("md/raid10:%s: read error corrected (%d sectors at %llu on %pg)\n",
				       mdname(mddev), s,
				       (unsigned long long)(
					       sect +
					       choose_data_offset(r10_bio, rdev)),
				       rdev->bdev);
				atomic_add(s, &rdev->corrected_errors);
			}

			rdev_dec_pending(rdev, mddev);
		}

		sectors -= s;
		sect += s;
	}
}

static int narrow_write_error(struct r10bio *r10_bio, int i)
{
	struct bio *bio = r10_bio->master_bio;
	struct mddev *mddev = r10_bio->mddev;
	struct r10conf *conf = mddev->private;
	struct md_rdev *rdev = conf->mirrors[r10_bio->devs[i].devnum].rdev;
	/* bio has the data to be written to slot 'i' where
	 * we just recently had a write error.
	 * We repeatedly clone the bio and trim down to one block,
	 * then try the write.  Where the write fails we record
	 * a bad block.
	 * It is conceivable that the bio doesn't exactly align with
	 * blocks.  We must handle this.
	 *
	 * We currently own a reference to the rdev.
	 */

	int block_sectors;
	sector_t sector;
	int sectors;
	int sect_to_write = r10_bio->sectors;
	int ok = 1;

	if (rdev->badblocks.shift < 0)
		return 0;

	block_sectors = roundup(1 << rdev->badblocks.shift,
				bdev_logical_block_size(rdev->bdev) >> 9);
	sector = r10_bio->sector;
	sectors = ((r10_bio->sector + block_sectors)
		   & ~(sector_t)(block_sectors - 1))
		- sector;

	while (sect_to_write) {
		struct bio *wbio;
		sector_t wsector;
		if (sectors > sect_to_write)
			sectors = sect_to_write;
		/* Write at 'sector' for 'sectors' */
		wbio = bio_alloc_clone(rdev->bdev, bio, GFP_NOIO,
				       &mddev->bio_set);
		bio_trim(wbio, sector - bio->bi_iter.bi_sector, sectors);
		wsector = r10_bio->devs[i].addr + (sector - r10_bio->sector);
		wbio->bi_iter.bi_sector = wsector +
				   choose_data_offset(r10_bio, rdev);
		wbio->bi_opf = REQ_OP_WRITE;

		if (submit_bio_wait(wbio) < 0)
			/* Failure! */
			ok = rdev_set_badblocks(rdev, wsector,
						sectors, 0)
				&& ok;

		bio_put(wbio);
		sect_to_write -= sectors;
		sector += sectors;
		sectors = block_sectors;
	}
	return ok;
}

static void handle_read_error(struct mddev *mddev, struct r10bio *r10_bio)
{
	int slot = r10_bio->read_slot;
	struct bio *bio;
	struct r10conf *conf = mddev->private;
	struct md_rdev *rdev = r10_bio->devs[slot].rdev;

	/* we got a read error. Maybe the drive is bad.  Maybe just
	 * the block and we can fix it.
	 * We freeze all other IO, and try reading the block from
	 * other devices.  When we find one, we re-write
	 * and check it that fixes the read error.
	 * This is all done synchronously while the array is
	 * frozen.
	 */
	bio = r10_bio->devs[slot].bio;
	bio_put(bio);
	r10_bio->devs[slot].bio = NULL;

	if (mddev->ro)
		r10_bio->devs[slot].bio = IO_BLOCKED;
	else if (!test_bit(FailFast, &rdev->flags)) {
		freeze_array(conf, 1);
		fix_read_error(conf, mddev, r10_bio);
		unfreeze_array(conf);
	} else
		md_error(mddev, rdev);

	rdev_dec_pending(rdev, mddev);
	r10_bio->state = 0;
	raid10_read_request(mddev, r10_bio->master_bio, r10_bio, false);
	/*
	 * allow_barrier after re-submit to ensure no sync io
	 * can be issued while regular io pending.
	 */
	allow_barrier(conf);
}

static void handle_write_completed(struct r10conf *conf, struct r10bio *r10_bio)
{
	/* Some sort of write request has finished and it
	 * succeeded in writing where we thought there was a
	 * bad block.  So forget the bad block.
	 * Or possibly if failed and we need to record
	 * a bad block.
	 */
	int m;
	struct md_rdev *rdev;

	if (test_bit(R10BIO_IsSync, &r10_bio->state) ||
	    test_bit(R10BIO_IsRecover, &r10_bio->state)) {
		for (m = 0; m < conf->copies; m++) {
			int dev = r10_bio->devs[m].devnum;
			rdev = conf->mirrors[dev].rdev;
			if (r10_bio->devs[m].bio == NULL ||
				r10_bio->devs[m].bio->bi_end_io == NULL)
				continue;
			if (!r10_bio->devs[m].bio->bi_status) {
				rdev_clear_badblocks(
					rdev,
					r10_bio->devs[m].addr,
					r10_bio->sectors, 0);
			} else {
				if (!rdev_set_badblocks(
					    rdev,
					    r10_bio->devs[m].addr,
					    r10_bio->sectors, 0))
					md_error(conf->mddev, rdev);
			}
			rdev = conf->mirrors[dev].replacement;
			if (r10_bio->devs[m].repl_bio == NULL ||
				r10_bio->devs[m].repl_bio->bi_end_io == NULL)
				continue;

			if (!r10_bio->devs[m].repl_bio->bi_status) {
				rdev_clear_badblocks(
					rdev,
					r10_bio->devs[m].addr,
					r10_bio->sectors, 0);
			} else {
				if (!rdev_set_badblocks(
					    rdev,
					    r10_bio->devs[m].addr,
					    r10_bio->sectors, 0))
					md_error(conf->mddev, rdev);
			}
		}
		put_buf(r10_bio);
	} else {
		bool fail = false;
		for (m = 0; m < conf->copies; m++) {
			int dev = r10_bio->devs[m].devnum;
			struct bio *bio = r10_bio->devs[m].bio;
			rdev = conf->mirrors[dev].rdev;
			if (bio == IO_MADE_GOOD) {
				rdev_clear_badblocks(
					rdev,
					r10_bio->devs[m].addr,
					r10_bio->sectors, 0);
				rdev_dec_pending(rdev, conf->mddev);
			} else if (bio != NULL && bio->bi_status) {
				fail = true;
				if (!narrow_write_error(r10_bio, m))
					md_error(conf->mddev, rdev);
				rdev_dec_pending(rdev, conf->mddev);
			}
			bio = r10_bio->devs[m].repl_bio;
			rdev = conf->mirrors[dev].replacement;
			if (rdev && bio == IO_MADE_GOOD) {
				rdev_clear_badblocks(
					rdev,
					r10_bio->devs[m].addr,
					r10_bio->sectors, 0);
				rdev_dec_pending(rdev, conf->mddev);
			}
		}
		if (fail) {
			spin_lock_irq(&conf->device_lock);
			list_add(&r10_bio->retry_list, &conf->bio_end_io_list);
			conf->nr_queued++;
			spin_unlock_irq(&conf->device_lock);
			/*
			 * In case freeze_array() is waiting for condition
			 * nr_pending == nr_queued + extra to be true.
			 */
			wake_up(&conf->wait_barrier);
			md_wakeup_thread(conf->mddev->thread);
		} else {
			if (test_bit(R10BIO_WriteError,
				     &r10_bio->state))
				close_write(r10_bio);
			raid_end_bio_io(r10_bio);
		}
	}
}

static void raid10d(struct md_thread *thread)
{
	struct mddev *mddev = thread->mddev;
	struct r10bio *r10_bio;
	unsigned long flags;
	struct r10conf *conf = mddev->private;
	struct list_head *head = &conf->retry_list;
	struct blk_plug plug;

	md_check_recovery(mddev);

	if (!list_empty_careful(&conf->bio_end_io_list) &&
	    !test_bit(MD_SB_CHANGE_PENDING, &mddev->sb_flags)) {
		LIST_HEAD(tmp);
		spin_lock_irqsave(&conf->device_lock, flags);
		if (!test_bit(MD_SB_CHANGE_PENDING, &mddev->sb_flags)) {
			while (!list_empty(&conf->bio_end_io_list)) {
				list_move(conf->bio_end_io_list.prev, &tmp);
				conf->nr_queued--;
			}
		}
		spin_unlock_irqrestore(&conf->device_lock, flags);
		while (!list_empty(&tmp)) {
			r10_bio = list_first_entry(&tmp, struct r10bio,
						   retry_list);
			list_del(&r10_bio->retry_list);

			if (test_bit(R10BIO_WriteError,
				     &r10_bio->state))
				close_write(r10_bio);
			raid_end_bio_io(r10_bio);
		}
	}

	blk_start_plug(&plug);
	for (;;) {

		flush_pending_writes(conf);

		spin_lock_irqsave(&conf->device_lock, flags);
		if (list_empty(head)) {
			spin_unlock_irqrestore(&conf->device_lock, flags);
			break;
		}
		r10_bio = list_entry(head->prev, struct r10bio, retry_list);
		list_del(head->prev);
		conf->nr_queued--;
		spin_unlock_irqrestore(&conf->device_lock, flags);

		mddev = r10_bio->mddev;
		conf = mddev->private;
		if (test_bit(R10BIO_MadeGood, &r10_bio->state) ||
		    test_bit(R10BIO_WriteError, &r10_bio->state))
			handle_write_completed(conf, r10_bio);
		else if (test_bit(R10BIO_IsReshape, &r10_bio->state))
			reshape_request_write(mddev, r10_bio);
		else if (test_bit(R10BIO_IsSync, &r10_bio->state))
			sync_request_write(mddev, r10_bio);
		else if (test_bit(R10BIO_IsRecover, &r10_bio->state))
			recovery_request_write(mddev, r10_bio);
		else if (test_bit(R10BIO_ReadError, &r10_bio->state))
			handle_read_error(mddev, r10_bio);
		else
			WARN_ON_ONCE(1);

		cond_resched();
		if (mddev->sb_flags & ~(1<<MD_SB_CHANGE_PENDING))
			md_check_recovery(mddev);
	}
	blk_finish_plug(&plug);
}

static int init_resync(struct r10conf *conf)
{
	int ret, buffs, i;

	buffs = RESYNC_WINDOW / RESYNC_BLOCK_SIZE;
	BUG_ON(mempool_initialized(&conf->r10buf_pool));
	conf->have_replacement = 0;
	for (i = 0; i < conf->geo.raid_disks; i++)
		if (conf->mirrors[i].replacement)
			conf->have_replacement = 1;
	ret = mempool_init(&conf->r10buf_pool, buffs,
			   r10buf_pool_alloc, r10buf_pool_free, conf);
	if (ret)
		return ret;
	conf->next_resync = 0;
	return 0;
}

static struct r10bio *raid10_alloc_init_r10buf(struct r10conf *conf)
{
	struct r10bio *r10bio = mempool_alloc(&conf->r10buf_pool, GFP_NOIO);
	struct rsync_pages *rp;
	struct bio *bio;
	int nalloc;
	int i;

	if (test_bit(MD_RECOVERY_SYNC, &conf->mddev->recovery) ||
	    test_bit(MD_RECOVERY_RESHAPE, &conf->mddev->recovery))
		nalloc = conf->copies; /* resync */
	else
		nalloc = 2; /* recovery */

	for (i = 0; i < nalloc; i++) {
		bio = r10bio->devs[i].bio;
		rp = bio->bi_private;
		bio_reset(bio, NULL, 0);
		bio->bi_private = rp;
		bio = r10bio->devs[i].repl_bio;
		if (bio) {
			rp = bio->bi_private;
			bio_reset(bio, NULL, 0);
			bio->bi_private = rp;
		}
	}
	return r10bio;
}

/*
 * Set cluster_sync_high since we need other nodes to add the
 * range [cluster_sync_low, cluster_sync_high] to suspend list.
 */
static void raid10_set_cluster_sync_high(struct r10conf *conf)
{
	sector_t window_size;
	int extra_chunk, chunks;

	/*
	 * First, here we define "stripe" as a unit which across
	 * all member devices one time, so we get chunks by use
	 * raid_disks / near_copies. Otherwise, if near_copies is
	 * close to raid_disks, then resync window could increases
	 * linearly with the increase of raid_disks, which means
	 * we will suspend a really large IO window while it is not
	 * necessary. If raid_disks is not divisible by near_copies,
	 * an extra chunk is needed to ensure the whole "stripe" is
	 * covered.
	 */

	chunks = conf->geo.raid_disks / conf->geo.near_copies;
	if (conf->geo.raid_disks % conf->geo.near_copies == 0)
		extra_chunk = 0;
	else
		extra_chunk = 1;
	window_size = (chunks + extra_chunk) * conf->mddev->chunk_sectors;

	/*
	 * At least use a 32M window to align with raid1's resync window
	 */
	window_size = (CLUSTER_RESYNC_WINDOW_SECTORS > window_size) ?
			CLUSTER_RESYNC_WINDOW_SECTORS : window_size;

	conf->cluster_sync_high = conf->cluster_sync_low + window_size;
}

/*
 * perform a "sync" on one "block"
 *
 * We need to make sure that no normal I/O request - particularly write
 * requests - conflict with active sync requests.
 *
 * This is achieved by tracking pending requests and a 'barrier' concept
 * that can be installed to exclude normal IO requests.
 *
 * Resync and recovery are handled very differently.
 * We differentiate by looking at MD_RECOVERY_SYNC in mddev->recovery.
 *
 * For resync, we iterate over virtual addresses, read all copies,
 * and update if there are differences.  If only one copy is live,
 * skip it.
 * For recovery, we iterate over physical addresses, read a good
 * value for each non-in_sync drive, and over-write.
 *
 * So, for recovery we may have several outstanding complex requests for a
 * given address, one for each out-of-sync device.  We model this by allocating
 * a number of r10_bio structures, one for each out-of-sync device.
 * As we setup these structures, we collect all bio's together into a list
 * which we then process collectively to add pages, and then process again
 * to pass to submit_bio_noacct.
 *
 * The r10_bio structures are linked using a borrowed master_bio pointer.
 * This link is counted in ->remaining.  When the r10_bio that points to NULL
 * has its remaining count decremented to 0, the whole complex operation
 * is complete.
 *
 */

static sector_t raid10_sync_request(struct mddev *mddev, sector_t sector_nr,
				    sector_t max_sector, int *skipped)
{
	struct r10conf *conf = mddev->private;
	struct r10bio *r10_bio;
	struct bio *biolist = NULL, *bio;
	sector_t nr_sectors;
	int i;
	int max_sync;
	sector_t sync_blocks;
	sector_t sectors_skipped = 0;
	int chunks_skipped = 0;
	sector_t chunk_mask = conf->geo.chunk_mask;
	int page_idx = 0;
	int error_disk = -1;

	/*
	 * Allow skipping a full rebuild for incremental assembly
	 * of a clean array, like RAID1 does.
	 */
	if (mddev->bitmap == NULL &&
	    mddev->recovery_cp == MaxSector &&
	    mddev->reshape_position == MaxSector &&
	    !test_bit(MD_RECOVERY_SYNC, &mddev->recovery) &&
	    !test_bit(MD_RECOVERY_REQUESTED, &mddev->recovery) &&
	    !test_bit(MD_RECOVERY_RESHAPE, &mddev->recovery) &&
	    conf->fullsync == 0) {
		*skipped = 1;
		return mddev->dev_sectors - sector_nr;
	}

	if (!mempool_initialized(&conf->r10buf_pool))
		if (init_resync(conf))
			return 0;

 skipped:
	if (sector_nr >= max_sector) {
		conf->cluster_sync_low = 0;
		conf->cluster_sync_high = 0;

		/* If we aborted, we need to abort the
		 * sync on the 'current' bitmap chucks (there can
		 * be several when recovering multiple devices).
		 * as we may have started syncing it but not finished.
		 * We can find the current address in
		 * mddev->curr_resync, but for recovery,
		 * we need to convert that to several
		 * virtual addresses.
		 */
		if (test_bit(MD_RECOVERY_RESHAPE, &mddev->recovery)) {
			end_reshape(conf);
			close_sync(conf);
			return 0;
		}

		if (mddev->curr_resync < max_sector) { /* aborted */
			if (test_bit(MD_RECOVERY_SYNC, &mddev->recovery))
				mddev->bitmap_ops->end_sync(mddev,
							    mddev->curr_resync,
							    &sync_blocks);
			else for (i = 0; i < conf->geo.raid_disks; i++) {
				sector_t sect =
					raid10_find_virt(conf, mddev->curr_resync, i);

				mddev->bitmap_ops->end_sync(mddev, sect,
							    &sync_blocks);
			}
		} else {
			/* completed sync */
			if ((!mddev->bitmap || conf->fullsync)
			    && conf->have_replacement
			    && test_bit(MD_RECOVERY_SYNC, &mddev->recovery)) {
				/* Completed a full sync so the replacements
				 * are now fully recovered.
				 */
				for (i = 0; i < conf->geo.raid_disks; i++) {
					struct md_rdev *rdev =
						conf->mirrors[i].replacement;

					if (rdev)
						rdev->recovery_offset = MaxSector;
				}
			}
			conf->fullsync = 0;
		}
		mddev->bitmap_ops->close_sync(mddev);
		close_sync(conf);
		*skipped = 1;
		return sectors_skipped;
	}

	if (test_bit(MD_RECOVERY_RESHAPE, &mddev->recovery))
		return reshape_request(mddev, sector_nr, skipped);

	if (chunks_skipped >= conf->geo.raid_disks) {
		pr_err("md/raid10:%s: %s fails\n", mdname(mddev),
			test_bit(MD_RECOVERY_SYNC, &mddev->recovery) ?  "resync" : "recovery");
		if (error_disk >= 0 &&
		    !test_bit(MD_RECOVERY_SYNC, &mddev->recovery)) {
			/*
			 * recovery fails, set mirrors.recovery_disabled,
			 * device shouldn't be added to there.
			 */
			conf->mirrors[error_disk].recovery_disabled =
						mddev->recovery_disabled;
			return 0;
		}
		/*
		 * if there has been nothing to do on any drive,
		 * then there is nothing to do at all.
		 */
		*skipped = 1;
		return (max_sector - sector_nr) + sectors_skipped;
	}

	if (max_sector > mddev->resync_max)
		max_sector = mddev->resync_max; /* Don't do IO beyond here */

	/* make sure whole request will fit in a chunk - if chunks
	 * are meaningful
	 */
	if (conf->geo.near_copies < conf->geo.raid_disks &&
	    max_sector > (sector_nr | chunk_mask))
		max_sector = (sector_nr | chunk_mask) + 1;

	/*
	 * If there is non-resync activity waiting for a turn, then let it
	 * though before starting on this new sync request.
	 */
	if (conf->nr_waiting)
		schedule_timeout_uninterruptible(1);

	/* Again, very different code for resync and recovery.
	 * Both must result in an r10bio with a list of bios that
	 * have bi_end_io, bi_sector, bi_bdev set,
	 * and bi_private set to the r10bio.
	 * For recovery, we may actually create several r10bios
	 * with 2 bios in each, that correspond to the bios in the main one.
	 * In this case, the subordinate r10bios link back through a
	 * borrowed master_bio pointer, and the counter in the master
	 * includes a ref from each subordinate.
	 */
	/* First, we decide what to do and set ->bi_end_io
	 * To end_sync_read if we want to read, and
	 * end_sync_write if we will want to write.
	 */

	max_sync = RESYNC_PAGES << (PAGE_SHIFT-9);
	if (!test_bit(MD_RECOVERY_SYNC, &mddev->recovery)) {
		/* recovery... the complicated one */
		int j;
		r10_bio = NULL;

		for (i = 0 ; i < conf->geo.raid_disks; i++) {
			bool still_degraded;
			struct r10bio *rb2;
			sector_t sect;
			bool must_sync;
			int any_working;
			struct raid10_info *mirror = &conf->mirrors[i];
			struct md_rdev *mrdev, *mreplace;

			mrdev = mirror->rdev;
			mreplace = mirror->replacement;

			if (mrdev && (test_bit(Faulty, &mrdev->flags) ||
			    test_bit(In_sync, &mrdev->flags)))
				mrdev = NULL;
			if (mreplace && test_bit(Faulty, &mreplace->flags))
				mreplace = NULL;

			if (!mrdev && !mreplace)
				continue;

			still_degraded = false;
			/* want to reconstruct this device */
			rb2 = r10_bio;
			sect = raid10_find_virt(conf, sector_nr, i);
			if (sect >= mddev->resync_max_sectors)
				/* last stripe is not complete - don't
				 * try to recover this sector.
				 */
				continue;
			/* Unless we are doing a full sync, or a replacement
			 * we only need to recover the block if it is set in
			 * the bitmap
			 */
			must_sync = mddev->bitmap_ops->start_sync(mddev, sect,
								  &sync_blocks,
								  true);
			if (sync_blocks < max_sync)
				max_sync = sync_blocks;
			if (!must_sync &&
			    mreplace == NULL &&
			    !conf->fullsync) {
				/* yep, skip the sync_blocks here, but don't assume
				 * that there will never be anything to do here
				 */
				chunks_skipped = -1;
				continue;
			}
			if (mrdev)
				atomic_inc(&mrdev->nr_pending);
			if (mreplace)
				atomic_inc(&mreplace->nr_pending);

			r10_bio = raid10_alloc_init_r10buf(conf);
			r10_bio->state = 0;
			raise_barrier(conf, rb2 != NULL);
			atomic_set(&r10_bio->remaining, 0);

			r10_bio->master_bio = (struct bio*)rb2;
			if (rb2)
				atomic_inc(&rb2->remaining);
			r10_bio->mddev = mddev;
			set_bit(R10BIO_IsRecover, &r10_bio->state);
			r10_bio->sector = sect;

			raid10_find_phys(conf, r10_bio);

			/* Need to check if the array will still be
			 * degraded
			 */
			for (j = 0; j < conf->geo.raid_disks; j++) {
				struct md_rdev *rdev = conf->mirrors[j].rdev;

				if (rdev == NULL || test_bit(Faulty, &rdev->flags)) {
					still_degraded = false;
					break;
				}
			}

			must_sync = mddev->bitmap_ops->start_sync(mddev, sect,
						&sync_blocks, still_degraded);

			any_working = 0;
			for (j=0; j<conf->copies;j++) {
				int k;
				int d = r10_bio->devs[j].devnum;
				sector_t from_addr, to_addr;
				struct md_rdev *rdev = conf->mirrors[d].rdev;
				sector_t sector, first_bad;
				int bad_sectors;
				if (!rdev ||
				    !test_bit(In_sync, &rdev->flags))
					continue;
				/* This is where we read from */
				any_working = 1;
				sector = r10_bio->devs[j].addr;

				if (is_badblock(rdev, sector, max_sync,
						&first_bad, &bad_sectors)) {
					if (first_bad > sector)
						max_sync = first_bad - sector;
					else {
						bad_sectors -= (sector
								- first_bad);
						if (max_sync > bad_sectors)
							max_sync = bad_sectors;
						continue;
					}
				}
				bio = r10_bio->devs[0].bio;
				bio->bi_next = biolist;
				biolist = bio;
				bio->bi_end_io = end_sync_read;
				bio->bi_opf = REQ_OP_READ;
				if (test_bit(FailFast, &rdev->flags))
					bio->bi_opf |= MD_FAILFAST;
				from_addr = r10_bio->devs[j].addr;
				bio->bi_iter.bi_sector = from_addr +
					rdev->data_offset;
				bio_set_dev(bio, rdev->bdev);
				atomic_inc(&rdev->nr_pending);
				/* and we write to 'i' (if not in_sync) */

				for (k=0; k<conf->copies; k++)
					if (r10_bio->devs[k].devnum == i)
						break;
				BUG_ON(k == conf->copies);
				to_addr = r10_bio->devs[k].addr;
				r10_bio->devs[0].devnum = d;
				r10_bio->devs[0].addr = from_addr;
				r10_bio->devs[1].devnum = i;
				r10_bio->devs[1].addr = to_addr;

				if (mrdev) {
					bio = r10_bio->devs[1].bio;
					bio->bi_next = biolist;
					biolist = bio;
					bio->bi_end_io = end_sync_write;
					bio->bi_opf = REQ_OP_WRITE;
					bio->bi_iter.bi_sector = to_addr
						+ mrdev->data_offset;
					bio_set_dev(bio, mrdev->bdev);
					atomic_inc(&r10_bio->remaining);
				} else
					r10_bio->devs[1].bio->bi_end_io = NULL;

				/* and maybe write to replacement */
				bio = r10_bio->devs[1].repl_bio;
				if (bio)
					bio->bi_end_io = NULL;
				/* Note: if replace is not NULL, then bio
				 * cannot be NULL as r10buf_pool_alloc will
				 * have allocated it.
				 */
				if (!mreplace)
					break;
				bio->bi_next = biolist;
				biolist = bio;
				bio->bi_end_io = end_sync_write;
				bio->bi_opf = REQ_OP_WRITE;
				bio->bi_iter.bi_sector = to_addr +
					mreplace->data_offset;
				bio_set_dev(bio, mreplace->bdev);
				atomic_inc(&r10_bio->remaining);
				break;
			}
			if (j == conf->copies) {
				/* Cannot recover, so abort the recovery or
				 * record a bad block */
				if (any_working) {
					/* problem is that there are bad blocks
					 * on other device(s)
					 */
					int k;
					for (k = 0; k < conf->copies; k++)
						if (r10_bio->devs[k].devnum == i)
							break;
					if (mrdev && !test_bit(In_sync,
						      &mrdev->flags)
					    && !rdev_set_badblocks(
						    mrdev,
						    r10_bio->devs[k].addr,
						    max_sync, 0))
						any_working = 0;
					if (mreplace &&
					    !rdev_set_badblocks(
						    mreplace,
						    r10_bio->devs[k].addr,
						    max_sync, 0))
						any_working = 0;
				}
				if (!any_working)  {
					if (!test_and_set_bit(MD_RECOVERY_INTR,
							      &mddev->recovery))
						pr_warn("md/raid10:%s: insufficient working devices for recovery.\n",
						       mdname(mddev));
					mirror->recovery_disabled
						= mddev->recovery_disabled;
				} else {
					error_disk = i;
				}
				put_buf(r10_bio);
				if (rb2)
					atomic_dec(&rb2->remaining);
				r10_bio = rb2;
				if (mrdev)
					rdev_dec_pending(mrdev, mddev);
				if (mreplace)
					rdev_dec_pending(mreplace, mddev);
				break;
			}
			if (mrdev)
				rdev_dec_pending(mrdev, mddev);
			if (mreplace)
				rdev_dec_pending(mreplace, mddev);
			if (r10_bio->devs[0].bio->bi_opf & MD_FAILFAST) {
				/* Only want this if there is elsewhere to
				 * read from. 'j' is currently the first
				 * readable copy.
				 */
				int targets = 1;
				for (; j < conf->copies; j++) {
					int d = r10_bio->devs[j].devnum;
					if (conf->mirrors[d].rdev &&
					    test_bit(In_sync,
						      &conf->mirrors[d].rdev->flags))
						targets++;
				}
				if (targets == 1)
					r10_bio->devs[0].bio->bi_opf
						&= ~MD_FAILFAST;
			}
		}
		if (biolist == NULL) {
			while (r10_bio) {
				struct r10bio *rb2 = r10_bio;
				r10_bio = (struct r10bio*) rb2->master_bio;
				rb2->master_bio = NULL;
				put_buf(rb2);
			}
			goto giveup;
		}
	} else {
		/* resync. Schedule a read for every block at this virt offset */
		int count = 0;

		/*
		 * Since curr_resync_completed could probably not update in
		 * time, and we will set cluster_sync_low based on it.
		 * Let's check against "sector_nr + 2 * RESYNC_SECTORS" for
		 * safety reason, which ensures curr_resync_completed is
		 * updated in bitmap_cond_end_sync.
		 */
		mddev->bitmap_ops->cond_end_sync(mddev, sector_nr,
					mddev_is_clustered(mddev) &&
					(sector_nr + 2 * RESYNC_SECTORS > conf->cluster_sync_high));

		if (!mddev->bitmap_ops->start_sync(mddev, sector_nr,
						   &sync_blocks,
						   mddev->degraded) &&
		    !conf->fullsync && !test_bit(MD_RECOVERY_REQUESTED,
						 &mddev->recovery)) {
			/* We can skip this block */
			*skipped = 1;
			return sync_blocks + sectors_skipped;
		}
		if (sync_blocks < max_sync)
			max_sync = sync_blocks;
		r10_bio = raid10_alloc_init_r10buf(conf);
		r10_bio->state = 0;

		r10_bio->mddev = mddev;
		atomic_set(&r10_bio->remaining, 0);
		raise_barrier(conf, 0);
		conf->next_resync = sector_nr;

		r10_bio->master_bio = NULL;
		r10_bio->sector = sector_nr;
		set_bit(R10BIO_IsSync, &r10_bio->state);
		raid10_find_phys(conf, r10_bio);
		r10_bio->sectors = (sector_nr | chunk_mask) - sector_nr + 1;

		for (i = 0; i < conf->copies; i++) {
			int d = r10_bio->devs[i].devnum;
			sector_t first_bad, sector;
			int bad_sectors;
			struct md_rdev *rdev;

			if (r10_bio->devs[i].repl_bio)
				r10_bio->devs[i].repl_bio->bi_end_io = NULL;

			bio = r10_bio->devs[i].bio;
			bio->bi_status = BLK_STS_IOERR;
			rdev = conf->mirrors[d].rdev;
			if (rdev == NULL || test_bit(Faulty, &rdev->flags))
				continue;

			sector = r10_bio->devs[i].addr;
			if (is_badblock(rdev, sector, max_sync,
					&first_bad, &bad_sectors)) {
				if (first_bad > sector)
					max_sync = first_bad - sector;
				else {
					bad_sectors -= (sector - first_bad);
					if (max_sync > bad_sectors)
						max_sync = bad_sectors;
					continue;
				}
			}
			atomic_inc(&rdev->nr_pending);
			atomic_inc(&r10_bio->remaining);
			bio->bi_next = biolist;
			biolist = bio;
			bio->bi_end_io = end_sync_read;
			bio->bi_opf = REQ_OP_READ;
			if (test_bit(FailFast, &rdev->flags))
				bio->bi_opf |= MD_FAILFAST;
			bio->bi_iter.bi_sector = sector + rdev->data_offset;
			bio_set_dev(bio, rdev->bdev);
			count++;

			rdev = conf->mirrors[d].replacement;
			if (rdev == NULL || test_bit(Faulty, &rdev->flags))
				continue;

			atomic_inc(&rdev->nr_pending);

			/* Need to set up for writing to the replacement */
			bio = r10_bio->devs[i].repl_bio;
			bio->bi_status = BLK_STS_IOERR;

			sector = r10_bio->devs[i].addr;
			bio->bi_next = biolist;
			biolist = bio;
			bio->bi_end_io = end_sync_write;
			bio->bi_opf = REQ_OP_WRITE;
			if (test_bit(FailFast, &rdev->flags))
				bio->bi_opf |= MD_FAILFAST;
			bio->bi_iter.bi_sector = sector + rdev->data_offset;
			bio_set_dev(bio, rdev->bdev);
			count++;
		}

		if (count < 2) {
			for (i=0; i<conf->copies; i++) {
				int d = r10_bio->devs[i].devnum;
				if (r10_bio->devs[i].bio->bi_end_io)
					rdev_dec_pending(conf->mirrors[d].rdev,
							 mddev);
				if (r10_bio->devs[i].repl_bio &&
				    r10_bio->devs[i].repl_bio->bi_end_io)
					rdev_dec_pending(
						conf->mirrors[d].replacement,
						mddev);
			}
			put_buf(r10_bio);
			biolist = NULL;
			goto giveup;
		}
	}

	nr_sectors = 0;
	if (sector_nr + max_sync < max_sector)
		max_sector = sector_nr + max_sync;
	do {
		struct page *page;
		int len = PAGE_SIZE;
		if (sector_nr + (len>>9) > max_sector)
			len = (max_sector - sector_nr) << 9;
		if (len == 0)
			break;
		for (bio= biolist ; bio ; bio=bio->bi_next) {
			struct resync_pages *rp = get_resync_pages(bio);
			page = resync_fetch_page(rp, page_idx);
			if (WARN_ON(!bio_add_page(bio, page, len, 0))) {
				bio->bi_status = BLK_STS_RESOURCE;
				bio_endio(bio);
				goto giveup;
			}
		}
		nr_sectors += len>>9;
		sector_nr += len>>9;
	} while (++page_idx < RESYNC_PAGES);
	r10_bio->sectors = nr_sectors;

	if (mddev_is_clustered(mddev) &&
	    test_bit(MD_RECOVERY_SYNC, &mddev->recovery)) {
		/* It is resync not recovery */
		if (conf->cluster_sync_high < sector_nr + nr_sectors) {
			conf->cluster_sync_low = mddev->curr_resync_completed;
			raid10_set_cluster_sync_high(conf);
			/* Send resync message */
			md_cluster_ops->resync_info_update(mddev,
						conf->cluster_sync_low,
						conf->cluster_sync_high);
		}
	} else if (mddev_is_clustered(mddev)) {
		/* This is recovery not resync */
		sector_t sect_va1, sect_va2;
		bool broadcast_msg = false;

		for (i = 0; i < conf->geo.raid_disks; i++) {
			/*
			 * sector_nr is a device address for recovery, so we
			 * need translate it to array address before compare
			 * with cluster_sync_high.
			 */
			sect_va1 = raid10_find_virt(conf, sector_nr, i);

			if (conf->cluster_sync_high < sect_va1 + nr_sectors) {
				broadcast_msg = true;
				/*
				 * curr_resync_completed is similar as
				 * sector_nr, so make the translation too.
				 */
				sect_va2 = raid10_find_virt(conf,
					mddev->curr_resync_completed, i);

				if (conf->cluster_sync_low == 0 ||
				    conf->cluster_sync_low > sect_va2)
					conf->cluster_sync_low = sect_va2;
			}
		}
		if (broadcast_msg) {
			raid10_set_cluster_sync_high(conf);
			md_cluster_ops->resync_info_update(mddev,
						conf->cluster_sync_low,
						conf->cluster_sync_high);
		}
	}

	while (biolist) {
		bio = biolist;
		biolist = biolist->bi_next;

		bio->bi_next = NULL;
		r10_bio = get_resync_r10bio(bio);
		r10_bio->sectors = nr_sectors;

		if (bio->bi_end_io == end_sync_read) {
			md_sync_acct_bio(bio, nr_sectors);
			bio->bi_status = 0;
			submit_bio_noacct(bio);
		}
	}

	if (sectors_skipped)
		/* pretend they weren't skipped, it makes
		 * no important difference in this case
		 */
		md_done_sync(mddev, sectors_skipped, 1);

	return sectors_skipped + nr_sectors;
 giveup:
	/* There is nowhere to write, so all non-sync
	 * drives must be failed or in resync, all drives
	 * have a bad block, so try the next chunk...
	 */
	if (sector_nr + max_sync < max_sector)
		max_sector = sector_nr + max_sync;

	sectors_skipped += (max_sector - sector_nr);
	chunks_skipped ++;
	sector_nr = max_sector;
	goto skipped;
}

static sector_t
raid10_size(struct mddev *mddev, sector_t sectors, int raid_disks)
{
	sector_t size;
	struct r10conf *conf = mddev->private;

	if (!raid_disks)
		raid_disks = min(conf->geo.raid_disks,
				 conf->prev.raid_disks);
	if (!sectors)
		sectors = conf->dev_sectors;

	size = sectors >> conf->geo.chunk_shift;
	sector_div(size, conf->geo.far_copies);
	size = size * raid_disks;
	sector_div(size, conf->geo.near_copies);

	return size << conf->geo.chunk_shift;
}

static void calc_sectors(struct r10conf *conf, sector_t size)
{
	/* Calculate the number of sectors-per-device that will
	 * actually be used, and set conf->dev_sectors and
	 * conf->stride
	 */

	size = size >> conf->geo.chunk_shift;
	sector_div(size, conf->geo.far_copies);
	size = size * conf->geo.raid_disks;
	sector_div(size, conf->geo.near_copies);
	/* 'size' is now the number of chunks in the array */
	/* calculate "used chunks per device" */
	size = size * conf->copies;

	/* We need to round up when dividing by raid_disks to
	 * get the stride size.
	 */
	size = DIV_ROUND_UP_SECTOR_T(size, conf->geo.raid_disks);

	conf->dev_sectors = size << conf->geo.chunk_shift;

	if (conf->geo.far_offset)
		conf->geo.stride = 1 << conf->geo.chunk_shift;
	else {
		sector_div(size, conf->geo.far_copies);
		conf->geo.stride = size << conf->geo.chunk_shift;
	}
}

enum geo_type {geo_new, geo_old, geo_start};
static int setup_geo(struct geom *geo, struct mddev *mddev, enum geo_type new)
{
	int nc, fc, fo;
	int layout, chunk, disks;
	switch (new) {
	case geo_old:
		layout = mddev->layout;
		chunk = mddev->chunk_sectors;
		disks = mddev->raid_disks - mddev->delta_disks;
		break;
	case geo_new:
		layout = mddev->new_layout;
		chunk = mddev->new_chunk_sectors;
		disks = mddev->raid_disks;
		break;
	default: /* avoid 'may be unused' warnings */
	case geo_start: /* new when starting reshape - raid_disks not
			 * updated yet. */
		layout = mddev->new_layout;
		chunk = mddev->new_chunk_sectors;
		disks = mddev->raid_disks + mddev->delta_disks;
		break;
	}
	if (layout >> 19)
		return -1;
	if (chunk < (PAGE_SIZE >> 9) ||
	    !is_power_of_2(chunk))
		return -2;
	nc = layout & 255;
	fc = (layout >> 8) & 255;
	fo = layout & (1<<16);
	geo->raid_disks = disks;
	geo->near_copies = nc;
	geo->far_copies = fc;
	geo->far_offset = fo;
	switch (layout >> 17) {
	case 0:	/* original layout.  simple but not always optimal */
		geo->far_set_size = disks;
		break;
	case 1: /* "improved" layout which was buggy.  Hopefully no-one is
		 * actually using this, but leave code here just in case.*/
		geo->far_set_size = disks/fc;
		WARN(geo->far_set_size < fc,
		     "This RAID10 layout does not provide data safety - please backup and create new array\n");
		break;
	case 2: /* "improved" layout fixed to match documentation */
		geo->far_set_size = fc * nc;
		break;
	default: /* Not a valid layout */
		return -1;
	}
	geo->chunk_mask = chunk - 1;
	geo->chunk_shift = ffz(~chunk);
	return nc*fc;
}

static void raid10_free_conf(struct r10conf *conf)
{
	if (!conf)
		return;

	mempool_exit(&conf->r10bio_pool);
	kfree(conf->mirrors);
	kfree(conf->mirrors_old);
	kfree(conf->mirrors_new);
	safe_put_page(conf->tmppage);
	bioset_exit(&conf->bio_split);
	kfree(conf);
}

static struct r10conf *setup_conf(struct mddev *mddev)
{
	struct r10conf *conf = NULL;
	int err = -EINVAL;
	struct geom geo;
	int copies;

	copies = setup_geo(&geo, mddev, geo_new);

	if (copies == -2) {
		pr_warn("md/raid10:%s: chunk size must be at least PAGE_SIZE(%ld) and be a power of 2.\n",
			mdname(mddev), PAGE_SIZE);
		goto out;
	}

	if (copies < 2 || copies > mddev->raid_disks) {
		pr_warn("md/raid10:%s: unsupported raid10 layout: 0x%8x\n",
			mdname(mddev), mddev->new_layout);
		goto out;
	}

	err = -ENOMEM;
	conf = kzalloc(sizeof(struct r10conf), GFP_KERNEL);
	if (!conf)
		goto out;

	/* FIXME calc properly */
	conf->mirrors = kcalloc(mddev->raid_disks + max(0, -mddev->delta_disks),
				sizeof(struct raid10_info),
				GFP_KERNEL);
	if (!conf->mirrors)
		goto out;

	conf->tmppage = alloc_page(GFP_KERNEL);
	if (!conf->tmppage)
		goto out;

	conf->geo = geo;
	conf->copies = copies;
	err = mempool_init(&conf->r10bio_pool, NR_RAID_BIOS, r10bio_pool_alloc,
			   rbio_pool_free, conf);
	if (err)
		goto out;

	err = bioset_init(&conf->bio_split, BIO_POOL_SIZE, 0, 0);
	if (err)
		goto out;

	calc_sectors(conf, mddev->dev_sectors);
	if (mddev->reshape_position == MaxSector) {
		conf->prev = conf->geo;
		conf->reshape_progress = MaxSector;
	} else {
		if (setup_geo(&conf->prev, mddev, geo_old) != conf->copies) {
			err = -EINVAL;
			goto out;
		}
		conf->reshape_progress = mddev->reshape_position;
		if (conf->prev.far_offset)
			conf->prev.stride = 1 << conf->prev.chunk_shift;
		else
			/* far_copies must be 1 */
			conf->prev.stride = conf->dev_sectors;
	}
	conf->reshape_safe = conf->reshape_progress;
	spin_lock_init(&conf->device_lock);
	INIT_LIST_HEAD(&conf->retry_list);
	INIT_LIST_HEAD(&conf->bio_end_io_list);

	seqlock_init(&conf->resync_lock);
	init_waitqueue_head(&conf->wait_barrier);
	atomic_set(&conf->nr_pending, 0);

	err = -ENOMEM;
	rcu_assign_pointer(conf->thread,
			   md_register_thread(raid10d, mddev, "raid10"));
	if (!conf->thread)
		goto out;

	conf->mddev = mddev;
	return conf;

 out:
	raid10_free_conf(conf);
	return ERR_PTR(err);
}

static unsigned int raid10_nr_stripes(struct r10conf *conf)
{
	unsigned int raid_disks = conf->geo.raid_disks;

	if (conf->geo.raid_disks % conf->geo.near_copies)
		return raid_disks;
	return raid_disks / conf->geo.near_copies;
}

static int raid10_set_queue_limits(struct mddev *mddev)
{
	struct r10conf *conf = mddev->private;
	struct queue_limits lim;
	int err;

	md_init_stacking_limits(&lim);
	lim.max_write_zeroes_sectors = 0;
	lim.io_min = mddev->chunk_sectors << 9;
	lim.io_opt = lim.io_min * raid10_nr_stripes(conf);
<<<<<<< HEAD
	lim.features |= BLK_FEAT_ATOMIC_WRITES_STACKED;
=======
	lim.features |= BLK_FEAT_ATOMIC_WRITES;
>>>>>>> a5a056c8
	err = mddev_stack_rdev_limits(mddev, &lim, MDDEV_STACK_INTEGRITY);
	if (err) {
		queue_limits_cancel_update(mddev->gendisk->queue);
		return err;
	}
	return queue_limits_set(mddev->gendisk->queue, &lim);
}

static int raid10_run(struct mddev *mddev)
{
	struct r10conf *conf;
	int i, disk_idx;
	struct raid10_info *disk;
	struct md_rdev *rdev;
	sector_t size;
	sector_t min_offset_diff = 0;
	int first = 1;
	int ret = -EIO;

	if (mddev->private == NULL) {
		conf = setup_conf(mddev);
		if (IS_ERR(conf))
			return PTR_ERR(conf);
		mddev->private = conf;
	}
	conf = mddev->private;
	if (!conf)
		goto out;

	rcu_assign_pointer(mddev->thread, conf->thread);
	rcu_assign_pointer(conf->thread, NULL);

	if (mddev_is_clustered(conf->mddev)) {
		int fc, fo;

		fc = (mddev->layout >> 8) & 255;
		fo = mddev->layout & (1<<16);
		if (fc > 1 || fo > 0) {
			pr_err("only near layout is supported by clustered"
				" raid10\n");
			goto out_free_conf;
		}
	}

	rdev_for_each(rdev, mddev) {
		long long diff;

		disk_idx = rdev->raid_disk;
		if (disk_idx < 0)
			continue;
		if (disk_idx >= conf->geo.raid_disks &&
		    disk_idx >= conf->prev.raid_disks)
			continue;
		disk = conf->mirrors + disk_idx;

		if (test_bit(Replacement, &rdev->flags)) {
			if (disk->replacement)
				goto out_free_conf;
			disk->replacement = rdev;
		} else {
			if (disk->rdev)
				goto out_free_conf;
			disk->rdev = rdev;
		}
		diff = (rdev->new_data_offset - rdev->data_offset);
		if (!mddev->reshape_backwards)
			diff = -diff;
		if (diff < 0)
			diff = 0;
		if (first || diff < min_offset_diff)
			min_offset_diff = diff;

		disk->head_position = 0;
		first = 0;
	}

	if (!mddev_is_dm(conf->mddev)) {
		int err = raid10_set_queue_limits(mddev);

		if (err) {
			ret = err;
			goto out_free_conf;
		}
	}

	/* need to check that every block has at least one working mirror */
	if (!enough(conf, -1)) {
		pr_err("md/raid10:%s: not enough operational mirrors.\n",
		       mdname(mddev));
		goto out_free_conf;
	}

	if (conf->reshape_progress != MaxSector) {
		/* must ensure that shape change is supported */
		if (conf->geo.far_copies != 1 &&
		    conf->geo.far_offset == 0)
			goto out_free_conf;
		if (conf->prev.far_copies != 1 &&
		    conf->prev.far_offset == 0)
			goto out_free_conf;
	}

	mddev->degraded = 0;
	for (i = 0;
	     i < conf->geo.raid_disks
		     || i < conf->prev.raid_disks;
	     i++) {

		disk = conf->mirrors + i;

		if (!disk->rdev && disk->replacement) {
			/* The replacement is all we have - use it */
			disk->rdev = disk->replacement;
			disk->replacement = NULL;
			clear_bit(Replacement, &disk->rdev->flags);
		}

		if (!disk->rdev ||
		    !test_bit(In_sync, &disk->rdev->flags)) {
			disk->head_position = 0;
			mddev->degraded++;
			if (disk->rdev &&
			    disk->rdev->saved_raid_disk < 0)
				conf->fullsync = 1;
		}

		if (disk->replacement &&
		    !test_bit(In_sync, &disk->replacement->flags) &&
		    disk->replacement->saved_raid_disk < 0) {
			conf->fullsync = 1;
		}

		disk->recovery_disabled = mddev->recovery_disabled - 1;
	}

	if (mddev->recovery_cp != MaxSector)
		pr_notice("md/raid10:%s: not clean -- starting background reconstruction\n",
			  mdname(mddev));
	pr_info("md/raid10:%s: active with %d out of %d devices\n",
		mdname(mddev), conf->geo.raid_disks - mddev->degraded,
		conf->geo.raid_disks);
	/*
	 * Ok, everything is just fine now
	 */
	mddev->dev_sectors = conf->dev_sectors;
	size = raid10_size(mddev, 0, 0);
	md_set_array_sectors(mddev, size);
	mddev->resync_max_sectors = size;
	set_bit(MD_FAILFAST_SUPPORTED, &mddev->flags);

	if (md_integrity_register(mddev))
		goto out_free_conf;

	if (conf->reshape_progress != MaxSector) {
		unsigned long before_length, after_length;

		before_length = ((1 << conf->prev.chunk_shift) *
				 conf->prev.far_copies);
		after_length = ((1 << conf->geo.chunk_shift) *
				conf->geo.far_copies);

		if (max(before_length, after_length) > min_offset_diff) {
			/* This cannot work */
			pr_warn("md/raid10: offset difference not enough to continue reshape\n");
			goto out_free_conf;
		}
		conf->offset_diff = min_offset_diff;

		clear_bit(MD_RECOVERY_SYNC, &mddev->recovery);
		clear_bit(MD_RECOVERY_CHECK, &mddev->recovery);
		set_bit(MD_RECOVERY_RESHAPE, &mddev->recovery);
		set_bit(MD_RECOVERY_NEEDED, &mddev->recovery);
	}

	return 0;

out_free_conf:
	md_unregister_thread(mddev, &mddev->thread);
	raid10_free_conf(conf);
	mddev->private = NULL;
out:
	return ret;
}

static void raid10_free(struct mddev *mddev, void *priv)
{
	raid10_free_conf(priv);
}

static void raid10_quiesce(struct mddev *mddev, int quiesce)
{
	struct r10conf *conf = mddev->private;

	if (quiesce)
		raise_barrier(conf, 0);
	else
		lower_barrier(conf);
}

static int raid10_resize(struct mddev *mddev, sector_t sectors)
{
	/* Resize of 'far' arrays is not supported.
	 * For 'near' and 'offset' arrays we can set the
	 * number of sectors used to be an appropriate multiple
	 * of the chunk size.
	 * For 'offset', this is far_copies*chunksize.
	 * For 'near' the multiplier is the LCM of
	 * near_copies and raid_disks.
	 * So if far_copies > 1 && !far_offset, fail.
	 * Else find LCM(raid_disks, near_copy)*far_copies and
	 * multiply by chunk_size.  Then round to this number.
	 * This is mostly done by raid10_size()
	 */
	struct r10conf *conf = mddev->private;
	sector_t oldsize, size;
	int ret;

	if (mddev->reshape_position != MaxSector)
		return -EBUSY;

	if (conf->geo.far_copies > 1 && !conf->geo.far_offset)
		return -EINVAL;

	oldsize = raid10_size(mddev, 0, 0);
	size = raid10_size(mddev, sectors, 0);
	if (mddev->external_size &&
	    mddev->array_sectors > size)
		return -EINVAL;

	ret = mddev->bitmap_ops->resize(mddev, size, 0, false);
	if (ret)
		return ret;

	md_set_array_sectors(mddev, size);
	if (sectors > mddev->dev_sectors &&
	    mddev->recovery_cp > oldsize) {
		mddev->recovery_cp = oldsize;
		set_bit(MD_RECOVERY_NEEDED, &mddev->recovery);
	}
	calc_sectors(conf, sectors);
	mddev->dev_sectors = conf->dev_sectors;
	mddev->resync_max_sectors = size;
	return 0;
}

static void *raid10_takeover_raid0(struct mddev *mddev, sector_t size, int devs)
{
	struct md_rdev *rdev;
	struct r10conf *conf;

	if (mddev->degraded > 0) {
		pr_warn("md/raid10:%s: Error: degraded raid0!\n",
			mdname(mddev));
		return ERR_PTR(-EINVAL);
	}
	sector_div(size, devs);

	/* Set new parameters */
	mddev->new_level = 10;
	/* new layout: far_copies = 1, near_copies = 2 */
	mddev->new_layout = (1<<8) + 2;
	mddev->new_chunk_sectors = mddev->chunk_sectors;
	mddev->delta_disks = mddev->raid_disks;
	mddev->raid_disks *= 2;
	/* make sure it will be not marked as dirty */
	mddev->recovery_cp = MaxSector;
	mddev->dev_sectors = size;

	conf = setup_conf(mddev);
	if (!IS_ERR(conf)) {
		rdev_for_each(rdev, mddev)
			if (rdev->raid_disk >= 0) {
				rdev->new_raid_disk = rdev->raid_disk * 2;
				rdev->sectors = size;
			}
	}

	return conf;
}

static void *raid10_takeover(struct mddev *mddev)
{
	struct r0conf *raid0_conf;

	/* raid10 can take over:
	 *  raid0 - providing it has only two drives
	 */
	if (mddev->level == 0) {
		/* for raid0 takeover only one zone is supported */
		raid0_conf = mddev->private;
		if (raid0_conf->nr_strip_zones > 1) {
			pr_warn("md/raid10:%s: cannot takeover raid 0 with more than one zone.\n",
				mdname(mddev));
			return ERR_PTR(-EINVAL);
		}
		return raid10_takeover_raid0(mddev,
			raid0_conf->strip_zone->zone_end,
			raid0_conf->strip_zone->nb_dev);
	}
	return ERR_PTR(-EINVAL);
}

static int raid10_check_reshape(struct mddev *mddev)
{
	/* Called when there is a request to change
	 * - layout (to ->new_layout)
	 * - chunk size (to ->new_chunk_sectors)
	 * - raid_disks (by delta_disks)
	 * or when trying to restart a reshape that was ongoing.
	 *
	 * We need to validate the request and possibly allocate
	 * space if that might be an issue later.
	 *
	 * Currently we reject any reshape of a 'far' mode array,
	 * allow chunk size to change if new is generally acceptable,
	 * allow raid_disks to increase, and allow
	 * a switch between 'near' mode and 'offset' mode.
	 */
	struct r10conf *conf = mddev->private;
	struct geom geo;

	if (conf->geo.far_copies != 1 && !conf->geo.far_offset)
		return -EINVAL;

	if (setup_geo(&geo, mddev, geo_start) != conf->copies)
		/* mustn't change number of copies */
		return -EINVAL;
	if (geo.far_copies > 1 && !geo.far_offset)
		/* Cannot switch to 'far' mode */
		return -EINVAL;

	if (mddev->array_sectors & geo.chunk_mask)
			/* not factor of array size */
			return -EINVAL;

	if (!enough(conf, -1))
		return -EINVAL;

	kfree(conf->mirrors_new);
	conf->mirrors_new = NULL;
	if (mddev->delta_disks > 0) {
		/* allocate new 'mirrors' list */
		conf->mirrors_new =
			kcalloc(mddev->raid_disks + mddev->delta_disks,
				sizeof(struct raid10_info),
				GFP_KERNEL);
		if (!conf->mirrors_new)
			return -ENOMEM;
	}
	return 0;
}

/*
 * Need to check if array has failed when deciding whether to:
 *  - start an array
 *  - remove non-faulty devices
 *  - add a spare
 *  - allow a reshape
 * This determination is simple when no reshape is happening.
 * However if there is a reshape, we need to carefully check
 * both the before and after sections.
 * This is because some failed devices may only affect one
 * of the two sections, and some non-in_sync devices may
 * be insync in the section most affected by failed devices.
 */
static int calc_degraded(struct r10conf *conf)
{
	int degraded, degraded2;
	int i;

	degraded = 0;
	/* 'prev' section first */
	for (i = 0; i < conf->prev.raid_disks; i++) {
		struct md_rdev *rdev = conf->mirrors[i].rdev;

		if (!rdev || test_bit(Faulty, &rdev->flags))
			degraded++;
		else if (!test_bit(In_sync, &rdev->flags))
			/* When we can reduce the number of devices in
			 * an array, this might not contribute to
			 * 'degraded'.  It does now.
			 */
			degraded++;
	}
	if (conf->geo.raid_disks == conf->prev.raid_disks)
		return degraded;
	degraded2 = 0;
	for (i = 0; i < conf->geo.raid_disks; i++) {
		struct md_rdev *rdev = conf->mirrors[i].rdev;

		if (!rdev || test_bit(Faulty, &rdev->flags))
			degraded2++;
		else if (!test_bit(In_sync, &rdev->flags)) {
			/* If reshape is increasing the number of devices,
			 * this section has already been recovered, so
			 * it doesn't contribute to degraded.
			 * else it does.
			 */
			if (conf->geo.raid_disks <= conf->prev.raid_disks)
				degraded2++;
		}
	}
	if (degraded2 > degraded)
		return degraded2;
	return degraded;
}

static int raid10_start_reshape(struct mddev *mddev)
{
	/* A 'reshape' has been requested. This commits
	 * the various 'new' fields and sets MD_RECOVER_RESHAPE
	 * This also checks if there are enough spares and adds them
	 * to the array.
	 * We currently require enough spares to make the final
	 * array non-degraded.  We also require that the difference
	 * between old and new data_offset - on each device - is
	 * enough that we never risk over-writing.
	 */

	unsigned long before_length, after_length;
	sector_t min_offset_diff = 0;
	int first = 1;
	struct geom new;
	struct r10conf *conf = mddev->private;
	struct md_rdev *rdev;
	int spares = 0;
	int ret;

	if (test_bit(MD_RECOVERY_RUNNING, &mddev->recovery))
		return -EBUSY;

	if (setup_geo(&new, mddev, geo_start) != conf->copies)
		return -EINVAL;

	before_length = ((1 << conf->prev.chunk_shift) *
			 conf->prev.far_copies);
	after_length = ((1 << conf->geo.chunk_shift) *
			conf->geo.far_copies);

	rdev_for_each(rdev, mddev) {
		if (!test_bit(In_sync, &rdev->flags)
		    && !test_bit(Faulty, &rdev->flags))
			spares++;
		if (rdev->raid_disk >= 0) {
			long long diff = (rdev->new_data_offset
					  - rdev->data_offset);
			if (!mddev->reshape_backwards)
				diff = -diff;
			if (diff < 0)
				diff = 0;
			if (first || diff < min_offset_diff)
				min_offset_diff = diff;
			first = 0;
		}
	}

	if (max(before_length, after_length) > min_offset_diff)
		return -EINVAL;

	if (spares < mddev->delta_disks)
		return -EINVAL;

	conf->offset_diff = min_offset_diff;
	spin_lock_irq(&conf->device_lock);
	if (conf->mirrors_new) {
		memcpy(conf->mirrors_new, conf->mirrors,
		       sizeof(struct raid10_info)*conf->prev.raid_disks);
		smp_mb();
		kfree(conf->mirrors_old);
		conf->mirrors_old = conf->mirrors;
		conf->mirrors = conf->mirrors_new;
		conf->mirrors_new = NULL;
	}
	setup_geo(&conf->geo, mddev, geo_start);
	smp_mb();
	if (mddev->reshape_backwards) {
		sector_t size = raid10_size(mddev, 0, 0);
		if (size < mddev->array_sectors) {
			spin_unlock_irq(&conf->device_lock);
			pr_warn("md/raid10:%s: array size must be reduce before number of disks\n",
				mdname(mddev));
			return -EINVAL;
		}
		mddev->resync_max_sectors = size;
		conf->reshape_progress = size;
	} else
		conf->reshape_progress = 0;
	conf->reshape_safe = conf->reshape_progress;
	spin_unlock_irq(&conf->device_lock);

	if (mddev->delta_disks && mddev->bitmap) {
		struct mdp_superblock_1 *sb = NULL;
		sector_t oldsize, newsize;

		oldsize = raid10_size(mddev, 0, 0);
		newsize = raid10_size(mddev, 0, conf->geo.raid_disks);

		if (!mddev_is_clustered(mddev)) {
			ret = mddev->bitmap_ops->resize(mddev, newsize, 0, false);
			if (ret)
				goto abort;
			else
				goto out;
		}

		rdev_for_each(rdev, mddev) {
			if (rdev->raid_disk > -1 &&
			    !test_bit(Faulty, &rdev->flags))
				sb = page_address(rdev->sb_page);
		}

		/*
		 * some node is already performing reshape, and no need to
		 * call bitmap_ops->resize again since it should be called when
		 * receiving BITMAP_RESIZE msg
		 */
		if ((sb && (le32_to_cpu(sb->feature_map) &
			    MD_FEATURE_RESHAPE_ACTIVE)) || (oldsize == newsize))
			goto out;

		ret = mddev->bitmap_ops->resize(mddev, newsize, 0, false);
		if (ret)
			goto abort;

		ret = md_cluster_ops->resize_bitmaps(mddev, newsize, oldsize);
		if (ret) {
			mddev->bitmap_ops->resize(mddev, oldsize, 0, false);
			goto abort;
		}
	}
out:
	if (mddev->delta_disks > 0) {
		rdev_for_each(rdev, mddev)
			if (rdev->raid_disk < 0 &&
			    !test_bit(Faulty, &rdev->flags)) {
				if (raid10_add_disk(mddev, rdev) == 0) {
					if (rdev->raid_disk >=
					    conf->prev.raid_disks)
						set_bit(In_sync, &rdev->flags);
					else
						rdev->recovery_offset = 0;

					/* Failure here is OK */
					sysfs_link_rdev(mddev, rdev);
				}
			} else if (rdev->raid_disk >= conf->prev.raid_disks
				   && !test_bit(Faulty, &rdev->flags)) {
				/* This is a spare that was manually added */
				set_bit(In_sync, &rdev->flags);
			}
	}
	/* When a reshape changes the number of devices,
	 * ->degraded is measured against the larger of the
	 * pre and  post numbers.
	 */
	spin_lock_irq(&conf->device_lock);
	mddev->degraded = calc_degraded(conf);
	spin_unlock_irq(&conf->device_lock);
	mddev->raid_disks = conf->geo.raid_disks;
	mddev->reshape_position = conf->reshape_progress;
	set_bit(MD_SB_CHANGE_DEVS, &mddev->sb_flags);

	clear_bit(MD_RECOVERY_SYNC, &mddev->recovery);
	clear_bit(MD_RECOVERY_CHECK, &mddev->recovery);
	clear_bit(MD_RECOVERY_DONE, &mddev->recovery);
	set_bit(MD_RECOVERY_RESHAPE, &mddev->recovery);
	set_bit(MD_RECOVERY_NEEDED, &mddev->recovery);
	conf->reshape_checkpoint = jiffies;
	md_new_event();
	return 0;

abort:
	mddev->recovery = 0;
	spin_lock_irq(&conf->device_lock);
	conf->geo = conf->prev;
	mddev->raid_disks = conf->geo.raid_disks;
	rdev_for_each(rdev, mddev)
		rdev->new_data_offset = rdev->data_offset;
	smp_wmb();
	conf->reshape_progress = MaxSector;
	conf->reshape_safe = MaxSector;
	mddev->reshape_position = MaxSector;
	spin_unlock_irq(&conf->device_lock);
	return ret;
}

/* Calculate the last device-address that could contain
 * any block from the chunk that includes the array-address 's'
 * and report the next address.
 * i.e. the address returned will be chunk-aligned and after
 * any data that is in the chunk containing 's'.
 */
static sector_t last_dev_address(sector_t s, struct geom *geo)
{
	s = (s | geo->chunk_mask) + 1;
	s >>= geo->chunk_shift;
	s *= geo->near_copies;
	s = DIV_ROUND_UP_SECTOR_T(s, geo->raid_disks);
	s *= geo->far_copies;
	s <<= geo->chunk_shift;
	return s;
}

/* Calculate the first device-address that could contain
 * any block from the chunk that includes the array-address 's'.
 * This too will be the start of a chunk
 */
static sector_t first_dev_address(sector_t s, struct geom *geo)
{
	s >>= geo->chunk_shift;
	s *= geo->near_copies;
	sector_div(s, geo->raid_disks);
	s *= geo->far_copies;
	s <<= geo->chunk_shift;
	return s;
}

static sector_t reshape_request(struct mddev *mddev, sector_t sector_nr,
				int *skipped)
{
	/* We simply copy at most one chunk (smallest of old and new)
	 * at a time, possibly less if that exceeds RESYNC_PAGES,
	 * or we hit a bad block or something.
	 * This might mean we pause for normal IO in the middle of
	 * a chunk, but that is not a problem as mddev->reshape_position
	 * can record any location.
	 *
	 * If we will want to write to a location that isn't
	 * yet recorded as 'safe' (i.e. in metadata on disk) then
	 * we need to flush all reshape requests and update the metadata.
	 *
	 * When reshaping forwards (e.g. to more devices), we interpret
	 * 'safe' as the earliest block which might not have been copied
	 * down yet.  We divide this by previous stripe size and multiply
	 * by previous stripe length to get lowest device offset that we
	 * cannot write to yet.
	 * We interpret 'sector_nr' as an address that we want to write to.
	 * From this we use last_device_address() to find where we might
	 * write to, and first_device_address on the  'safe' position.
	 * If this 'next' write position is after the 'safe' position,
	 * we must update the metadata to increase the 'safe' position.
	 *
	 * When reshaping backwards, we round in the opposite direction
	 * and perform the reverse test:  next write position must not be
	 * less than current safe position.
	 *
	 * In all this the minimum difference in data offsets
	 * (conf->offset_diff - always positive) allows a bit of slack,
	 * so next can be after 'safe', but not by more than offset_diff
	 *
	 * We need to prepare all the bios here before we start any IO
	 * to ensure the size we choose is acceptable to all devices.
	 * The means one for each copy for write-out and an extra one for
	 * read-in.
	 * We store the read-in bio in ->master_bio and the others in
	 * ->devs[x].bio and ->devs[x].repl_bio.
	 */
	struct r10conf *conf = mddev->private;
	struct r10bio *r10_bio;
	sector_t next, safe, last;
	int max_sectors;
	int nr_sectors;
	int s;
	struct md_rdev *rdev;
	int need_flush = 0;
	struct bio *blist;
	struct bio *bio, *read_bio;
	int sectors_done = 0;
	struct page **pages;

	if (sector_nr == 0) {
		/* If restarting in the middle, skip the initial sectors */
		if (mddev->reshape_backwards &&
		    conf->reshape_progress < raid10_size(mddev, 0, 0)) {
			sector_nr = (raid10_size(mddev, 0, 0)
				     - conf->reshape_progress);
		} else if (!mddev->reshape_backwards &&
			   conf->reshape_progress > 0)
			sector_nr = conf->reshape_progress;
		if (sector_nr) {
			mddev->curr_resync_completed = sector_nr;
			sysfs_notify_dirent_safe(mddev->sysfs_completed);
			*skipped = 1;
			return sector_nr;
		}
	}

	/* We don't use sector_nr to track where we are up to
	 * as that doesn't work well for ->reshape_backwards.
	 * So just use ->reshape_progress.
	 */
	if (mddev->reshape_backwards) {
		/* 'next' is the earliest device address that we might
		 * write to for this chunk in the new layout
		 */
		next = first_dev_address(conf->reshape_progress - 1,
					 &conf->geo);

		/* 'safe' is the last device address that we might read from
		 * in the old layout after a restart
		 */
		safe = last_dev_address(conf->reshape_safe - 1,
					&conf->prev);

		if (next + conf->offset_diff < safe)
			need_flush = 1;

		last = conf->reshape_progress - 1;
		sector_nr = last & ~(sector_t)(conf->geo.chunk_mask
					       & conf->prev.chunk_mask);
		if (sector_nr + RESYNC_SECTORS < last)
			sector_nr = last + 1 - RESYNC_SECTORS;
	} else {
		/* 'next' is after the last device address that we
		 * might write to for this chunk in the new layout
		 */
		next = last_dev_address(conf->reshape_progress, &conf->geo);

		/* 'safe' is the earliest device address that we might
		 * read from in the old layout after a restart
		 */
		safe = first_dev_address(conf->reshape_safe, &conf->prev);

		/* Need to update metadata if 'next' might be beyond 'safe'
		 * as that would possibly corrupt data
		 */
		if (next > safe + conf->offset_diff)
			need_flush = 1;

		sector_nr = conf->reshape_progress;
		last  = sector_nr | (conf->geo.chunk_mask
				     & conf->prev.chunk_mask);

		if (sector_nr + RESYNC_SECTORS <= last)
			last = sector_nr + RESYNC_SECTORS - 1;
	}

	if (need_flush ||
	    time_after(jiffies, conf->reshape_checkpoint + 10*HZ)) {
		/* Need to update reshape_position in metadata */
		wait_barrier(conf, false);
		mddev->reshape_position = conf->reshape_progress;
		if (mddev->reshape_backwards)
			mddev->curr_resync_completed = raid10_size(mddev, 0, 0)
				- conf->reshape_progress;
		else
			mddev->curr_resync_completed = conf->reshape_progress;
		conf->reshape_checkpoint = jiffies;
		set_bit(MD_SB_CHANGE_DEVS, &mddev->sb_flags);
		md_wakeup_thread(mddev->thread);
		wait_event(mddev->sb_wait, mddev->sb_flags == 0 ||
			   test_bit(MD_RECOVERY_INTR, &mddev->recovery));
		if (test_bit(MD_RECOVERY_INTR, &mddev->recovery)) {
			allow_barrier(conf);
			return sectors_done;
		}
		conf->reshape_safe = mddev->reshape_position;
		allow_barrier(conf);
	}

	raise_barrier(conf, 0);
read_more:
	/* Now schedule reads for blocks from sector_nr to last */
	r10_bio = raid10_alloc_init_r10buf(conf);
	r10_bio->state = 0;
	raise_barrier(conf, 1);
	atomic_set(&r10_bio->remaining, 0);
	r10_bio->mddev = mddev;
	r10_bio->sector = sector_nr;
	set_bit(R10BIO_IsReshape, &r10_bio->state);
	r10_bio->sectors = last - sector_nr + 1;
	rdev = read_balance(conf, r10_bio, &max_sectors);
	BUG_ON(!test_bit(R10BIO_Previous, &r10_bio->state));

	if (!rdev) {
		/* Cannot read from here, so need to record bad blocks
		 * on all the target devices.
		 */
		// FIXME
		mempool_free(r10_bio, &conf->r10buf_pool);
		set_bit(MD_RECOVERY_INTR, &mddev->recovery);
		return sectors_done;
	}

	read_bio = bio_alloc_bioset(rdev->bdev, RESYNC_PAGES, REQ_OP_READ,
				    GFP_KERNEL, &mddev->bio_set);
	read_bio->bi_iter.bi_sector = (r10_bio->devs[r10_bio->read_slot].addr
			       + rdev->data_offset);
	read_bio->bi_private = r10_bio;
	read_bio->bi_end_io = end_reshape_read;
	r10_bio->master_bio = read_bio;
	r10_bio->read_slot = r10_bio->devs[r10_bio->read_slot].devnum;

	/*
	 * Broadcast RESYNC message to other nodes, so all nodes would not
	 * write to the region to avoid conflict.
	*/
	if (mddev_is_clustered(mddev) && conf->cluster_sync_high <= sector_nr) {
		struct mdp_superblock_1 *sb = NULL;
		int sb_reshape_pos = 0;

		conf->cluster_sync_low = sector_nr;
		conf->cluster_sync_high = sector_nr + CLUSTER_RESYNC_WINDOW_SECTORS;
		sb = page_address(rdev->sb_page);
		if (sb) {
			sb_reshape_pos = le64_to_cpu(sb->reshape_position);
			/*
			 * Set cluster_sync_low again if next address for array
			 * reshape is less than cluster_sync_low. Since we can't
			 * update cluster_sync_low until it has finished reshape.
			 */
			if (sb_reshape_pos < conf->cluster_sync_low)
				conf->cluster_sync_low = sb_reshape_pos;
		}

		md_cluster_ops->resync_info_update(mddev, conf->cluster_sync_low,
							  conf->cluster_sync_high);
	}

	/* Now find the locations in the new layout */
	__raid10_find_phys(&conf->geo, r10_bio);

	blist = read_bio;
	read_bio->bi_next = NULL;

	for (s = 0; s < conf->copies*2; s++) {
		struct bio *b;
		int d = r10_bio->devs[s/2].devnum;
		struct md_rdev *rdev2;
		if (s&1) {
			rdev2 = conf->mirrors[d].replacement;
			b = r10_bio->devs[s/2].repl_bio;
		} else {
			rdev2 = conf->mirrors[d].rdev;
			b = r10_bio->devs[s/2].bio;
		}
		if (!rdev2 || test_bit(Faulty, &rdev2->flags))
			continue;

		bio_set_dev(b, rdev2->bdev);
		b->bi_iter.bi_sector = r10_bio->devs[s/2].addr +
			rdev2->new_data_offset;
		b->bi_end_io = end_reshape_write;
		b->bi_opf = REQ_OP_WRITE;
		b->bi_next = blist;
		blist = b;
	}

	/* Now add as many pages as possible to all of these bios. */

	nr_sectors = 0;
	pages = get_resync_pages(r10_bio->devs[0].bio)->pages;
	for (s = 0 ; s < max_sectors; s += PAGE_SIZE >> 9) {
		struct page *page = pages[s / (PAGE_SIZE >> 9)];
		int len = (max_sectors - s) << 9;
		if (len > PAGE_SIZE)
			len = PAGE_SIZE;
		for (bio = blist; bio ; bio = bio->bi_next) {
			if (WARN_ON(!bio_add_page(bio, page, len, 0))) {
				bio->bi_status = BLK_STS_RESOURCE;
				bio_endio(bio);
				return sectors_done;
			}
		}
		sector_nr += len >> 9;
		nr_sectors += len >> 9;
	}
	r10_bio->sectors = nr_sectors;

	/* Now submit the read */
	md_sync_acct_bio(read_bio, r10_bio->sectors);
	atomic_inc(&r10_bio->remaining);
	read_bio->bi_next = NULL;
	submit_bio_noacct(read_bio);
	sectors_done += nr_sectors;
	if (sector_nr <= last)
		goto read_more;

	lower_barrier(conf);

	/* Now that we have done the whole section we can
	 * update reshape_progress
	 */
	if (mddev->reshape_backwards)
		conf->reshape_progress -= sectors_done;
	else
		conf->reshape_progress += sectors_done;

	return sectors_done;
}

static void end_reshape_request(struct r10bio *r10_bio);
static int handle_reshape_read_error(struct mddev *mddev,
				     struct r10bio *r10_bio);
static void reshape_request_write(struct mddev *mddev, struct r10bio *r10_bio)
{
	/* Reshape read completed.  Hopefully we have a block
	 * to write out.
	 * If we got a read error then we do sync 1-page reads from
	 * elsewhere until we find the data - or give up.
	 */
	struct r10conf *conf = mddev->private;
	int s;

	if (!test_bit(R10BIO_Uptodate, &r10_bio->state))
		if (handle_reshape_read_error(mddev, r10_bio) < 0) {
			/* Reshape has been aborted */
			md_done_sync(mddev, r10_bio->sectors, 0);
			return;
		}

	/* We definitely have the data in the pages, schedule the
	 * writes.
	 */
	atomic_set(&r10_bio->remaining, 1);
	for (s = 0; s < conf->copies*2; s++) {
		struct bio *b;
		int d = r10_bio->devs[s/2].devnum;
		struct md_rdev *rdev;
		if (s&1) {
			rdev = conf->mirrors[d].replacement;
			b = r10_bio->devs[s/2].repl_bio;
		} else {
			rdev = conf->mirrors[d].rdev;
			b = r10_bio->devs[s/2].bio;
		}
		if (!rdev || test_bit(Faulty, &rdev->flags))
			continue;

		atomic_inc(&rdev->nr_pending);
		md_sync_acct_bio(b, r10_bio->sectors);
		atomic_inc(&r10_bio->remaining);
		b->bi_next = NULL;
		submit_bio_noacct(b);
	}
	end_reshape_request(r10_bio);
}

static void end_reshape(struct r10conf *conf)
{
	if (test_bit(MD_RECOVERY_INTR, &conf->mddev->recovery))
		return;

	spin_lock_irq(&conf->device_lock);
	conf->prev = conf->geo;
	md_finish_reshape(conf->mddev);
	smp_wmb();
	conf->reshape_progress = MaxSector;
	conf->reshape_safe = MaxSector;
	spin_unlock_irq(&conf->device_lock);

	mddev_update_io_opt(conf->mddev, raid10_nr_stripes(conf));
	conf->fullsync = 0;
}

static void raid10_update_reshape_pos(struct mddev *mddev)
{
	struct r10conf *conf = mddev->private;
	sector_t lo, hi;

	md_cluster_ops->resync_info_get(mddev, &lo, &hi);
	if (((mddev->reshape_position <= hi) && (mddev->reshape_position >= lo))
	    || mddev->reshape_position == MaxSector)
		conf->reshape_progress = mddev->reshape_position;
	else
		WARN_ON_ONCE(1);
}

static int handle_reshape_read_error(struct mddev *mddev,
				     struct r10bio *r10_bio)
{
	/* Use sync reads to get the blocks from somewhere else */
	int sectors = r10_bio->sectors;
	struct r10conf *conf = mddev->private;
	struct r10bio *r10b;
	int slot = 0;
	int idx = 0;
	struct page **pages;

	r10b = kmalloc(struct_size(r10b, devs, conf->copies), GFP_NOIO);
	if (!r10b) {
		set_bit(MD_RECOVERY_INTR, &mddev->recovery);
		return -ENOMEM;
	}

	/* reshape IOs share pages from .devs[0].bio */
	pages = get_resync_pages(r10_bio->devs[0].bio)->pages;

	r10b->sector = r10_bio->sector;
	__raid10_find_phys(&conf->prev, r10b);

	while (sectors) {
		int s = sectors;
		int success = 0;
		int first_slot = slot;

		if (s > (PAGE_SIZE >> 9))
			s = PAGE_SIZE >> 9;

		while (!success) {
			int d = r10b->devs[slot].devnum;
			struct md_rdev *rdev = conf->mirrors[d].rdev;
			sector_t addr;
			if (rdev == NULL ||
			    test_bit(Faulty, &rdev->flags) ||
			    !test_bit(In_sync, &rdev->flags))
				goto failed;

			addr = r10b->devs[slot].addr + idx * PAGE_SIZE;
			atomic_inc(&rdev->nr_pending);
			success = sync_page_io(rdev,
					       addr,
					       s << 9,
					       pages[idx],
					       REQ_OP_READ, false);
			rdev_dec_pending(rdev, mddev);
			if (success)
				break;
		failed:
			slot++;
			if (slot >= conf->copies)
				slot = 0;
			if (slot == first_slot)
				break;
		}
		if (!success) {
			/* couldn't read this block, must give up */
			set_bit(MD_RECOVERY_INTR,
				&mddev->recovery);
			kfree(r10b);
			return -EIO;
		}
		sectors -= s;
		idx++;
	}
	kfree(r10b);
	return 0;
}

static void end_reshape_write(struct bio *bio)
{
	struct r10bio *r10_bio = get_resync_r10bio(bio);
	struct mddev *mddev = r10_bio->mddev;
	struct r10conf *conf = mddev->private;
	int d;
	int slot;
	int repl;
	struct md_rdev *rdev = NULL;

	d = find_bio_disk(conf, r10_bio, bio, &slot, &repl);
	rdev = repl ? conf->mirrors[d].replacement :
		      conf->mirrors[d].rdev;

	if (bio->bi_status) {
		/* FIXME should record badblock */
		md_error(mddev, rdev);
	}

	rdev_dec_pending(rdev, mddev);
	end_reshape_request(r10_bio);
}

static void end_reshape_request(struct r10bio *r10_bio)
{
	if (!atomic_dec_and_test(&r10_bio->remaining))
		return;
	md_done_sync(r10_bio->mddev, r10_bio->sectors, 1);
	bio_put(r10_bio->master_bio);
	put_buf(r10_bio);
}

static void raid10_finish_reshape(struct mddev *mddev)
{
	struct r10conf *conf = mddev->private;

	if (test_bit(MD_RECOVERY_INTR, &mddev->recovery))
		return;

	if (mddev->delta_disks > 0) {
		if (mddev->recovery_cp > mddev->resync_max_sectors) {
			mddev->recovery_cp = mddev->resync_max_sectors;
			set_bit(MD_RECOVERY_NEEDED, &mddev->recovery);
		}
		mddev->resync_max_sectors = mddev->array_sectors;
	} else {
		int d;
		for (d = conf->geo.raid_disks ;
		     d < conf->geo.raid_disks - mddev->delta_disks;
		     d++) {
			struct md_rdev *rdev = conf->mirrors[d].rdev;
			if (rdev)
				clear_bit(In_sync, &rdev->flags);
			rdev = conf->mirrors[d].replacement;
			if (rdev)
				clear_bit(In_sync, &rdev->flags);
		}
	}
	mddev->layout = mddev->new_layout;
	mddev->chunk_sectors = 1 << conf->geo.chunk_shift;
	mddev->reshape_position = MaxSector;
	mddev->delta_disks = 0;
	mddev->reshape_backwards = 0;
}

static struct md_personality raid10_personality =
{
	.name		= "raid10",
	.level		= 10,
	.owner		= THIS_MODULE,
	.make_request	= raid10_make_request,
	.run		= raid10_run,
	.free		= raid10_free,
	.status		= raid10_status,
	.error_handler	= raid10_error,
	.hot_add_disk	= raid10_add_disk,
	.hot_remove_disk= raid10_remove_disk,
	.spare_active	= raid10_spare_active,
	.sync_request	= raid10_sync_request,
	.quiesce	= raid10_quiesce,
	.size		= raid10_size,
	.resize		= raid10_resize,
	.takeover	= raid10_takeover,
	.check_reshape	= raid10_check_reshape,
	.start_reshape	= raid10_start_reshape,
	.finish_reshape	= raid10_finish_reshape,
	.update_reshape_pos = raid10_update_reshape_pos,
};

static int __init raid_init(void)
{
	return register_md_personality(&raid10_personality);
}

static void raid_exit(void)
{
	unregister_md_personality(&raid10_personality);
}

module_init(raid_init);
module_exit(raid_exit);
MODULE_LICENSE("GPL");
MODULE_DESCRIPTION("RAID10 (striped mirror) personality for MD");
MODULE_ALIAS("md-personality-9"); /* RAID10 */
MODULE_ALIAS("md-raid10");
MODULE_ALIAS("md-level-10");<|MERGE_RESOLUTION|>--- conflicted
+++ resolved
@@ -4018,11 +4018,7 @@
 	lim.max_write_zeroes_sectors = 0;
 	lim.io_min = mddev->chunk_sectors << 9;
 	lim.io_opt = lim.io_min * raid10_nr_stripes(conf);
-<<<<<<< HEAD
-	lim.features |= BLK_FEAT_ATOMIC_WRITES_STACKED;
-=======
 	lim.features |= BLK_FEAT_ATOMIC_WRITES;
->>>>>>> a5a056c8
 	err = mddev_stack_rdev_limits(mddev, &lim, MDDEV_STACK_INTEGRITY);
 	if (err) {
 		queue_limits_cancel_update(mddev->gendisk->queue);
