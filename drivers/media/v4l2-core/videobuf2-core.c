--- conflicted
+++ resolved
@@ -1774,14 +1774,11 @@
 	if (q->streaming) {
 		dprintk(3, "streamon successful: already streaming\n");
 		return 0;
-<<<<<<< HEAD
-=======
 	}
 
 	if (!q->num_buffers) {
 		dprintk(1, "streamon: no buffers have been allocated\n");
 		return -EINVAL;
->>>>>>> 56041bf9
 	}
 
 	/*
