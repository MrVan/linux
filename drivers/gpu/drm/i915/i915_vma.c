/*
 * Copyright © 2016 Intel Corporation
 *
 * Permission is hereby granted, free of charge, to any person obtaining a
 * copy of this software and associated documentation files (the "Software"),
 * to deal in the Software without restriction, including without limitation
 * the rights to use, copy, modify, merge, publish, distribute, sublicense,
 * and/or sell copies of the Software, and to permit persons to whom the
 * Software is furnished to do so, subject to the following conditions:
 *
 * The above copyright notice and this permission notice (including the next
 * paragraph) shall be included in all copies or substantial portions of the
 * Software.
 *
 * THE SOFTWARE IS PROVIDED "AS IS", WITHOUT WARRANTY OF ANY KIND, EXPRESS OR
 * IMPLIED, INCLUDING BUT NOT LIMITED TO THE WARRANTIES OF MERCHANTABILITY,
 * FITNESS FOR A PARTICULAR PURPOSE AND NONINFRINGEMENT.  IN NO EVENT SHALL
 * THE AUTHORS OR COPYRIGHT HOLDERS BE LIABLE FOR ANY CLAIM, DAMAGES OR OTHER
 * LIABILITY, WHETHER IN AN ACTION OF CONTRACT, TORT OR OTHERWISE, ARISING
 * FROM, OUT OF OR IN CONNECTION WITH THE SOFTWARE OR THE USE OR OTHER DEALINGS
 * IN THE SOFTWARE.
 *
 */

#include <linux/sched/mm.h>
#include <drm/drm_gem.h>

#include "display/intel_frontbuffer.h"

#include "gt/intel_engine.h"
#include "gt/intel_gt.h"

#include "i915_drv.h"
#include "i915_globals.h"
#include "i915_vma.h"

static struct i915_global_vma {
	struct i915_global base;
	struct kmem_cache *slab_vmas;
} global;

struct i915_vma *i915_vma_alloc(void)
{
	return kmem_cache_zalloc(global.slab_vmas, GFP_KERNEL);
}

void i915_vma_free(struct i915_vma *vma)
{
	return kmem_cache_free(global.slab_vmas, vma);
}

#if IS_ENABLED(CONFIG_DRM_I915_ERRLOG_GEM) && IS_ENABLED(CONFIG_DRM_DEBUG_MM)

#include <linux/stackdepot.h>

static void vma_print_allocator(struct i915_vma *vma, const char *reason)
{
	unsigned long *entries;
	unsigned int nr_entries;
	char buf[512];

	if (!vma->node.stack) {
		DRM_DEBUG_DRIVER("vma.node [%08llx + %08llx] %s: unknown owner\n",
				 vma->node.start, vma->node.size, reason);
		return;
	}

	nr_entries = stack_depot_fetch(vma->node.stack, &entries);
	stack_trace_snprint(buf, sizeof(buf), entries, nr_entries, 0);
	DRM_DEBUG_DRIVER("vma.node [%08llx + %08llx] %s: inserted at %s\n",
			 vma->node.start, vma->node.size, reason, buf);
}

#else

static void vma_print_allocator(struct i915_vma *vma, const char *reason)
{
}

#endif

static inline struct i915_vma *active_to_vma(struct i915_active *ref)
{
	return container_of(ref, typeof(struct i915_vma), active);
}

static int __i915_vma_active(struct i915_active *ref)
{
	i915_vma_get(active_to_vma(ref));
	return 0;
}

static void __i915_vma_retire(struct i915_active *ref)
{
<<<<<<< HEAD
	i915_vma_put(active_to_vma(ref));
=======
	struct i915_vma *vma = container_of(ref, typeof(*vma), active);
	struct drm_i915_gem_object *obj = vma->obj;

	GEM_BUG_ON(!i915_gem_object_is_active(obj));
	if (--obj->active_count)
		return;

	/* Prune the shared fence arrays iff completely idle (inc. external) */
	if (dma_resv_trylock(obj->base.resv)) {
		if (dma_resv_test_signaled_rcu(obj->base.resv, true))
			dma_resv_add_excl_fence(obj->base.resv, NULL);
		dma_resv_unlock(obj->base.resv);
	}

	/*
	 * Bump our place on the bound list to keep it roughly in LRU order
	 * so that we don't steal from recently used but inactive objects
	 * (unless we are forced to ofc!)
	 */
	if (i915_gem_object_is_shrinkable(obj))
		obj_bump_mru(obj);

	i915_gem_object_put(obj); /* and drop the active reference */
>>>>>>> d7774785
}

static struct i915_vma *
vma_create(struct drm_i915_gem_object *obj,
	   struct i915_address_space *vm,
	   const struct i915_ggtt_view *view)
{
	struct i915_vma *vma;
	struct rb_node *rb, **p;

	/* The aliasing_ppgtt should never be used directly! */
	GEM_BUG_ON(vm == &vm->i915->ggtt.alias->vm);

	vma = i915_vma_alloc();
	if (vma == NULL)
		return ERR_PTR(-ENOMEM);

	vma->vm = vm;
	vma->ops = &vm->vma_ops;
	vma->obj = obj;
	vma->resv = obj->base.resv;
	vma->size = obj->base.size;
	vma->display_alignment = I915_GTT_MIN_ALIGNMENT;

	i915_active_init(vm->i915, &vma->active,
			 __i915_vma_active, __i915_vma_retire);
	INIT_ACTIVE_REQUEST(&vma->last_fence);

	/* Declare ourselves safe for use inside shrinkers */
	if (IS_ENABLED(CONFIG_LOCKDEP)) {
		fs_reclaim_acquire(GFP_KERNEL);
		might_lock(&vma->active.mutex);
		fs_reclaim_release(GFP_KERNEL);
	}

	INIT_LIST_HEAD(&vma->closed_link);

	if (view && view->type != I915_GGTT_VIEW_NORMAL) {
		vma->ggtt_view = *view;
		if (view->type == I915_GGTT_VIEW_PARTIAL) {
			GEM_BUG_ON(range_overflows_t(u64,
						     view->partial.offset,
						     view->partial.size,
						     obj->base.size >> PAGE_SHIFT));
			vma->size = view->partial.size;
			vma->size <<= PAGE_SHIFT;
			GEM_BUG_ON(vma->size > obj->base.size);
		} else if (view->type == I915_GGTT_VIEW_ROTATED) {
			vma->size = intel_rotation_info_size(&view->rotated);
			vma->size <<= PAGE_SHIFT;
		} else if (view->type == I915_GGTT_VIEW_REMAPPED) {
			vma->size = intel_remapped_info_size(&view->remapped);
			vma->size <<= PAGE_SHIFT;
		}
	}

	if (unlikely(vma->size > vm->total))
		goto err_vma;

	GEM_BUG_ON(!IS_ALIGNED(vma->size, I915_GTT_PAGE_SIZE));

	if (i915_is_ggtt(vm)) {
		if (unlikely(overflows_type(vma->size, u32)))
			goto err_vma;

		vma->fence_size = i915_gem_fence_size(vm->i915, vma->size,
						      i915_gem_object_get_tiling(obj),
						      i915_gem_object_get_stride(obj));
		if (unlikely(vma->fence_size < vma->size || /* overflow */
			     vma->fence_size > vm->total))
			goto err_vma;

		GEM_BUG_ON(!IS_ALIGNED(vma->fence_size, I915_GTT_MIN_ALIGNMENT));

		vma->fence_alignment = i915_gem_fence_alignment(vm->i915, vma->size,
								i915_gem_object_get_tiling(obj),
								i915_gem_object_get_stride(obj));
		GEM_BUG_ON(!is_power_of_2(vma->fence_alignment));

		vma->flags |= I915_VMA_GGTT;
	}

	spin_lock(&obj->vma.lock);

	rb = NULL;
	p = &obj->vma.tree.rb_node;
	while (*p) {
		struct i915_vma *pos;
		long cmp;

		rb = *p;
		pos = rb_entry(rb, struct i915_vma, obj_node);

		/*
		 * If the view already exists in the tree, another thread
		 * already created a matching vma, so return the older instance
		 * and dispose of ours.
		 */
		cmp = i915_vma_compare(pos, vm, view);
		if (cmp == 0) {
			spin_unlock(&obj->vma.lock);
			i915_vma_free(vma);
			return pos;
		}

		if (cmp < 0)
			p = &rb->rb_right;
		else
			p = &rb->rb_left;
	}
	rb_link_node(&vma->obj_node, rb, p);
	rb_insert_color(&vma->obj_node, &obj->vma.tree);

	if (i915_vma_is_ggtt(vma))
		/*
		 * We put the GGTT vma at the start of the vma-list, followed
		 * by the ppGGTT vma. This allows us to break early when
		 * iterating over only the GGTT vma for an object, see
		 * for_each_ggtt_vma()
		 */
		list_add(&vma->obj_link, &obj->vma.list);
	else
		list_add_tail(&vma->obj_link, &obj->vma.list);

	spin_unlock(&obj->vma.lock);

	mutex_lock(&vm->mutex);
	list_add(&vma->vm_link, &vm->unbound_list);
	mutex_unlock(&vm->mutex);

	return vma;

err_vma:
	i915_vma_free(vma);
	return ERR_PTR(-E2BIG);
}

static struct i915_vma *
vma_lookup(struct drm_i915_gem_object *obj,
	   struct i915_address_space *vm,
	   const struct i915_ggtt_view *view)
{
	struct rb_node *rb;

	rb = obj->vma.tree.rb_node;
	while (rb) {
		struct i915_vma *vma = rb_entry(rb, struct i915_vma, obj_node);
		long cmp;

		cmp = i915_vma_compare(vma, vm, view);
		if (cmp == 0)
			return vma;

		if (cmp < 0)
			rb = rb->rb_right;
		else
			rb = rb->rb_left;
	}

	return NULL;
}

/**
 * i915_vma_instance - return the singleton instance of the VMA
 * @obj: parent &struct drm_i915_gem_object to be mapped
 * @vm: address space in which the mapping is located
 * @view: additional mapping requirements
 *
 * i915_vma_instance() looks up an existing VMA of the @obj in the @vm with
 * the same @view characteristics. If a match is not found, one is created.
 * Once created, the VMA is kept until either the object is freed, or the
 * address space is closed.
 *
 * Must be called with struct_mutex held.
 *
 * Returns the vma, or an error pointer.
 */
struct i915_vma *
i915_vma_instance(struct drm_i915_gem_object *obj,
		  struct i915_address_space *vm,
		  const struct i915_ggtt_view *view)
{
	struct i915_vma *vma;

	GEM_BUG_ON(view && !i915_is_ggtt(vm));
	GEM_BUG_ON(vm->closed);

	spin_lock(&obj->vma.lock);
	vma = vma_lookup(obj, vm, view);
	spin_unlock(&obj->vma.lock);

	/* vma_create() will resolve the race if another creates the vma */
	if (unlikely(!vma))
		vma = vma_create(obj, vm, view);

	GEM_BUG_ON(!IS_ERR(vma) && i915_vma_compare(vma, vm, view));
	return vma;
}

/**
 * i915_vma_bind - Sets up PTEs for an VMA in it's corresponding address space.
 * @vma: VMA to map
 * @cache_level: mapping cache level
 * @flags: flags like global or local mapping
 *
 * DMA addresses are taken from the scatter-gather table of this object (or of
 * this VMA in case of non-default GGTT views) and PTE entries set up.
 * Note that DMA addresses are also the only part of the SG table we care about.
 */
int i915_vma_bind(struct i915_vma *vma, enum i915_cache_level cache_level,
		  u32 flags)
{
	u32 bind_flags;
	u32 vma_flags;
	int ret;

	GEM_BUG_ON(!drm_mm_node_allocated(&vma->node));
	GEM_BUG_ON(vma->size > vma->node.size);

	if (GEM_DEBUG_WARN_ON(range_overflows(vma->node.start,
					      vma->node.size,
					      vma->vm->total)))
		return -ENODEV;

	if (GEM_DEBUG_WARN_ON(!flags))
		return -EINVAL;

	bind_flags = 0;
	if (flags & PIN_GLOBAL)
		bind_flags |= I915_VMA_GLOBAL_BIND;
	if (flags & PIN_USER)
		bind_flags |= I915_VMA_LOCAL_BIND;

	vma_flags = vma->flags & (I915_VMA_GLOBAL_BIND | I915_VMA_LOCAL_BIND);
	if (flags & PIN_UPDATE)
		bind_flags |= vma_flags;
	else
		bind_flags &= ~vma_flags;
	if (bind_flags == 0)
		return 0;

	GEM_BUG_ON(!vma->pages);

	trace_i915_vma_bind(vma, bind_flags);
	ret = vma->ops->bind_vma(vma, cache_level, bind_flags);
	if (ret)
		return ret;

	vma->flags |= bind_flags;
	return 0;
}

void __iomem *i915_vma_pin_iomap(struct i915_vma *vma)
{
	void __iomem *ptr;
	int err;

	/* Access through the GTT requires the device to be awake. */
	assert_rpm_wakelock_held(&vma->vm->i915->runtime_pm);

	lockdep_assert_held(&vma->vm->i915->drm.struct_mutex);
	if (WARN_ON(!i915_vma_is_map_and_fenceable(vma))) {
		err = -ENODEV;
		goto err;
	}

	GEM_BUG_ON(!i915_vma_is_ggtt(vma));
	GEM_BUG_ON((vma->flags & I915_VMA_GLOBAL_BIND) == 0);

	ptr = vma->iomap;
	if (ptr == NULL) {
		ptr = io_mapping_map_wc(&i915_vm_to_ggtt(vma->vm)->iomap,
					vma->node.start,
					vma->node.size);
		if (ptr == NULL) {
			err = -ENOMEM;
			goto err;
		}

		vma->iomap = ptr;
	}

	__i915_vma_pin(vma);

	err = i915_vma_pin_fence(vma);
	if (err)
		goto err_unpin;

	i915_vma_set_ggtt_write(vma);
	return ptr;

err_unpin:
	__i915_vma_unpin(vma);
err:
	return IO_ERR_PTR(err);
}

void i915_vma_flush_writes(struct i915_vma *vma)
{
	if (!i915_vma_has_ggtt_write(vma))
		return;

	intel_gt_flush_ggtt_writes(vma->vm->gt);

	i915_vma_unset_ggtt_write(vma);
}

void i915_vma_unpin_iomap(struct i915_vma *vma)
{
	lockdep_assert_held(&vma->vm->i915->drm.struct_mutex);

	GEM_BUG_ON(vma->iomap == NULL);

	i915_vma_flush_writes(vma);

	i915_vma_unpin_fence(vma);
	i915_vma_unpin(vma);
}

void i915_vma_unpin_and_release(struct i915_vma **p_vma, unsigned int flags)
{
	struct i915_vma *vma;
	struct drm_i915_gem_object *obj;

	vma = fetch_and_zero(p_vma);
	if (!vma)
		return;

	obj = vma->obj;
	GEM_BUG_ON(!obj);

	i915_vma_unpin(vma);
	i915_vma_close(vma);

	if (flags & I915_VMA_RELEASE_MAP)
		i915_gem_object_unpin_map(obj);

	i915_gem_object_put(obj);
}

bool i915_vma_misplaced(const struct i915_vma *vma,
			u64 size, u64 alignment, u64 flags)
{
	if (!drm_mm_node_allocated(&vma->node))
		return false;

	if (vma->node.size < size)
		return true;

	GEM_BUG_ON(alignment && !is_power_of_2(alignment));
	if (alignment && !IS_ALIGNED(vma->node.start, alignment))
		return true;

	if (flags & PIN_MAPPABLE && !i915_vma_is_map_and_fenceable(vma))
		return true;

	if (flags & PIN_OFFSET_BIAS &&
	    vma->node.start < (flags & PIN_OFFSET_MASK))
		return true;

	if (flags & PIN_OFFSET_FIXED &&
	    vma->node.start != (flags & PIN_OFFSET_MASK))
		return true;

	return false;
}

void __i915_vma_set_map_and_fenceable(struct i915_vma *vma)
{
	bool mappable, fenceable;

	GEM_BUG_ON(!i915_vma_is_ggtt(vma));
	GEM_BUG_ON(!vma->fence_size);

	fenceable = (vma->node.size >= vma->fence_size &&
		     IS_ALIGNED(vma->node.start, vma->fence_alignment));

	mappable = vma->node.start + vma->fence_size <= i915_vm_to_ggtt(vma->vm)->mappable_end;

	if (mappable && fenceable)
		vma->flags |= I915_VMA_CAN_FENCE;
	else
		vma->flags &= ~I915_VMA_CAN_FENCE;
}

static bool color_differs(struct drm_mm_node *node, unsigned long color)
{
	return node->allocated && node->color != color;
}

bool i915_gem_valid_gtt_space(struct i915_vma *vma, unsigned long cache_level)
{
	struct drm_mm_node *node = &vma->node;
	struct drm_mm_node *other;

	/*
	 * On some machines we have to be careful when putting differing types
	 * of snoopable memory together to avoid the prefetcher crossing memory
	 * domains and dying. During vm initialisation, we decide whether or not
	 * these constraints apply and set the drm_mm.color_adjust
	 * appropriately.
	 */
	if (vma->vm->mm.color_adjust == NULL)
		return true;

	/* Only valid to be called on an already inserted vma */
	GEM_BUG_ON(!drm_mm_node_allocated(node));
	GEM_BUG_ON(list_empty(&node->node_list));

	other = list_prev_entry(node, node_list);
	if (color_differs(other, cache_level) && !drm_mm_hole_follows(other))
		return false;

	other = list_next_entry(node, node_list);
	if (color_differs(other, cache_level) && !drm_mm_hole_follows(node))
		return false;

	return true;
}

static void assert_bind_count(const struct drm_i915_gem_object *obj)
{
	/*
	 * Combine the assertion that the object is bound and that we have
	 * pinned its pages. But we should never have bound the object
	 * more than we have pinned its pages. (For complete accuracy, we
	 * assume that no else is pinning the pages, but as a rough assertion
	 * that we will not run into problems later, this will do!)
	 */
	GEM_BUG_ON(atomic_read(&obj->mm.pages_pin_count) < atomic_read(&obj->bind_count));
}

/**
 * i915_vma_insert - finds a slot for the vma in its address space
 * @vma: the vma
 * @size: requested size in bytes (can be larger than the VMA)
 * @alignment: required alignment
 * @flags: mask of PIN_* flags to use
 *
 * First we try to allocate some free space that meets the requirements for
 * the VMA. Failiing that, if the flags permit, it will evict an old VMA,
 * preferrably the oldest idle entry to make room for the new VMA.
 *
 * Returns:
 * 0 on success, negative error code otherwise.
 */
static int
i915_vma_insert(struct i915_vma *vma, u64 size, u64 alignment, u64 flags)
{
	struct drm_i915_private *dev_priv = vma->vm->i915;
	unsigned int cache_level;
	u64 start, end;
	int ret;

	GEM_BUG_ON(i915_vma_is_closed(vma));
	GEM_BUG_ON(vma->flags & (I915_VMA_GLOBAL_BIND | I915_VMA_LOCAL_BIND));
	GEM_BUG_ON(drm_mm_node_allocated(&vma->node));

	size = max(size, vma->size);
	alignment = max(alignment, vma->display_alignment);
	if (flags & PIN_MAPPABLE) {
		size = max_t(typeof(size), size, vma->fence_size);
		alignment = max_t(typeof(alignment),
				  alignment, vma->fence_alignment);
	}

	GEM_BUG_ON(!IS_ALIGNED(size, I915_GTT_PAGE_SIZE));
	GEM_BUG_ON(!IS_ALIGNED(alignment, I915_GTT_MIN_ALIGNMENT));
	GEM_BUG_ON(!is_power_of_2(alignment));

	start = flags & PIN_OFFSET_BIAS ? flags & PIN_OFFSET_MASK : 0;
	GEM_BUG_ON(!IS_ALIGNED(start, I915_GTT_PAGE_SIZE));

	end = vma->vm->total;
	if (flags & PIN_MAPPABLE)
		end = min_t(u64, end, dev_priv->ggtt.mappable_end);
	if (flags & PIN_ZONE_4G)
		end = min_t(u64, end, (1ULL << 32) - I915_GTT_PAGE_SIZE);
	GEM_BUG_ON(!IS_ALIGNED(end, I915_GTT_PAGE_SIZE));

	/* If binding the object/GGTT view requires more space than the entire
	 * aperture has, reject it early before evicting everything in a vain
	 * attempt to find space.
	 */
	if (size > end) {
		DRM_DEBUG("Attempting to bind an object larger than the aperture: request=%llu > %s aperture=%llu\n",
			  size, flags & PIN_MAPPABLE ? "mappable" : "total",
			  end);
		return -ENOSPC;
	}

	if (vma->obj) {
		ret = i915_gem_object_pin_pages(vma->obj);
		if (ret)
			return ret;

		cache_level = vma->obj->cache_level;
	} else {
		cache_level = 0;
	}

	GEM_BUG_ON(vma->pages);

	ret = vma->ops->set_pages(vma);
	if (ret)
		goto err_unpin;

	if (flags & PIN_OFFSET_FIXED) {
		u64 offset = flags & PIN_OFFSET_MASK;
		if (!IS_ALIGNED(offset, alignment) ||
		    range_overflows(offset, size, end)) {
			ret = -EINVAL;
			goto err_clear;
		}

		ret = i915_gem_gtt_reserve(vma->vm, &vma->node,
					   size, offset, cache_level,
					   flags);
		if (ret)
			goto err_clear;
	} else {
		/*
		 * We only support huge gtt pages through the 48b PPGTT,
		 * however we also don't want to force any alignment for
		 * objects which need to be tightly packed into the low 32bits.
		 *
		 * Note that we assume that GGTT are limited to 4GiB for the
		 * forseeable future. See also i915_ggtt_offset().
		 */
		if (upper_32_bits(end - 1) &&
		    vma->page_sizes.sg > I915_GTT_PAGE_SIZE) {
			/*
			 * We can't mix 64K and 4K PTEs in the same page-table
			 * (2M block), and so to avoid the ugliness and
			 * complexity of coloring we opt for just aligning 64K
			 * objects to 2M.
			 */
			u64 page_alignment =
				rounddown_pow_of_two(vma->page_sizes.sg |
						     I915_GTT_PAGE_SIZE_2M);

			/*
			 * Check we don't expand for the limited Global GTT
			 * (mappable aperture is even more precious!). This
			 * also checks that we exclude the aliasing-ppgtt.
			 */
			GEM_BUG_ON(i915_vma_is_ggtt(vma));

			alignment = max(alignment, page_alignment);

			if (vma->page_sizes.sg & I915_GTT_PAGE_SIZE_64K)
				size = round_up(size, I915_GTT_PAGE_SIZE_2M);
		}

		ret = i915_gem_gtt_insert(vma->vm, &vma->node,
					  size, alignment, cache_level,
					  start, end, flags);
		if (ret)
			goto err_clear;

		GEM_BUG_ON(vma->node.start < start);
		GEM_BUG_ON(vma->node.start + vma->node.size > end);
	}
	GEM_BUG_ON(!drm_mm_node_allocated(&vma->node));
	GEM_BUG_ON(!i915_gem_valid_gtt_space(vma, cache_level));

	mutex_lock(&vma->vm->mutex);
	list_move_tail(&vma->vm_link, &vma->vm->bound_list);
	mutex_unlock(&vma->vm->mutex);

	if (vma->obj) {
		atomic_inc(&vma->obj->bind_count);
		assert_bind_count(vma->obj);
	}

	return 0;

err_clear:
	vma->ops->clear_pages(vma);
err_unpin:
	if (vma->obj)
		i915_gem_object_unpin_pages(vma->obj);
	return ret;
}

static void
i915_vma_remove(struct i915_vma *vma)
{
	GEM_BUG_ON(!drm_mm_node_allocated(&vma->node));
	GEM_BUG_ON(vma->flags & (I915_VMA_GLOBAL_BIND | I915_VMA_LOCAL_BIND));

	vma->ops->clear_pages(vma);

	mutex_lock(&vma->vm->mutex);
	drm_mm_remove_node(&vma->node);
	list_move_tail(&vma->vm_link, &vma->vm->unbound_list);
	mutex_unlock(&vma->vm->mutex);

	/*
	 * Since the unbound list is global, only move to that list if
	 * no more VMAs exist.
	 */
	if (vma->obj) {
		struct drm_i915_gem_object *obj = vma->obj;

		atomic_dec(&obj->bind_count);

		/*
		 * And finally now the object is completely decoupled from this
		 * vma, we can drop its hold on the backing storage and allow
		 * it to be reaped by the shrinker.
		 */
		i915_gem_object_unpin_pages(obj);
		assert_bind_count(obj);
	}
}

int __i915_vma_do_pin(struct i915_vma *vma,
		      u64 size, u64 alignment, u64 flags)
{
	const unsigned int bound = vma->flags;
	int ret;

	lockdep_assert_held(&vma->vm->i915->drm.struct_mutex);
	GEM_BUG_ON((flags & (PIN_GLOBAL | PIN_USER)) == 0);
	GEM_BUG_ON((flags & PIN_GLOBAL) && !i915_vma_is_ggtt(vma));

	if (WARN_ON(bound & I915_VMA_PIN_OVERFLOW)) {
		ret = -EBUSY;
		goto err_unpin;
	}

	if ((bound & I915_VMA_BIND_MASK) == 0) {
		ret = i915_vma_insert(vma, size, alignment, flags);
		if (ret)
			goto err_unpin;
	}
	GEM_BUG_ON(!drm_mm_node_allocated(&vma->node));

	ret = i915_vma_bind(vma, vma->obj ? vma->obj->cache_level : 0, flags);
	if (ret)
		goto err_remove;

	GEM_BUG_ON((vma->flags & I915_VMA_BIND_MASK) == 0);

	if ((bound ^ vma->flags) & I915_VMA_GLOBAL_BIND)
		__i915_vma_set_map_and_fenceable(vma);

	GEM_BUG_ON(i915_vma_misplaced(vma, size, alignment, flags));
	return 0;

err_remove:
	if ((bound & I915_VMA_BIND_MASK) == 0) {
		i915_vma_remove(vma);
		GEM_BUG_ON(vma->pages);
		GEM_BUG_ON(vma->flags & I915_VMA_BIND_MASK);
	}
err_unpin:
	__i915_vma_unpin(vma);
	return ret;
}

void i915_vma_close(struct i915_vma *vma)
{
	struct drm_i915_private *i915 = vma->vm->i915;
	unsigned long flags;

	GEM_BUG_ON(i915_vma_is_closed(vma));

	/*
	 * We defer actually closing, unbinding and destroying the VMA until
	 * the next idle point, or if the object is freed in the meantime. By
	 * postponing the unbind, we allow for it to be resurrected by the
	 * client, avoiding the work required to rebind the VMA. This is
	 * advantageous for DRI, where the client/server pass objects
	 * between themselves, temporarily opening a local VMA to the
	 * object, and then closing it again. The same object is then reused
	 * on the next frame (or two, depending on the depth of the swap queue)
	 * causing us to rebind the VMA once more. This ends up being a lot
	 * of wasted work for the steady state.
	 */
	spin_lock_irqsave(&i915->gt.closed_lock, flags);
	list_add(&vma->closed_link, &i915->gt.closed_vma);
	spin_unlock_irqrestore(&i915->gt.closed_lock, flags);
}

static void __i915_vma_remove_closed(struct i915_vma *vma)
{
	struct drm_i915_private *i915 = vma->vm->i915;

	if (!i915_vma_is_closed(vma))
		return;

	spin_lock_irq(&i915->gt.closed_lock);
	list_del_init(&vma->closed_link);
	spin_unlock_irq(&i915->gt.closed_lock);
}

void i915_vma_reopen(struct i915_vma *vma)
{
	__i915_vma_remove_closed(vma);
}

static void __i915_vma_destroy(struct i915_vma *vma)
{
	GEM_BUG_ON(vma->node.allocated);
	GEM_BUG_ON(vma->fence);

	GEM_BUG_ON(i915_active_request_isset(&vma->last_fence));

	mutex_lock(&vma->vm->mutex);
	list_del(&vma->vm_link);
	mutex_unlock(&vma->vm->mutex);

	if (vma->obj) {
		struct drm_i915_gem_object *obj = vma->obj;

		spin_lock(&obj->vma.lock);
		list_del(&vma->obj_link);
		rb_erase(&vma->obj_node, &vma->obj->vma.tree);
		spin_unlock(&obj->vma.lock);
	}

	i915_active_fini(&vma->active);

	i915_vma_free(vma);
}

void i915_vma_destroy(struct i915_vma *vma)
{
	lockdep_assert_held(&vma->vm->i915->drm.struct_mutex);

	GEM_BUG_ON(i915_vma_is_pinned(vma));

	__i915_vma_remove_closed(vma);

	WARN_ON(i915_vma_unbind(vma));
	GEM_BUG_ON(i915_vma_is_active(vma));

	__i915_vma_destroy(vma);
}

void i915_vma_parked(struct drm_i915_private *i915)
{
	struct i915_vma *vma, *next;

	spin_lock_irq(&i915->gt.closed_lock);
	list_for_each_entry_safe(vma, next, &i915->gt.closed_vma, closed_link) {
		list_del_init(&vma->closed_link);
		spin_unlock_irq(&i915->gt.closed_lock);

		i915_vma_destroy(vma);

		spin_lock_irq(&i915->gt.closed_lock);
	}
	spin_unlock_irq(&i915->gt.closed_lock);
}

static void __i915_vma_iounmap(struct i915_vma *vma)
{
	GEM_BUG_ON(i915_vma_is_pinned(vma));

	if (vma->iomap == NULL)
		return;

	io_mapping_unmap(vma->iomap);
	vma->iomap = NULL;
}

void i915_vma_revoke_mmap(struct i915_vma *vma)
{
	struct drm_vma_offset_node *node = &vma->obj->base.vma_node;
	u64 vma_offset;

	lockdep_assert_held(&vma->vm->i915->drm.struct_mutex);

	if (!i915_vma_has_userfault(vma))
		return;

	GEM_BUG_ON(!i915_vma_is_map_and_fenceable(vma));
	GEM_BUG_ON(!vma->obj->userfault_count);

	vma_offset = vma->ggtt_view.partial.offset << PAGE_SHIFT;
	unmap_mapping_range(vma->vm->i915->drm.anon_inode->i_mapping,
			    drm_vma_node_offset_addr(node) + vma_offset,
			    vma->size,
			    1);

	i915_vma_unset_userfault(vma);
	if (!--vma->obj->userfault_count)
		list_del(&vma->obj->userfault_link);
}

static void export_fence(struct i915_vma *vma,
			 struct i915_request *rq,
			 unsigned int flags)
{
	struct dma_resv *resv = vma->resv;

	/*
	 * Ignore errors from failing to allocate the new fence, we can't
	 * handle an error right now. Worst case should be missed
	 * synchronisation leading to rendering corruption.
	 */
	if (flags & EXEC_OBJECT_WRITE)
		dma_resv_add_excl_fence(resv, &rq->fence);
	else if (dma_resv_reserve_shared(resv, 1) == 0)
		dma_resv_add_shared_fence(resv, &rq->fence);
}

int i915_vma_move_to_active(struct i915_vma *vma,
			    struct i915_request *rq,
			    unsigned int flags)
{
	struct drm_i915_gem_object *obj = vma->obj;
	int err;

	assert_vma_held(vma);
	assert_object_held(obj);
	GEM_BUG_ON(!drm_mm_node_allocated(&vma->node));

	/*
	 * Add a reference if we're newly entering the active list.
	 * The order in which we add operations to the retirement queue is
	 * vital here: mark_active adds to the start of the callback list,
	 * such that subsequent callbacks are called first. Therefore we
	 * add the active reference first and queue for it to be dropped
	 * *last*.
	 */
	err = i915_active_ref(&vma->active, rq->fence.context, rq);
	if (unlikely(err))
		return err;

	obj->write_domain = 0;
	if (flags & EXEC_OBJECT_WRITE) {
		obj->write_domain = I915_GEM_DOMAIN_RENDER;

		if (intel_fb_obj_invalidate(obj, ORIGIN_CS))
			__i915_active_request_set(&obj->frontbuffer_write, rq);

		obj->read_domains = 0;
	}
	obj->read_domains |= I915_GEM_GPU_DOMAINS;
	obj->mm.dirty = true;

	if (flags & EXEC_OBJECT_NEEDS_FENCE)
		__i915_active_request_set(&vma->last_fence, rq);

	export_fence(vma, rq, flags);

	GEM_BUG_ON(!i915_vma_is_active(vma));
	return 0;
}

int i915_vma_unbind(struct i915_vma *vma)
{
	int ret;

	lockdep_assert_held(&vma->vm->i915->drm.struct_mutex);

	/*
	 * First wait upon any activity as retiring the request may
	 * have side-effects such as unpinning or even unbinding this vma.
	 */
	might_sleep();
	if (i915_vma_is_active(vma)) {
		/*
		 * When a closed VMA is retired, it is unbound - eek.
		 * In order to prevent it from being recursively closed,
		 * take a pin on the vma so that the second unbind is
		 * aborted.
		 *
		 * Even more scary is that the retire callback may free
		 * the object (last active vma). To prevent the explosion
		 * we defer the actual object free to a worker that can
		 * only proceed once it acquires the struct_mutex (which
		 * we currently hold, therefore it cannot free this object
		 * before we are finished).
		 */
		__i915_vma_pin(vma);

		ret = i915_active_wait(&vma->active);
		if (ret)
			goto unpin;

		ret = i915_active_request_retire(&vma->last_fence,
					      &vma->vm->i915->drm.struct_mutex);
unpin:
		__i915_vma_unpin(vma);
		if (ret)
			return ret;
	}
	GEM_BUG_ON(i915_vma_is_active(vma));

	if (i915_vma_is_pinned(vma)) {
		vma_print_allocator(vma, "is pinned");
		return -EBUSY;
	}

	if (!drm_mm_node_allocated(&vma->node))
		return 0;

	if (i915_vma_is_map_and_fenceable(vma)) {
		/*
		 * Check that we have flushed all writes through the GGTT
		 * before the unbind, other due to non-strict nature of those
		 * indirect writes they may end up referencing the GGTT PTE
		 * after the unbind.
		 */
		i915_vma_flush_writes(vma);
		GEM_BUG_ON(i915_vma_has_ggtt_write(vma));

		/* release the fence reg _after_ flushing */
		ret = i915_vma_put_fence(vma);
		if (ret)
			return ret;

		/* Force a pagefault for domain tracking on next user access */
		i915_vma_revoke_mmap(vma);

		__i915_vma_iounmap(vma);
		vma->flags &= ~I915_VMA_CAN_FENCE;
	}
	GEM_BUG_ON(vma->fence);
	GEM_BUG_ON(i915_vma_has_userfault(vma));

	if (likely(!vma->vm->closed)) {
		trace_i915_vma_unbind(vma);
		vma->ops->unbind_vma(vma);
	}
	vma->flags &= ~(I915_VMA_GLOBAL_BIND | I915_VMA_LOCAL_BIND);

	i915_vma_remove(vma);

	return 0;
}

#if IS_ENABLED(CONFIG_DRM_I915_SELFTEST)
#include "selftests/i915_vma.c"
#endif

static void i915_global_vma_shrink(void)
{
	kmem_cache_shrink(global.slab_vmas);
}

static void i915_global_vma_exit(void)
{
	kmem_cache_destroy(global.slab_vmas);
}

static struct i915_global_vma global = { {
	.shrink = i915_global_vma_shrink,
	.exit = i915_global_vma_exit,
} };

int __init i915_global_vma_init(void)
{
	global.slab_vmas = KMEM_CACHE(i915_vma, SLAB_HWCACHE_ALIGN);
	if (!global.slab_vmas)
		return -ENOMEM;

	i915_global_register(&global.base);
	return 0;
}<|MERGE_RESOLUTION|>--- conflicted
+++ resolved
@@ -92,33 +92,7 @@
 
 static void __i915_vma_retire(struct i915_active *ref)
 {
-<<<<<<< HEAD
 	i915_vma_put(active_to_vma(ref));
-=======
-	struct i915_vma *vma = container_of(ref, typeof(*vma), active);
-	struct drm_i915_gem_object *obj = vma->obj;
-
-	GEM_BUG_ON(!i915_gem_object_is_active(obj));
-	if (--obj->active_count)
-		return;
-
-	/* Prune the shared fence arrays iff completely idle (inc. external) */
-	if (dma_resv_trylock(obj->base.resv)) {
-		if (dma_resv_test_signaled_rcu(obj->base.resv, true))
-			dma_resv_add_excl_fence(obj->base.resv, NULL);
-		dma_resv_unlock(obj->base.resv);
-	}
-
-	/*
-	 * Bump our place on the bound list to keep it roughly in LRU order
-	 * so that we don't steal from recently used but inactive objects
-	 * (unless we are forced to ofc!)
-	 */
-	if (i915_gem_object_is_shrinkable(obj))
-		obj_bump_mru(obj);
-
-	i915_gem_object_put(obj); /* and drop the active reference */
->>>>>>> d7774785
 }
 
 static struct i915_vma *
