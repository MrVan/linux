--- conflicted
+++ resolved
@@ -7541,15 +7541,10 @@
 	if (!new_crtc_state->uapi.async_flip)
 		return 0;
 
-<<<<<<< HEAD
-	if (intel_crtc_needs_modeset(new_crtc_state)) {
-		drm_dbg_kms(&i915->drm, "Modeset Required. Async flip not supported\n");
-=======
 	if (!new_crtc_state->hw.active) {
 		drm_dbg_kms(&i915->drm,
 			    "[CRTC:%d:%s] not active\n",
 			    crtc->base.base.id, crtc->base.name);
->>>>>>> ca2a3c92
 		return -EINVAL;
 	}
 
