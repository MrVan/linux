/*
 * Copyright (C) 2016 BayLibre, SAS
 * Author: Neil Armstrong <narmstrong@baylibre.com>
 * Copyright (C) 2015 Amlogic, Inc. All rights reserved.
 * Copyright (C) 2014 Endless Mobile
 *
 * This program is free software; you can redistribute it and/or
 * modify it under the terms of the GNU General Public License as
 * published by the Free Software Foundation; either version 2 of the
 * License, or (at your option) any later version.
 *
 * This program is distributed in the hope that it will be useful, but
 * WITHOUT ANY WARRANTY; without even the implied warranty of
 * MERCHANTABILITY or FITNESS FOR A PARTICULAR PURPOSE.  See the GNU
 * General Public License for more details.
 *
 * You should have received a copy of the GNU General Public License
 * along with this program; if not, see <http://www.gnu.org/licenses/>.
 *
 * Written by:
 *     Jasper St. Pierre <jstpierre@mecheye.net>
 */

#include <linux/kernel.h>
#include <linux/module.h>
#include <linux/mutex.h>
#include <linux/platform_device.h>
#include <linux/bitfield.h>
#include <drm/drmP.h>
#include <drm/drm_atomic.h>
#include <drm/drm_atomic_helper.h>
#include <drm/drm_flip_work.h>
#include <drm/drm_crtc_helper.h>

#include "meson_crtc.h"
#include "meson_plane.h"
#include "meson_venc.h"
#include "meson_vpp.h"
#include "meson_viu.h"
#include "meson_canvas.h"
#include "meson_registers.h"

/* CRTC definition */

struct meson_crtc {
	struct drm_crtc base;
	struct drm_pending_vblank_event *event;
	struct meson_drm *priv;
	bool enabled;
};
#define to_meson_crtc(x) container_of(x, struct meson_crtc, base)

/* CRTC */

static int meson_crtc_enable_vblank(struct drm_crtc *crtc)
{
	struct meson_crtc *meson_crtc = to_meson_crtc(crtc);
	struct meson_drm *priv = meson_crtc->priv;

	meson_venc_enable_vsync(priv);

	return 0;
}

static void meson_crtc_disable_vblank(struct drm_crtc *crtc)
{
	struct meson_crtc *meson_crtc = to_meson_crtc(crtc);
	struct meson_drm *priv = meson_crtc->priv;

	meson_venc_disable_vsync(priv);
}

static const struct drm_crtc_funcs meson_crtc_funcs = {
	.atomic_destroy_state	= drm_atomic_helper_crtc_destroy_state,
	.atomic_duplicate_state = drm_atomic_helper_crtc_duplicate_state,
	.destroy		= drm_crtc_cleanup,
	.page_flip		= drm_atomic_helper_page_flip,
	.reset			= drm_atomic_helper_crtc_reset,
	.set_config             = drm_atomic_helper_set_config,
	.enable_vblank		= meson_crtc_enable_vblank,
	.disable_vblank		= meson_crtc_disable_vblank,

};

static void meson_crtc_enable(struct drm_crtc *crtc)
{
	struct meson_crtc *meson_crtc = to_meson_crtc(crtc);
	struct drm_crtc_state *crtc_state = crtc->state;
	struct meson_drm *priv = meson_crtc->priv;

	DRM_DEBUG_DRIVER("\n");

	if (!crtc_state) {
		DRM_ERROR("Invalid crtc_state\n");
		return;
	}

	/* Enable VPP Postblend */
	writel(crtc_state->mode.hdisplay,
	       priv->io_base + _REG(VPP_POSTBLEND_H_SIZE));

	/* VD1 Preblend vertical start/end */
	writel(FIELD_PREP(GENMASK(11, 0), 2303),
			priv->io_base + _REG(VPP_PREBLEND_VD1_V_START_END));

	writel_bits_relaxed(VPP_POSTBLEND_ENABLE, VPP_POSTBLEND_ENABLE,
			    priv->io_base + _REG(VPP_MISC));

	drm_crtc_vblank_on(crtc);

	meson_crtc->enabled = true;
}

static void meson_crtc_atomic_enable(struct drm_crtc *crtc,
				     struct drm_crtc_state *old_state)
{
	struct meson_crtc *meson_crtc = to_meson_crtc(crtc);
	struct meson_drm *priv = meson_crtc->priv;

	DRM_DEBUG_DRIVER("\n");

	if (!meson_crtc->enabled)
		meson_crtc_enable(crtc);

	priv->viu.osd1_enabled = true;
}

static void meson_crtc_atomic_disable(struct drm_crtc *crtc,
				      struct drm_crtc_state *old_state)
{
	struct meson_crtc *meson_crtc = to_meson_crtc(crtc);
	struct meson_drm *priv = meson_crtc->priv;

<<<<<<< HEAD
=======
	DRM_DEBUG_DRIVER("\n");

>>>>>>> cf26057a
	drm_crtc_vblank_off(crtc);

	priv->viu.osd1_enabled = false;
	priv->viu.osd1_commit = false;

	priv->viu.vd1_enabled = false;
	priv->viu.vd1_commit = false;

	/* Disable VPP Postblend */
	writel_bits_relaxed(VPP_OSD1_POSTBLEND | VPP_VD1_POSTBLEND |
			    VPP_VD1_PREBLEND | VPP_POSTBLEND_ENABLE, 0,
			    priv->io_base + _REG(VPP_MISC));

	if (crtc->state->event && !crtc->state->active) {
		spin_lock_irq(&crtc->dev->event_lock);
		drm_crtc_send_vblank_event(crtc, crtc->state->event);
		spin_unlock_irq(&crtc->dev->event_lock);

		crtc->state->event = NULL;
	}

	meson_crtc->enabled = false;
}

static void meson_crtc_atomic_begin(struct drm_crtc *crtc,
				    struct drm_crtc_state *state)
{
	struct meson_crtc *meson_crtc = to_meson_crtc(crtc);
	unsigned long flags;

	if (crtc->state->enable && !meson_crtc->enabled)
		meson_crtc_enable(crtc);

	if (crtc->state->event) {
		WARN_ON(drm_crtc_vblank_get(crtc) != 0);

		spin_lock_irqsave(&crtc->dev->event_lock, flags);
		meson_crtc->event = crtc->state->event;
		spin_unlock_irqrestore(&crtc->dev->event_lock, flags);
		crtc->state->event = NULL;
	}
}

static void meson_crtc_atomic_flush(struct drm_crtc *crtc,
				    struct drm_crtc_state *old_crtc_state)
{
	struct meson_crtc *meson_crtc = to_meson_crtc(crtc);
	struct meson_drm *priv = meson_crtc->priv;

	priv->viu.osd1_commit = true;
	priv->viu.vd1_commit = true;
}

static const struct drm_crtc_helper_funcs meson_crtc_helper_funcs = {
	.atomic_begin	= meson_crtc_atomic_begin,
	.atomic_flush	= meson_crtc_atomic_flush,
	.atomic_enable	= meson_crtc_atomic_enable,
	.atomic_disable	= meson_crtc_atomic_disable,
};

void meson_crtc_irq(struct meson_drm *priv)
{
	struct meson_crtc *meson_crtc = to_meson_crtc(priv->crtc);
	unsigned long flags;

	/* Update the OSD registers */
	if (priv->viu.osd1_enabled && priv->viu.osd1_commit) {
		writel_relaxed(priv->viu.osd1_ctrl_stat,
				priv->io_base + _REG(VIU_OSD1_CTRL_STAT));
		writel_relaxed(priv->viu.osd1_blk0_cfg[0],
				priv->io_base + _REG(VIU_OSD1_BLK0_CFG_W0));
		writel_relaxed(priv->viu.osd1_blk0_cfg[1],
				priv->io_base + _REG(VIU_OSD1_BLK0_CFG_W1));
		writel_relaxed(priv->viu.osd1_blk0_cfg[2],
				priv->io_base + _REG(VIU_OSD1_BLK0_CFG_W2));
		writel_relaxed(priv->viu.osd1_blk0_cfg[3],
				priv->io_base + _REG(VIU_OSD1_BLK0_CFG_W3));
		writel_relaxed(priv->viu.osd1_blk0_cfg[4],
				priv->io_base + _REG(VIU_OSD1_BLK0_CFG_W4));
		writel_relaxed(priv->viu.osd_sc_ctrl0,
				priv->io_base + _REG(VPP_OSD_SC_CTRL0));
		writel_relaxed(priv->viu.osd_sc_i_wh_m1,
				priv->io_base + _REG(VPP_OSD_SCI_WH_M1));
		writel_relaxed(priv->viu.osd_sc_o_h_start_end,
				priv->io_base + _REG(VPP_OSD_SCO_H_START_END));
		writel_relaxed(priv->viu.osd_sc_o_v_start_end,
				priv->io_base + _REG(VPP_OSD_SCO_V_START_END));
		writel_relaxed(priv->viu.osd_sc_v_ini_phase,
				priv->io_base + _REG(VPP_OSD_VSC_INI_PHASE));
		writel_relaxed(priv->viu.osd_sc_v_phase_step,
				priv->io_base + _REG(VPP_OSD_VSC_PHASE_STEP));
		writel_relaxed(priv->viu.osd_sc_h_ini_phase,
				priv->io_base + _REG(VPP_OSD_HSC_INI_PHASE));
		writel_relaxed(priv->viu.osd_sc_h_phase_step,
				priv->io_base + _REG(VPP_OSD_HSC_PHASE_STEP));
		writel_relaxed(priv->viu.osd_sc_h_ctrl0,
				priv->io_base + _REG(VPP_OSD_HSC_CTRL0));
		writel_relaxed(priv->viu.osd_sc_v_ctrl0,
				priv->io_base + _REG(VPP_OSD_VSC_CTRL0));

		if (priv->canvas)
			meson_canvas_config(priv->canvas, priv->canvas_id_osd1,
				priv->viu.osd1_addr, priv->viu.osd1_stride,
				priv->viu.osd1_height, MESON_CANVAS_WRAP_NONE,
				MESON_CANVAS_BLKMODE_LINEAR, 0);
		else
			meson_canvas_setup(priv, MESON_CANVAS_ID_OSD1,
				priv->viu.osd1_addr, priv->viu.osd1_stride,
				priv->viu.osd1_height, MESON_CANVAS_WRAP_NONE,
				MESON_CANVAS_BLKMODE_LINEAR, 0);

		/* Enable OSD1 */
		writel_bits_relaxed(VPP_OSD1_POSTBLEND, VPP_OSD1_POSTBLEND,
				    priv->io_base + _REG(VPP_MISC));

		priv->viu.osd1_commit = false;
	}

	/* Update the VD1 registers */
	if (priv->viu.vd1_enabled && priv->viu.vd1_commit) {

		switch (priv->viu.vd1_planes) {
		case 3:
			if (priv->canvas)
				meson_canvas_config(priv->canvas,
						    priv->canvas_id_vd1_2,
						    priv->viu.vd1_addr2,
						    priv->viu.vd1_stride2,
						    priv->viu.vd1_height2,
						    MESON_CANVAS_WRAP_NONE,
						    MESON_CANVAS_BLKMODE_LINEAR,
						    MESON_CANVAS_ENDIAN_SWAP64);
			else
				meson_canvas_setup(priv, MESON_CANVAS_ID_VD1_2,
						   priv->viu.vd1_addr2,
						   priv->viu.vd1_stride2,
						   priv->viu.vd1_height2,
						   MESON_CANVAS_WRAP_NONE,
						   MESON_CANVAS_BLKMODE_LINEAR,
						   MESON_CANVAS_ENDIAN_SWAP64);
		/* fallthrough */
		case 2:
			if (priv->canvas)
				meson_canvas_config(priv->canvas,
						    priv->canvas_id_vd1_1,
						    priv->viu.vd1_addr1,
						    priv->viu.vd1_stride1,
						    priv->viu.vd1_height1,
						    MESON_CANVAS_WRAP_NONE,
						    MESON_CANVAS_BLKMODE_LINEAR,
						    MESON_CANVAS_ENDIAN_SWAP64);
			else
				meson_canvas_setup(priv, MESON_CANVAS_ID_VD1_1,
						   priv->viu.vd1_addr2,
						   priv->viu.vd1_stride2,
						   priv->viu.vd1_height2,
						   MESON_CANVAS_WRAP_NONE,
						   MESON_CANVAS_BLKMODE_LINEAR,
						   MESON_CANVAS_ENDIAN_SWAP64);
		/* fallthrough */
		case 1:
			if (priv->canvas)
				meson_canvas_config(priv->canvas,
						    priv->canvas_id_vd1_0,
						    priv->viu.vd1_addr0,
						    priv->viu.vd1_stride0,
						    priv->viu.vd1_height0,
						    MESON_CANVAS_WRAP_NONE,
						    MESON_CANVAS_BLKMODE_LINEAR,
						    MESON_CANVAS_ENDIAN_SWAP64);
			else
				meson_canvas_setup(priv, MESON_CANVAS_ID_VD1_0,
						   priv->viu.vd1_addr2,
						   priv->viu.vd1_stride2,
						   priv->viu.vd1_height2,
						   MESON_CANVAS_WRAP_NONE,
						   MESON_CANVAS_BLKMODE_LINEAR,
						   MESON_CANVAS_ENDIAN_SWAP64);
		};

		writel_relaxed(priv->viu.vd1_if0_gen_reg,
				priv->io_base + _REG(VD1_IF0_GEN_REG));
		writel_relaxed(priv->viu.vd1_if0_gen_reg,
				priv->io_base + _REG(VD2_IF0_GEN_REG));
		writel_relaxed(priv->viu.vd1_if0_gen_reg2,
				priv->io_base + _REG(VD1_IF0_GEN_REG2));
		writel_relaxed(priv->viu.viu_vd1_fmt_ctrl,
				priv->io_base + _REG(VIU_VD1_FMT_CTRL));
		writel_relaxed(priv->viu.viu_vd1_fmt_ctrl,
				priv->io_base + _REG(VIU_VD2_FMT_CTRL));
		writel_relaxed(priv->viu.viu_vd1_fmt_w,
				priv->io_base + _REG(VIU_VD1_FMT_W));
		writel_relaxed(priv->viu.viu_vd1_fmt_w,
				priv->io_base + _REG(VIU_VD2_FMT_W));
		writel_relaxed(priv->viu.vd1_if0_canvas0,
				priv->io_base + _REG(VD1_IF0_CANVAS0));
		writel_relaxed(priv->viu.vd1_if0_canvas0,
				priv->io_base + _REG(VD1_IF0_CANVAS1));
		writel_relaxed(priv->viu.vd1_if0_canvas0,
				priv->io_base + _REG(VD2_IF0_CANVAS0));
		writel_relaxed(priv->viu.vd1_if0_canvas0,
				priv->io_base + _REG(VD2_IF0_CANVAS1));
		writel_relaxed(priv->viu.vd1_if0_luma_x0,
				priv->io_base + _REG(VD1_IF0_LUMA_X0));
		writel_relaxed(priv->viu.vd1_if0_luma_x0,
				priv->io_base + _REG(VD1_IF0_LUMA_X1));
		writel_relaxed(priv->viu.vd1_if0_luma_x0,
				priv->io_base + _REG(VD2_IF0_LUMA_X0));
		writel_relaxed(priv->viu.vd1_if0_luma_x0,
				priv->io_base + _REG(VD2_IF0_LUMA_X1));
		writel_relaxed(priv->viu.vd1_if0_luma_y0,
				priv->io_base + _REG(VD1_IF0_LUMA_Y0));
		writel_relaxed(priv->viu.vd1_if0_luma_y0,
				priv->io_base + _REG(VD1_IF0_LUMA_Y1));
		writel_relaxed(priv->viu.vd1_if0_luma_y0,
				priv->io_base + _REG(VD2_IF0_LUMA_Y0));
		writel_relaxed(priv->viu.vd1_if0_luma_y0,
				priv->io_base + _REG(VD2_IF0_LUMA_Y1));
		writel_relaxed(priv->viu.vd1_if0_chroma_x0,
				priv->io_base + _REG(VD1_IF0_CHROMA_X0));
		writel_relaxed(priv->viu.vd1_if0_chroma_x0,
				priv->io_base + _REG(VD1_IF0_CHROMA_X1));
		writel_relaxed(priv->viu.vd1_if0_chroma_x0,
				priv->io_base + _REG(VD2_IF0_CHROMA_X0));
		writel_relaxed(priv->viu.vd1_if0_chroma_x0,
				priv->io_base + _REG(VD2_IF0_CHROMA_X1));
		writel_relaxed(priv->viu.vd1_if0_chroma_y0,
				priv->io_base + _REG(VD1_IF0_CHROMA_Y0));
		writel_relaxed(priv->viu.vd1_if0_chroma_y0,
				priv->io_base + _REG(VD1_IF0_CHROMA_Y1));
		writel_relaxed(priv->viu.vd1_if0_chroma_y0,
				priv->io_base + _REG(VD2_IF0_CHROMA_Y0));
		writel_relaxed(priv->viu.vd1_if0_chroma_y0,
				priv->io_base + _REG(VD2_IF0_CHROMA_Y1));
		writel_relaxed(priv->viu.vd1_if0_repeat_loop,
				priv->io_base + _REG(VD1_IF0_RPT_LOOP));
		writel_relaxed(priv->viu.vd1_if0_repeat_loop,
				priv->io_base + _REG(VD2_IF0_RPT_LOOP));
		writel_relaxed(priv->viu.vd1_if0_luma0_rpt_pat,
				priv->io_base + _REG(VD1_IF0_LUMA0_RPT_PAT));
		writel_relaxed(priv->viu.vd1_if0_luma0_rpt_pat,
				priv->io_base + _REG(VD2_IF0_LUMA0_RPT_PAT));
		writel_relaxed(priv->viu.vd1_if0_luma0_rpt_pat,
				priv->io_base + _REG(VD1_IF0_LUMA1_RPT_PAT));
		writel_relaxed(priv->viu.vd1_if0_luma0_rpt_pat,
				priv->io_base + _REG(VD2_IF0_LUMA1_RPT_PAT));
		writel_relaxed(priv->viu.vd1_if0_chroma0_rpt_pat,
				priv->io_base + _REG(VD1_IF0_CHROMA0_RPT_PAT));
		writel_relaxed(priv->viu.vd1_if0_chroma0_rpt_pat,
				priv->io_base + _REG(VD2_IF0_CHROMA0_RPT_PAT));
		writel_relaxed(priv->viu.vd1_if0_chroma0_rpt_pat,
				priv->io_base + _REG(VD1_IF0_CHROMA1_RPT_PAT));
		writel_relaxed(priv->viu.vd1_if0_chroma0_rpt_pat,
				priv->io_base + _REG(VD2_IF0_CHROMA1_RPT_PAT));
		writel_relaxed(0, priv->io_base + _REG(VD1_IF0_LUMA_PSEL));
		writel_relaxed(0, priv->io_base + _REG(VD1_IF0_CHROMA_PSEL));
		writel_relaxed(0, priv->io_base + _REG(VD2_IF0_LUMA_PSEL));
		writel_relaxed(0, priv->io_base + _REG(VD2_IF0_CHROMA_PSEL));
		writel_relaxed(priv->viu.vd1_range_map_y,
				priv->io_base + _REG(VD1_IF0_RANGE_MAP_Y));
		writel_relaxed(priv->viu.vd1_range_map_cb,
				priv->io_base + _REG(VD1_IF0_RANGE_MAP_CB));
		writel_relaxed(priv->viu.vd1_range_map_cr,
				priv->io_base + _REG(VD1_IF0_RANGE_MAP_CR));
		writel_relaxed(0x78404,
				priv->io_base + _REG(VPP_SC_MISC));
		writel_relaxed(priv->viu.vpp_pic_in_height,
				priv->io_base + _REG(VPP_PIC_IN_HEIGHT));
		writel_relaxed(priv->viu.vpp_postblend_vd1_h_start_end,
			priv->io_base + _REG(VPP_POSTBLEND_VD1_H_START_END));
		writel_relaxed(priv->viu.vpp_blend_vd2_h_start_end,
			priv->io_base + _REG(VPP_BLEND_VD2_H_START_END));
		writel_relaxed(priv->viu.vpp_postblend_vd1_v_start_end,
			priv->io_base + _REG(VPP_POSTBLEND_VD1_V_START_END));
		writel_relaxed(priv->viu.vpp_blend_vd2_v_start_end,
			priv->io_base + _REG(VPP_BLEND_VD2_V_START_END));
		writel_relaxed(priv->viu.vpp_hsc_region12_startp,
				priv->io_base + _REG(VPP_HSC_REGION12_STARTP));
		writel_relaxed(priv->viu.vpp_hsc_region34_startp,
				priv->io_base + _REG(VPP_HSC_REGION34_STARTP));
		writel_relaxed(priv->viu.vpp_hsc_region4_endp,
				priv->io_base + _REG(VPP_HSC_REGION4_ENDP));
		writel_relaxed(priv->viu.vpp_hsc_start_phase_step,
				priv->io_base + _REG(VPP_HSC_START_PHASE_STEP));
		writel_relaxed(priv->viu.vpp_hsc_region1_phase_slope,
			priv->io_base + _REG(VPP_HSC_REGION1_PHASE_SLOPE));
		writel_relaxed(priv->viu.vpp_hsc_region3_phase_slope,
			priv->io_base + _REG(VPP_HSC_REGION3_PHASE_SLOPE));
		writel_relaxed(priv->viu.vpp_line_in_length,
				priv->io_base + _REG(VPP_LINE_IN_LENGTH));
		writel_relaxed(priv->viu.vpp_preblend_h_size,
				priv->io_base + _REG(VPP_PREBLEND_H_SIZE));
		writel_relaxed(priv->viu.vpp_vsc_region12_startp,
				priv->io_base + _REG(VPP_VSC_REGION12_STARTP));
		writel_relaxed(priv->viu.vpp_vsc_region34_startp,
				priv->io_base + _REG(VPP_VSC_REGION34_STARTP));
		writel_relaxed(priv->viu.vpp_vsc_region4_endp,
				priv->io_base + _REG(VPP_VSC_REGION4_ENDP));
		writel_relaxed(priv->viu.vpp_vsc_start_phase_step,
				priv->io_base + _REG(VPP_VSC_START_PHASE_STEP));
		writel_relaxed(priv->viu.vpp_vsc_ini_phase,
				priv->io_base + _REG(VPP_VSC_INI_PHASE));
		writel_relaxed(priv->viu.vpp_vsc_phase_ctrl,
				priv->io_base + _REG(VPP_VSC_PHASE_CTRL));
		writel_relaxed(priv->viu.vpp_hsc_phase_ctrl,
				priv->io_base + _REG(VPP_HSC_PHASE_CTRL));
		writel_relaxed(0x42, priv->io_base + _REG(VPP_SCALE_COEF_IDX));

		/* Enable VD1 */
		writel_bits_relaxed(VPP_VD1_PREBLEND | VPP_VD1_POSTBLEND |
				    VPP_COLOR_MNG_ENABLE,
				    VPP_VD1_PREBLEND | VPP_VD1_POSTBLEND |
				    VPP_COLOR_MNG_ENABLE,
				    priv->io_base + _REG(VPP_MISC));

		priv->viu.vd1_commit = false;
	}

	drm_crtc_handle_vblank(priv->crtc);

	spin_lock_irqsave(&priv->drm->event_lock, flags);
	if (meson_crtc->event) {
		drm_crtc_send_vblank_event(priv->crtc, meson_crtc->event);
		drm_crtc_vblank_put(priv->crtc);
		meson_crtc->event = NULL;
	}
	spin_unlock_irqrestore(&priv->drm->event_lock, flags);
}

int meson_crtc_create(struct meson_drm *priv)
{
	struct meson_crtc *meson_crtc;
	struct drm_crtc *crtc;
	int ret;

	meson_crtc = devm_kzalloc(priv->drm->dev, sizeof(*meson_crtc),
				  GFP_KERNEL);
	if (!meson_crtc)
		return -ENOMEM;

	meson_crtc->priv = priv;
	crtc = &meson_crtc->base;
	ret = drm_crtc_init_with_planes(priv->drm, crtc,
					priv->primary_plane, NULL,
					&meson_crtc_funcs, "meson_crtc");
	if (ret) {
		dev_err(priv->drm->dev, "Failed to init CRTC\n");
		return ret;
	}

	drm_crtc_helper_add(crtc, &meson_crtc_helper_funcs);

	priv->crtc = crtc;

	return 0;
}<|MERGE_RESOLUTION|>--- conflicted
+++ resolved
@@ -131,11 +131,8 @@
 	struct meson_crtc *meson_crtc = to_meson_crtc(crtc);
 	struct meson_drm *priv = meson_crtc->priv;
 
-<<<<<<< HEAD
-=======
 	DRM_DEBUG_DRIVER("\n");
 
->>>>>>> cf26057a
 	drm_crtc_vblank_off(crtc);
 
 	priv->viu.osd1_enabled = false;
