--- conflicted
+++ resolved
@@ -318,13 +318,8 @@
 
 	/* Disable OSD1 */
 	if (meson_vpu_is_compatible(priv, "amlogic,meson-g12a-vpu"))
-<<<<<<< HEAD
-		writel_bits_relaxed(BIT(0) | BIT(21), 0,
-			priv->io_base + _REG(VIU_OSD1_CTRL_STAT));
-=======
 		writel_bits_relaxed(3 << 8, 0,
 				    priv->io_base + _REG(OSD1_BLEND_SRC_CTRL));
->>>>>>> 4ff96fb5
 	else
 		writel_bits_relaxed(VPP_OSD1_POSTBLEND, 0,
 				    priv->io_base + _REG(VPP_MISC));
