/*
 * Copyright 2007 Dave Airlied
 * All Rights Reserved.
 *
 * Permission is hereby granted, free of charge, to any person obtaining a
 * copy of this software and associated documentation files (the "Software"),
 * to deal in the Software without restriction, including without limitation
 * the rights to use, copy, modify, merge, publish, distribute, sublicense,
 * and/or sell copies of the Software, and to permit persons to whom the
 * Software is furnished to do so, subject to the following conditions:
 *
 * The above copyright notice and this permission notice (including the next
 * paragraph) shall be included in all copies or substantial portions of the
 * Software.
 *
 * THE SOFTWARE IS PROVIDED "AS IS", WITHOUT WARRANTY OF ANY KIND, EXPRESS OR
 * IMPLIED, INCLUDING BUT NOT LIMITED TO THE WARRANTIES OF MERCHANTABILITY,
 * FITNESS FOR A PARTICULAR PURPOSE AND NONINFRINGEMENT.  IN NO EVENT SHALL
 * VA LINUX SYSTEMS AND/OR ITS SUPPLIERS BE LIABLE FOR ANY CLAIM, DAMAGES OR
 * OTHER LIABILITY, WHETHER IN AN ACTION OF CONTRACT, TORT OR OTHERWISE,
 * ARISING FROM, OUT OF OR IN CONNECTION WITH THE SOFTWARE OR THE USE OR
 * OTHER DEALINGS IN THE SOFTWARE.
 */
/*
 * Authors: Dave Airlied <airlied@linux.ie>
 *	    Ben Skeggs   <darktama@iinet.net.au>
 *	    Jeremy Kolb  <jkolb@brandeis.edu>
 */

#include <linux/dma-mapping.h>

#include "nouveau_drv.h"
#include "nouveau_chan.h"
#include "nouveau_fence.h"

#include "nouveau_bo.h"
#include "nouveau_ttm.h"
#include "nouveau_gem.h"
#include "nouveau_mem.h"
#include "nouveau_vmm.h"

#include <nvif/class.h>
#include <nvif/if500b.h>
#include <nvif/if900b.h>

static int nouveau_ttm_tt_bind(struct ttm_bo_device *bdev, struct ttm_tt *ttm,
			       struct ttm_resource *reg);
static void nouveau_ttm_tt_unbind(struct ttm_bo_device *bdev, struct ttm_tt *ttm);

/*
 * NV10-NV40 tiling helpers
 */

static void
nv10_bo_update_tile_region(struct drm_device *dev, struct nouveau_drm_tile *reg,
			   u32 addr, u32 size, u32 pitch, u32 flags)
{
	struct nouveau_drm *drm = nouveau_drm(dev);
	int i = reg - drm->tile.reg;
	struct nvkm_fb *fb = nvxx_fb(&drm->client.device);
	struct nvkm_fb_tile *tile = &fb->tile.region[i];

	nouveau_fence_unref(&reg->fence);

	if (tile->pitch)
		nvkm_fb_tile_fini(fb, i, tile);

	if (pitch)
		nvkm_fb_tile_init(fb, i, addr, size, pitch, flags, tile);

	nvkm_fb_tile_prog(fb, i, tile);
}

static struct nouveau_drm_tile *
nv10_bo_get_tile_region(struct drm_device *dev, int i)
{
	struct nouveau_drm *drm = nouveau_drm(dev);
	struct nouveau_drm_tile *tile = &drm->tile.reg[i];

	spin_lock(&drm->tile.lock);

	if (!tile->used &&
	    (!tile->fence || nouveau_fence_done(tile->fence)))
		tile->used = true;
	else
		tile = NULL;

	spin_unlock(&drm->tile.lock);
	return tile;
}

static void
nv10_bo_put_tile_region(struct drm_device *dev, struct nouveau_drm_tile *tile,
			struct dma_fence *fence)
{
	struct nouveau_drm *drm = nouveau_drm(dev);

	if (tile) {
		spin_lock(&drm->tile.lock);
		tile->fence = (struct nouveau_fence *)dma_fence_get(fence);
		tile->used = false;
		spin_unlock(&drm->tile.lock);
	}
}

static struct nouveau_drm_tile *
nv10_bo_set_tiling(struct drm_device *dev, u32 addr,
		   u32 size, u32 pitch, u32 zeta)
{
	struct nouveau_drm *drm = nouveau_drm(dev);
	struct nvkm_fb *fb = nvxx_fb(&drm->client.device);
	struct nouveau_drm_tile *tile, *found = NULL;
	int i;

	for (i = 0; i < fb->tile.regions; i++) {
		tile = nv10_bo_get_tile_region(dev, i);

		if (pitch && !found) {
			found = tile;
			continue;

		} else if (tile && fb->tile.region[i].pitch) {
			/* Kill an unused tile region. */
			nv10_bo_update_tile_region(dev, tile, 0, 0, 0, 0);
		}

		nv10_bo_put_tile_region(dev, tile, NULL);
	}

	if (found)
		nv10_bo_update_tile_region(dev, found, addr, size, pitch, zeta);
	return found;
}

static void
nouveau_bo_del_ttm(struct ttm_buffer_object *bo)
{
	struct nouveau_drm *drm = nouveau_bdev(bo->bdev);
	struct drm_device *dev = drm->dev;
	struct nouveau_bo *nvbo = nouveau_bo(bo);

	WARN_ON(nvbo->bo.pin_count > 0);
	nouveau_bo_del_io_reserve_lru(bo);
	nv10_bo_put_tile_region(dev, nvbo->tile, NULL);

	/*
	 * If nouveau_bo_new() allocated this buffer, the GEM object was never
	 * initialized, so don't attempt to release it.
	 */
	if (bo->base.dev)
		drm_gem_object_release(&bo->base);

	kfree(nvbo);
}

static inline u64
roundup_64(u64 x, u32 y)
{
	x += y - 1;
	do_div(x, y);
	return x * y;
}

static void
nouveau_bo_fixup_align(struct nouveau_bo *nvbo, int *align, u64 *size)
{
	struct nouveau_drm *drm = nouveau_bdev(nvbo->bo.bdev);
	struct nvif_device *device = &drm->client.device;

	if (device->info.family < NV_DEVICE_INFO_V0_TESLA) {
		if (nvbo->mode) {
			if (device->info.chipset >= 0x40) {
				*align = 65536;
				*size = roundup_64(*size, 64 * nvbo->mode);

			} else if (device->info.chipset >= 0x30) {
				*align = 32768;
				*size = roundup_64(*size, 64 * nvbo->mode);

			} else if (device->info.chipset >= 0x20) {
				*align = 16384;
				*size = roundup_64(*size, 64 * nvbo->mode);

			} else if (device->info.chipset >= 0x10) {
				*align = 16384;
				*size = roundup_64(*size, 32 * nvbo->mode);
			}
		}
	} else {
		*size = roundup_64(*size, (1 << nvbo->page));
		*align = max((1 <<  nvbo->page), *align);
	}

	*size = roundup_64(*size, PAGE_SIZE);
}

struct nouveau_bo *
nouveau_bo_alloc(struct nouveau_cli *cli, u64 *size, int *align, u32 domain,
		 u32 tile_mode, u32 tile_flags)
{
	struct nouveau_drm *drm = cli->drm;
	struct nouveau_bo *nvbo;
	struct nvif_mmu *mmu = &cli->mmu;
	struct nvif_vmm *vmm = cli->svm.cli ? &cli->svm.vmm : &cli->vmm.vmm;
	int i, pi = -1;

	if (!*size) {
		NV_WARN(drm, "skipped size %016llx\n", *size);
		return ERR_PTR(-EINVAL);
	}

	nvbo = kzalloc(sizeof(struct nouveau_bo), GFP_KERNEL);
	if (!nvbo)
		return ERR_PTR(-ENOMEM);
	INIT_LIST_HEAD(&nvbo->head);
	INIT_LIST_HEAD(&nvbo->entry);
	INIT_LIST_HEAD(&nvbo->vma_list);
	nvbo->bo.bdev = &drm->ttm.bdev;

	/* This is confusing, and doesn't actually mean we want an uncached
	 * mapping, but is what NOUVEAU_GEM_DOMAIN_COHERENT gets translated
	 * into in nouveau_gem_new().
	 */
	if (domain & NOUVEAU_GEM_DOMAIN_COHERENT) {
		/* Determine if we can get a cache-coherent map, forcing
		 * uncached mapping if we can't.
		 */
		if (!nouveau_drm_use_coherent_gpu_mapping(drm))
			nvbo->force_coherent = true;
	}

	if (cli->device.info.family >= NV_DEVICE_INFO_V0_FERMI) {
		nvbo->kind = (tile_flags & 0x0000ff00) >> 8;
		if (!nvif_mmu_kind_valid(mmu, nvbo->kind)) {
			kfree(nvbo);
			return ERR_PTR(-EINVAL);
		}

		nvbo->comp = mmu->kind[nvbo->kind] != nvbo->kind;
	} else
	if (cli->device.info.family >= NV_DEVICE_INFO_V0_TESLA) {
		nvbo->kind = (tile_flags & 0x00007f00) >> 8;
		nvbo->comp = (tile_flags & 0x00030000) >> 16;
		if (!nvif_mmu_kind_valid(mmu, nvbo->kind)) {
			kfree(nvbo);
			return ERR_PTR(-EINVAL);
		}
	} else {
		nvbo->zeta = (tile_flags & 0x00000007);
	}
	nvbo->mode = tile_mode;
	nvbo->contig = !(tile_flags & NOUVEAU_GEM_TILE_NONCONTIG);

	/* Determine the desirable target GPU page size for the buffer. */
	for (i = 0; i < vmm->page_nr; i++) {
		/* Because we cannot currently allow VMM maps to fail
		 * during buffer migration, we need to determine page
		 * size for the buffer up-front, and pre-allocate its
		 * page tables.
		 *
		 * Skip page sizes that can't support needed domains.
		 */
		if (cli->device.info.family > NV_DEVICE_INFO_V0_CURIE &&
		    (domain & NOUVEAU_GEM_DOMAIN_VRAM) && !vmm->page[i].vram)
			continue;
		if ((domain & NOUVEAU_GEM_DOMAIN_GART) &&
		    (!vmm->page[i].host || vmm->page[i].shift > PAGE_SHIFT))
			continue;

		/* Select this page size if it's the first that supports
		 * the potential memory domains, or when it's compatible
		 * with the requested compression settings.
		 */
		if (pi < 0 || !nvbo->comp || vmm->page[i].comp)
			pi = i;

		/* Stop once the buffer is larger than the current page size. */
		if (*size >= 1ULL << vmm->page[i].shift)
			break;
	}

	if (WARN_ON(pi < 0))
		return ERR_PTR(-EINVAL);

	/* Disable compression if suitable settings couldn't be found. */
	if (nvbo->comp && !vmm->page[pi].comp) {
		if (mmu->object.oclass >= NVIF_CLASS_MMU_GF100)
			nvbo->kind = mmu->kind[nvbo->kind];
		nvbo->comp = 0;
	}
	nvbo->page = vmm->page[pi].shift;

	nouveau_bo_fixup_align(nvbo, align, size);

	return nvbo;
}

int
nouveau_bo_init(struct nouveau_bo *nvbo, u64 size, int align, u32 domain,
		struct sg_table *sg, struct dma_resv *robj)
{
	int type = sg ? ttm_bo_type_sg : ttm_bo_type_device;
	size_t acc_size;
	int ret;

	acc_size = ttm_bo_dma_acc_size(nvbo->bo.bdev, size, sizeof(*nvbo));

	nvbo->bo.mem.num_pages = size >> PAGE_SHIFT;
	nouveau_bo_placement_set(nvbo, domain, 0);
	INIT_LIST_HEAD(&nvbo->io_reserve_lru);

	ret = ttm_bo_init(nvbo->bo.bdev, &nvbo->bo, size, type,
			  &nvbo->placement, align >> PAGE_SHIFT, false,
			  acc_size, sg, robj, nouveau_bo_del_ttm);
	if (ret) {
		/* ttm will call nouveau_bo_del_ttm if it fails.. */
		return ret;
	}

	return 0;
}

int
nouveau_bo_new(struct nouveau_cli *cli, u64 size, int align,
	       uint32_t domain, uint32_t tile_mode, uint32_t tile_flags,
	       struct sg_table *sg, struct dma_resv *robj,
	       struct nouveau_bo **pnvbo)
{
	struct nouveau_bo *nvbo;
	int ret;

	nvbo = nouveau_bo_alloc(cli, &size, &align, domain, tile_mode,
				tile_flags);
	if (IS_ERR(nvbo))
		return PTR_ERR(nvbo);

	ret = nouveau_bo_init(nvbo, size, align, domain, sg, robj);
	if (ret)
		return ret;

	*pnvbo = nvbo;
	return 0;
}

static void
set_placement_list(struct ttm_place *pl, unsigned *n, uint32_t domain)
{
	*n = 0;

	if (domain & NOUVEAU_GEM_DOMAIN_VRAM) {
		pl[*n].mem_type = TTM_PL_VRAM;
		pl[*n].flags = 0;
		(*n)++;
	}
	if (domain & NOUVEAU_GEM_DOMAIN_GART) {
		pl[*n].mem_type = TTM_PL_TT;
		pl[*n].flags = 0;
		(*n)++;
	}
	if (domain & NOUVEAU_GEM_DOMAIN_CPU) {
		pl[*n].mem_type = TTM_PL_SYSTEM;
		pl[(*n)++].flags = 0;
	}
}

static void
set_placement_range(struct nouveau_bo *nvbo, uint32_t domain)
{
	struct nouveau_drm *drm = nouveau_bdev(nvbo->bo.bdev);
	u32 vram_pages = drm->client.device.info.ram_size >> PAGE_SHIFT;
	unsigned i, fpfn, lpfn;

	if (drm->client.device.info.family == NV_DEVICE_INFO_V0_CELSIUS &&
	    nvbo->mode && (domain & NOUVEAU_GEM_DOMAIN_VRAM) &&
	    nvbo->bo.mem.num_pages < vram_pages / 4) {
		/*
		 * Make sure that the color and depth buffers are handled
		 * by independent memory controller units. Up to a 9x
		 * speed up when alpha-blending and depth-test are enabled
		 * at the same time.
		 */
		if (nvbo->zeta) {
			fpfn = vram_pages / 2;
			lpfn = ~0;
		} else {
			fpfn = 0;
			lpfn = vram_pages / 2;
		}
		for (i = 0; i < nvbo->placement.num_placement; ++i) {
			nvbo->placements[i].fpfn = fpfn;
			nvbo->placements[i].lpfn = lpfn;
		}
		for (i = 0; i < nvbo->placement.num_busy_placement; ++i) {
			nvbo->busy_placements[i].fpfn = fpfn;
			nvbo->busy_placements[i].lpfn = lpfn;
		}
	}
}

void
nouveau_bo_placement_set(struct nouveau_bo *nvbo, uint32_t domain,
			 uint32_t busy)
{
	struct ttm_placement *pl = &nvbo->placement;

	pl->placement = nvbo->placements;
	set_placement_list(nvbo->placements, &pl->num_placement, domain);

	pl->busy_placement = nvbo->busy_placements;
	set_placement_list(nvbo->busy_placements, &pl->num_busy_placement,
			   domain | busy);

	set_placement_range(nvbo, domain);
}

int
nouveau_bo_pin(struct nouveau_bo *nvbo, uint32_t domain, bool contig)
{
	struct nouveau_drm *drm = nouveau_bdev(nvbo->bo.bdev);
	struct ttm_buffer_object *bo = &nvbo->bo;
	bool force = false, evict = false;
	int ret;

	ret = ttm_bo_reserve(bo, false, false, NULL);
	if (ret)
		return ret;

	if (drm->client.device.info.family >= NV_DEVICE_INFO_V0_TESLA &&
	    domain == NOUVEAU_GEM_DOMAIN_VRAM && contig) {
		if (!nvbo->contig) {
			nvbo->contig = true;
			force = true;
			evict = true;
		}
	}

	if (nvbo->bo.pin_count) {
		bool error = evict;

		switch (bo->mem.mem_type) {
		case TTM_PL_VRAM:
			error |= !(domain & NOUVEAU_GEM_DOMAIN_VRAM);
			break;
		case TTM_PL_TT:
			error |= !(domain & NOUVEAU_GEM_DOMAIN_GART);
		default:
			break;
		}

		if (error) {
			NV_ERROR(drm, "bo %p pinned elsewhere: "
				      "0x%08x vs 0x%08x\n", bo,
				 bo->mem.mem_type, domain);
			ret = -EBUSY;
		}
		ttm_bo_pin(&nvbo->bo);
		goto out;
	}

	if (evict) {
		nouveau_bo_placement_set(nvbo, NOUVEAU_GEM_DOMAIN_GART, 0);
		ret = nouveau_bo_validate(nvbo, false, false);
		if (ret)
			goto out;
	}

	nouveau_bo_placement_set(nvbo, domain, 0);
	ret = nouveau_bo_validate(nvbo, false, false);
	if (ret)
		goto out;

	ttm_bo_pin(&nvbo->bo);

	switch (bo->mem.mem_type) {
	case TTM_PL_VRAM:
		drm->gem.vram_available -= bo->mem.size;
		break;
	case TTM_PL_TT:
		drm->gem.gart_available -= bo->mem.size;
		break;
	default:
		break;
	}

out:
	if (force && ret)
		nvbo->contig = false;
	ttm_bo_unreserve(bo);
	return ret;
}

int
nouveau_bo_unpin(struct nouveau_bo *nvbo)
{
	struct nouveau_drm *drm = nouveau_bdev(nvbo->bo.bdev);
	struct ttm_buffer_object *bo = &nvbo->bo;
	int ret;

	ret = ttm_bo_reserve(bo, false, false, NULL);
	if (ret)
		return ret;

	ttm_bo_unpin(&nvbo->bo);
	if (!nvbo->bo.pin_count) {
		switch (bo->mem.mem_type) {
		case TTM_PL_VRAM:
			drm->gem.vram_available += bo->mem.size;
			break;
		case TTM_PL_TT:
			drm->gem.gart_available += bo->mem.size;
			break;
		default:
			break;
		}
	}

	ttm_bo_unreserve(bo);
	return 0;
}

int
nouveau_bo_map(struct nouveau_bo *nvbo)
{
	int ret;

	ret = ttm_bo_reserve(&nvbo->bo, false, false, NULL);
	if (ret)
		return ret;

	ret = ttm_bo_kmap(&nvbo->bo, 0, nvbo->bo.mem.num_pages, &nvbo->kmap);

	ttm_bo_unreserve(&nvbo->bo);
	return ret;
}

void
nouveau_bo_unmap(struct nouveau_bo *nvbo)
{
	if (!nvbo)
		return;

	ttm_bo_kunmap(&nvbo->kmap);
}

void
nouveau_bo_sync_for_device(struct nouveau_bo *nvbo)
{
	struct nouveau_drm *drm = nouveau_bdev(nvbo->bo.bdev);
	struct ttm_tt *ttm_dma = (struct ttm_tt *)nvbo->bo.ttm;
	int i;

	if (!ttm_dma)
		return;

	/* Don't waste time looping if the object is coherent */
	if (nvbo->force_coherent)
		return;

	for (i = 0; i < ttm_dma->num_pages; i++)
		dma_sync_single_for_device(drm->dev->dev,
					   ttm_dma->dma_address[i],
					   PAGE_SIZE, DMA_TO_DEVICE);
}

void
nouveau_bo_sync_for_cpu(struct nouveau_bo *nvbo)
{
	struct nouveau_drm *drm = nouveau_bdev(nvbo->bo.bdev);
	struct ttm_tt *ttm_dma = (struct ttm_tt *)nvbo->bo.ttm;
	int i;

	if (!ttm_dma)
		return;

	/* Don't waste time looping if the object is coherent */
	if (nvbo->force_coherent)
		return;

	for (i = 0; i < ttm_dma->num_pages; i++)
		dma_sync_single_for_cpu(drm->dev->dev, ttm_dma->dma_address[i],
					PAGE_SIZE, DMA_FROM_DEVICE);
}

void nouveau_bo_add_io_reserve_lru(struct ttm_buffer_object *bo)
{
	struct nouveau_drm *drm = nouveau_bdev(bo->bdev);
	struct nouveau_bo *nvbo = nouveau_bo(bo);

	mutex_lock(&drm->ttm.io_reserve_mutex);
	list_move_tail(&nvbo->io_reserve_lru, &drm->ttm.io_reserve_lru);
	mutex_unlock(&drm->ttm.io_reserve_mutex);
}

void nouveau_bo_del_io_reserve_lru(struct ttm_buffer_object *bo)
{
	struct nouveau_drm *drm = nouveau_bdev(bo->bdev);
	struct nouveau_bo *nvbo = nouveau_bo(bo);

	mutex_lock(&drm->ttm.io_reserve_mutex);
	list_del_init(&nvbo->io_reserve_lru);
	mutex_unlock(&drm->ttm.io_reserve_mutex);
}

int
nouveau_bo_validate(struct nouveau_bo *nvbo, bool interruptible,
		    bool no_wait_gpu)
{
	struct ttm_operation_ctx ctx = { interruptible, no_wait_gpu };
	int ret;

	ret = ttm_bo_validate(&nvbo->bo, &nvbo->placement, &ctx);
	if (ret)
		return ret;

	nouveau_bo_sync_for_device(nvbo);

	return 0;
}

void
nouveau_bo_wr16(struct nouveau_bo *nvbo, unsigned index, u16 val)
{
	bool is_iomem;
	u16 *mem = ttm_kmap_obj_virtual(&nvbo->kmap, &is_iomem);

	mem += index;

	if (is_iomem)
		iowrite16_native(val, (void __force __iomem *)mem);
	else
		*mem = val;
}

u32
nouveau_bo_rd32(struct nouveau_bo *nvbo, unsigned index)
{
	bool is_iomem;
	u32 *mem = ttm_kmap_obj_virtual(&nvbo->kmap, &is_iomem);

	mem += index;

	if (is_iomem)
		return ioread32_native((void __force __iomem *)mem);
	else
		return *mem;
}

void
nouveau_bo_wr32(struct nouveau_bo *nvbo, unsigned index, u32 val)
{
	bool is_iomem;
	u32 *mem = ttm_kmap_obj_virtual(&nvbo->kmap, &is_iomem);

	mem += index;

	if (is_iomem)
		iowrite32_native(val, (void __force __iomem *)mem);
	else
		*mem = val;
}

static struct ttm_tt *
nouveau_ttm_tt_create(struct ttm_buffer_object *bo, uint32_t page_flags)
{
#if IS_ENABLED(CONFIG_AGP)
	struct nouveau_drm *drm = nouveau_bdev(bo->bdev);

	if (drm->agp.bridge) {
		return ttm_agp_tt_create(bo, drm->agp.bridge, page_flags);
	}
#endif

	return nouveau_sgdma_create_ttm(bo, page_flags);
}

static int
nouveau_ttm_tt_bind(struct ttm_bo_device *bdev, struct ttm_tt *ttm,
		    struct ttm_resource *reg)
{
#if IS_ENABLED(CONFIG_AGP)
	struct nouveau_drm *drm = nouveau_bdev(bdev);
#endif
	if (!reg)
		return -EINVAL;
#if IS_ENABLED(CONFIG_AGP)
	if (drm->agp.bridge)
		return ttm_agp_bind(ttm, reg);
#endif
	return nouveau_sgdma_bind(bdev, ttm, reg);
}

static void
nouveau_ttm_tt_unbind(struct ttm_bo_device *bdev, struct ttm_tt *ttm)
{
#if IS_ENABLED(CONFIG_AGP)
	struct nouveau_drm *drm = nouveau_bdev(bdev);

	if (drm->agp.bridge) {
		ttm_agp_unbind(ttm);
		return;
	}
#endif
	nouveau_sgdma_unbind(bdev, ttm);
}

static void
nouveau_bo_evict_flags(struct ttm_buffer_object *bo, struct ttm_placement *pl)
{
	struct nouveau_bo *nvbo = nouveau_bo(bo);

	switch (bo->mem.mem_type) {
	case TTM_PL_VRAM:
		nouveau_bo_placement_set(nvbo, NOUVEAU_GEM_DOMAIN_GART,
					 NOUVEAU_GEM_DOMAIN_CPU);
		break;
	default:
		nouveau_bo_placement_set(nvbo, NOUVEAU_GEM_DOMAIN_CPU, 0);
		break;
	}

	*pl = nvbo->placement;
}

static int
nouveau_bo_move_prep(struct nouveau_drm *drm, struct ttm_buffer_object *bo,
		     struct ttm_resource *reg)
{
	struct nouveau_mem *old_mem = nouveau_mem(&bo->mem);
	struct nouveau_mem *new_mem = nouveau_mem(reg);
	struct nvif_vmm *vmm = &drm->client.vmm.vmm;
	int ret;

	ret = nvif_vmm_get(vmm, LAZY, false, old_mem->mem.page, 0,
			   old_mem->mem.size, &old_mem->vma[0]);
	if (ret)
		return ret;

	ret = nvif_vmm_get(vmm, LAZY, false, new_mem->mem.page, 0,
			   new_mem->mem.size, &old_mem->vma[1]);
	if (ret)
		goto done;

	ret = nouveau_mem_map(old_mem, vmm, &old_mem->vma[0]);
	if (ret)
		goto done;

	ret = nouveau_mem_map(new_mem, vmm, &old_mem->vma[1]);
done:
	if (ret) {
		nvif_vmm_put(vmm, &old_mem->vma[1]);
		nvif_vmm_put(vmm, &old_mem->vma[0]);
	}
	return 0;
}

static int
nouveau_bo_move_m2mf(struct ttm_buffer_object *bo, int evict,
		     struct ttm_operation_ctx *ctx,
		     struct ttm_resource *new_reg)
{
	struct nouveau_drm *drm = nouveau_bdev(bo->bdev);
	struct nouveau_channel *chan = drm->ttm.chan;
	struct nouveau_cli *cli = (void *)chan->user.client;
	struct nouveau_fence *fence;
	int ret;

	/* create temporary vmas for the transfer and attach them to the
	 * old nvkm_mem node, these will get cleaned up after ttm has
	 * destroyed the ttm_resource
	 */
	if (drm->client.device.info.family >= NV_DEVICE_INFO_V0_TESLA) {
		ret = nouveau_bo_move_prep(drm, bo, new_reg);
		if (ret)
			return ret;
	}

	mutex_lock_nested(&cli->mutex, SINGLE_DEPTH_NESTING);
	ret = nouveau_fence_sync(nouveau_bo(bo), chan, true, ctx->interruptible);
	if (ret == 0) {
		ret = drm->ttm.move(chan, bo, &bo->mem, new_reg);
		if (ret == 0) {
			ret = nouveau_fence_new(chan, false, &fence);
			if (ret == 0) {
				ret = ttm_bo_move_accel_cleanup(bo,
								&fence->base,
								evict, false,
								new_reg);
				nouveau_fence_unref(&fence);
			}
		}
	}
	mutex_unlock(&cli->mutex);
	return ret;
}

void
nouveau_bo_move_init(struct nouveau_drm *drm)
{
	static const struct _method_table {
		const char *name;
		int engine;
		s32 oclass;
		int (*exec)(struct nouveau_channel *,
			    struct ttm_buffer_object *,
			    struct ttm_resource *, struct ttm_resource *);
		int (*init)(struct nouveau_channel *, u32 handle);
	} _methods[] = {
		{  "COPY", 4, 0xc5b5, nve0_bo_move_copy, nve0_bo_move_init },
		{  "GRCE", 0, 0xc5b5, nve0_bo_move_copy, nvc0_bo_move_init },
		{  "COPY", 4, 0xc3b5, nve0_bo_move_copy, nve0_bo_move_init },
		{  "GRCE", 0, 0xc3b5, nve0_bo_move_copy, nvc0_bo_move_init },
		{  "COPY", 4, 0xc1b5, nve0_bo_move_copy, nve0_bo_move_init },
		{  "GRCE", 0, 0xc1b5, nve0_bo_move_copy, nvc0_bo_move_init },
		{  "COPY", 4, 0xc0b5, nve0_bo_move_copy, nve0_bo_move_init },
		{  "GRCE", 0, 0xc0b5, nve0_bo_move_copy, nvc0_bo_move_init },
		{  "COPY", 4, 0xb0b5, nve0_bo_move_copy, nve0_bo_move_init },
		{  "GRCE", 0, 0xb0b5, nve0_bo_move_copy, nvc0_bo_move_init },
		{  "COPY", 4, 0xa0b5, nve0_bo_move_copy, nve0_bo_move_init },
		{  "GRCE", 0, 0xa0b5, nve0_bo_move_copy, nvc0_bo_move_init },
		{ "COPY1", 5, 0x90b8, nvc0_bo_move_copy, nvc0_bo_move_init },
		{ "COPY0", 4, 0x90b5, nvc0_bo_move_copy, nvc0_bo_move_init },
		{  "COPY", 0, 0x85b5, nva3_bo_move_copy, nv50_bo_move_init },
		{ "CRYPT", 0, 0x74c1, nv84_bo_move_exec, nv50_bo_move_init },
		{  "M2MF", 0, 0x9039, nvc0_bo_move_m2mf, nvc0_bo_move_init },
		{  "M2MF", 0, 0x5039, nv50_bo_move_m2mf, nv50_bo_move_init },
		{  "M2MF", 0, 0x0039, nv04_bo_move_m2mf, nv04_bo_move_init },
		{},
	};
	const struct _method_table *mthd = _methods;
	const char *name = "CPU";
	int ret;

	do {
		struct nouveau_channel *chan;

		if (mthd->engine)
			chan = drm->cechan;
		else
			chan = drm->channel;
		if (chan == NULL)
			continue;

		ret = nvif_object_ctor(&chan->user, "ttmBoMove",
				       mthd->oclass | (mthd->engine << 16),
				       mthd->oclass, NULL, 0,
				       &drm->ttm.copy);
		if (ret == 0) {
			ret = mthd->init(chan, drm->ttm.copy.handle);
			if (ret) {
				nvif_object_dtor(&drm->ttm.copy);
				continue;
			}

			drm->ttm.move = mthd->exec;
			drm->ttm.chan = chan;
			name = mthd->name;
			break;
		}
	} while ((++mthd)->exec);

	NV_INFO(drm, "MM: using %s for buffer copies\n", name);
}

static void
nouveau_bo_move_ntfy(struct ttm_buffer_object *bo, bool evict,
		     struct ttm_resource *new_reg)
{
	struct nouveau_mem *mem = new_reg ? nouveau_mem(new_reg) : NULL;
	struct nouveau_bo *nvbo = nouveau_bo(bo);
	struct nouveau_vma *vma;

	/* ttm can now (stupidly) pass the driver bos it didn't create... */
	if (bo->destroy != nouveau_bo_del_ttm)
		return;

	nouveau_bo_del_io_reserve_lru(bo);

	if (mem && new_reg->mem_type != TTM_PL_SYSTEM &&
	    mem->mem.page == nvbo->page) {
		list_for_each_entry(vma, &nvbo->vma_list, head) {
			nouveau_vma_map(vma, mem);
		}
	} else {
		list_for_each_entry(vma, &nvbo->vma_list, head) {
			WARN_ON(ttm_bo_wait(bo, false, false));
			nouveau_vma_unmap(vma);
		}
	}

	if (new_reg) {
		if (new_reg->mm_node)
			nvbo->offset = (new_reg->start << PAGE_SHIFT);
		else
			nvbo->offset = 0;
	}

}

static int
nouveau_bo_vm_bind(struct ttm_buffer_object *bo, struct ttm_resource *new_reg,
		   struct nouveau_drm_tile **new_tile)
{
	struct nouveau_drm *drm = nouveau_bdev(bo->bdev);
	struct drm_device *dev = drm->dev;
	struct nouveau_bo *nvbo = nouveau_bo(bo);
	u64 offset = new_reg->start << PAGE_SHIFT;

	*new_tile = NULL;
	if (new_reg->mem_type != TTM_PL_VRAM)
		return 0;

	if (drm->client.device.info.family >= NV_DEVICE_INFO_V0_CELSIUS) {
		*new_tile = nv10_bo_set_tiling(dev, offset, new_reg->size,
					       nvbo->mode, nvbo->zeta);
	}

	return 0;
}

static void
nouveau_bo_vm_cleanup(struct ttm_buffer_object *bo,
		      struct nouveau_drm_tile *new_tile,
		      struct nouveau_drm_tile **old_tile)
{
	struct nouveau_drm *drm = nouveau_bdev(bo->bdev);
	struct drm_device *dev = drm->dev;
	struct dma_fence *fence = dma_resv_get_excl(bo->base.resv);

	nv10_bo_put_tile_region(dev, *old_tile, fence);
	*old_tile = new_tile;
}

static int
nouveau_bo_move(struct ttm_buffer_object *bo, bool evict,
		struct ttm_operation_ctx *ctx,
		struct ttm_resource *new_reg,
		struct ttm_place *hop)
{
	struct nouveau_drm *drm = nouveau_bdev(bo->bdev);
	struct nouveau_bo *nvbo = nouveau_bo(bo);
	struct ttm_resource *old_reg = &bo->mem;
	struct nouveau_drm_tile *new_tile = NULL;
	int ret = 0;

<<<<<<< HEAD
	if ((old_reg->mem_type == TTM_PL_SYSTEM &&
	     new_reg->mem_type == TTM_PL_VRAM) ||
	    (old_reg->mem_type == TTM_PL_VRAM &&
	     new_reg->mem_type == TTM_PL_SYSTEM)) {
		hop->fpfn = 0;
		hop->lpfn = 0;
		hop->mem_type = TTM_PL_TT;
		hop->flags = 0;
		return -EMULTIHOP;
	}
=======
>>>>>>> 8a8109f3

	if (new_reg->mem_type == TTM_PL_TT) {
		ret = nouveau_ttm_tt_bind(bo->bdev, bo->ttm, new_reg);
		if (ret)
			return ret;
	}

	nouveau_bo_move_ntfy(bo, evict, new_reg);
	ret = ttm_bo_wait_ctx(bo, ctx);
	if (ret)
		goto out_ntfy;

	if (nvbo->bo.pin_count)
		NV_WARN(drm, "Moving pinned object %p!\n", nvbo);

	if (drm->client.device.info.family < NV_DEVICE_INFO_V0_TESLA) {
		ret = nouveau_bo_vm_bind(bo, new_reg, &new_tile);
		if (ret)
			goto out_ntfy;
	}

	/* Fake bo copy. */
	if (old_reg->mem_type == TTM_PL_SYSTEM && !bo->ttm) {
		ttm_bo_move_null(bo, new_reg);
		goto out;
	}

	if (old_reg->mem_type == TTM_PL_SYSTEM &&
	    new_reg->mem_type == TTM_PL_TT) {
		ttm_bo_move_null(bo, new_reg);
		goto out;
	}

	if (old_reg->mem_type == TTM_PL_TT &&
	    new_reg->mem_type == TTM_PL_SYSTEM) {
		nouveau_ttm_tt_unbind(bo->bdev, bo->ttm);
		ttm_resource_free(bo, &bo->mem);
		ttm_bo_assign_mem(bo, new_reg);
		goto out;
	}

	/* Hardware assisted copy. */
	if (drm->ttm.move) {
<<<<<<< HEAD
		ret = nouveau_bo_move_m2mf(bo, evict, ctx,
					   new_reg);
		if (!ret)
			goto out;
	}

	/* Fallback to software copy. */
	ret = ttm_bo_move_memcpy(bo, ctx, new_reg);
=======
		if ((old_reg->mem_type == TTM_PL_SYSTEM &&
		     new_reg->mem_type == TTM_PL_VRAM) ||
		    (old_reg->mem_type == TTM_PL_VRAM &&
		     new_reg->mem_type == TTM_PL_SYSTEM)) {
			hop->fpfn = 0;
			hop->lpfn = 0;
			hop->mem_type = TTM_PL_TT;
			hop->flags = 0;
			return -EMULTIHOP;
		}
		ret = nouveau_bo_move_m2mf(bo, evict, ctx,
					   new_reg);
	} else
		ret = -ENODEV;

	if (ret) {
		/* Fallback to software copy. */
		ret = ttm_bo_move_memcpy(bo, ctx, new_reg);
	}
>>>>>>> 8a8109f3

out:
	if (drm->client.device.info.family < NV_DEVICE_INFO_V0_TESLA) {
		if (ret)
			nouveau_bo_vm_cleanup(bo, NULL, &new_tile);
		else
			nouveau_bo_vm_cleanup(bo, new_tile, &nvbo->tile);
	}
out_ntfy:
	if (ret) {
		swap(*new_reg, bo->mem);
		nouveau_bo_move_ntfy(bo, false, new_reg);
		swap(*new_reg, bo->mem);
	}
	return ret;
}

static int
nouveau_bo_verify_access(struct ttm_buffer_object *bo, struct file *filp)
{
	struct nouveau_bo *nvbo = nouveau_bo(bo);

	return drm_vma_node_verify_access(&nvbo->bo.base.vma_node,
					  filp->private_data);
}

static void
nouveau_ttm_io_mem_free_locked(struct nouveau_drm *drm,
			       struct ttm_resource *reg)
{
	struct nouveau_mem *mem = nouveau_mem(reg);

	if (drm->client.mem->oclass >= NVIF_CLASS_MEM_NV50) {
		switch (reg->mem_type) {
		case TTM_PL_TT:
			if (mem->kind)
				nvif_object_unmap_handle(&mem->mem.object);
			break;
		case TTM_PL_VRAM:
			nvif_object_unmap_handle(&mem->mem.object);
			break;
		default:
			break;
		}
	}
}

static int
nouveau_ttm_io_mem_reserve(struct ttm_bo_device *bdev, struct ttm_resource *reg)
{
	struct nouveau_drm *drm = nouveau_bdev(bdev);
	struct nvkm_device *device = nvxx_device(&drm->client.device);
	struct nouveau_mem *mem = nouveau_mem(reg);
	struct nvif_mmu *mmu = &drm->client.mmu;
	int ret;

	mutex_lock(&drm->ttm.io_reserve_mutex);
retry:
	switch (reg->mem_type) {
	case TTM_PL_SYSTEM:
		/* System memory */
		ret = 0;
		goto out;
	case TTM_PL_TT:
#if IS_ENABLED(CONFIG_AGP)
		if (drm->agp.bridge) {
			reg->bus.offset = (reg->start << PAGE_SHIFT) +
				drm->agp.base;
			reg->bus.is_iomem = !drm->agp.cma;
			reg->bus.caching = ttm_write_combined;
		}
#endif
		if (drm->client.mem->oclass < NVIF_CLASS_MEM_NV50 ||
		    !mem->kind) {
			/* untiled */
			ret = 0;
			break;
		}
		fallthrough;	/* tiled memory */
	case TTM_PL_VRAM:
		reg->bus.offset = (reg->start << PAGE_SHIFT) +
			device->func->resource_addr(device, 1);
		reg->bus.is_iomem = true;

		/* Some BARs do not support being ioremapped WC */
		if (drm->client.device.info.family >= NV_DEVICE_INFO_V0_TESLA &&
		    mmu->type[drm->ttm.type_vram].type & NVIF_MEM_UNCACHED)
			reg->bus.caching = ttm_uncached;
		else
			reg->bus.caching = ttm_write_combined;

		if (drm->client.mem->oclass >= NVIF_CLASS_MEM_NV50) {
			union {
				struct nv50_mem_map_v0 nv50;
				struct gf100_mem_map_v0 gf100;
			} args;
			u64 handle, length;
			u32 argc = 0;

			switch (mem->mem.object.oclass) {
			case NVIF_CLASS_MEM_NV50:
				args.nv50.version = 0;
				args.nv50.ro = 0;
				args.nv50.kind = mem->kind;
				args.nv50.comp = mem->comp;
				argc = sizeof(args.nv50);
				break;
			case NVIF_CLASS_MEM_GF100:
				args.gf100.version = 0;
				args.gf100.ro = 0;
				args.gf100.kind = mem->kind;
				argc = sizeof(args.gf100);
				break;
			default:
				WARN_ON(1);
				break;
			}

			ret = nvif_object_map_handle(&mem->mem.object,
						     &args, argc,
						     &handle, &length);
			if (ret != 1) {
				if (WARN_ON(ret == 0))
					ret = -EINVAL;
				goto out;
			}

			reg->bus.offset = handle;
		}
		ret = 0;
		break;
	default:
		ret = -EINVAL;
	}

out:
	if (ret == -ENOSPC) {
		struct nouveau_bo *nvbo;

		nvbo = list_first_entry_or_null(&drm->ttm.io_reserve_lru,
						typeof(*nvbo),
						io_reserve_lru);
		if (nvbo) {
			list_del_init(&nvbo->io_reserve_lru);
			drm_vma_node_unmap(&nvbo->bo.base.vma_node,
					   bdev->dev_mapping);
			nouveau_ttm_io_mem_free_locked(drm, &nvbo->bo.mem);
			goto retry;
		}

	}
	mutex_unlock(&drm->ttm.io_reserve_mutex);
	return ret;
}

static void
nouveau_ttm_io_mem_free(struct ttm_bo_device *bdev, struct ttm_resource *reg)
{
	struct nouveau_drm *drm = nouveau_bdev(bdev);

	mutex_lock(&drm->ttm.io_reserve_mutex);
	nouveau_ttm_io_mem_free_locked(drm, reg);
	mutex_unlock(&drm->ttm.io_reserve_mutex);
}

vm_fault_t nouveau_ttm_fault_reserve_notify(struct ttm_buffer_object *bo)
{
	struct nouveau_drm *drm = nouveau_bdev(bo->bdev);
	struct nouveau_bo *nvbo = nouveau_bo(bo);
	struct nvkm_device *device = nvxx_device(&drm->client.device);
	u32 mappable = device->func->resource_size(device, 1) >> PAGE_SHIFT;
	int i, ret;

	/* as long as the bo isn't in vram, and isn't tiled, we've got
	 * nothing to do here.
	 */
	if (bo->mem.mem_type != TTM_PL_VRAM) {
		if (drm->client.device.info.family < NV_DEVICE_INFO_V0_TESLA ||
		    !nvbo->kind)
			return 0;

		if (bo->mem.mem_type != TTM_PL_SYSTEM)
			return 0;
<<<<<<< HEAD

		nouveau_bo_placement_set(nvbo, NOUVEAU_GEM_DOMAIN_GART, 0);

=======

		nouveau_bo_placement_set(nvbo, NOUVEAU_GEM_DOMAIN_GART, 0);

>>>>>>> 8a8109f3
	} else {
		/* make sure bo is in mappable vram */
		if (drm->client.device.info.family >= NV_DEVICE_INFO_V0_TESLA ||
		    bo->mem.start + bo->mem.num_pages < mappable)
			return 0;

		for (i = 0; i < nvbo->placement.num_placement; ++i) {
			nvbo->placements[i].fpfn = 0;
			nvbo->placements[i].lpfn = mappable;
		}

		for (i = 0; i < nvbo->placement.num_busy_placement; ++i) {
			nvbo->busy_placements[i].fpfn = 0;
			nvbo->busy_placements[i].lpfn = mappable;
		}

		nouveau_bo_placement_set(nvbo, NOUVEAU_GEM_DOMAIN_VRAM, 0);
	}

	ret = nouveau_bo_validate(nvbo, false, false);
	if (unlikely(ret == -EBUSY || ret == -ERESTARTSYS))
		return VM_FAULT_NOPAGE;
	else if (unlikely(ret))
		return VM_FAULT_SIGBUS;

	ttm_bo_move_to_lru_tail_unlocked(bo);
	return 0;
}

static int
nouveau_ttm_tt_populate(struct ttm_bo_device *bdev,
			struct ttm_tt *ttm, struct ttm_operation_ctx *ctx)
{
	struct ttm_tt *ttm_dma = (void *)ttm;
	struct nouveau_drm *drm;
	struct device *dev;
	bool slave = !!(ttm->page_flags & TTM_PAGE_FLAG_SG);

	if (ttm_tt_is_populated(ttm))
		return 0;

	if (slave && ttm->sg) {
		/* make userspace faulting work */
		drm_prime_sg_to_page_addr_arrays(ttm->sg, ttm->pages,
						 ttm_dma->dma_address, ttm->num_pages);
		return 0;
	}

	drm = nouveau_bdev(bdev);
	dev = drm->dev->dev;

	return ttm_pool_alloc(&drm->ttm.bdev.pool, ttm, ctx);
}

static void
nouveau_ttm_tt_unpopulate(struct ttm_bo_device *bdev,
			  struct ttm_tt *ttm)
{
	struct nouveau_drm *drm;
	struct device *dev;
	bool slave = !!(ttm->page_flags & TTM_PAGE_FLAG_SG);

	if (slave)
		return;

	drm = nouveau_bdev(bdev);
	dev = drm->dev->dev;

	return ttm_pool_free(&drm->ttm.bdev.pool, ttm);
}

static void
nouveau_ttm_tt_destroy(struct ttm_bo_device *bdev,
		       struct ttm_tt *ttm)
{
#if IS_ENABLED(CONFIG_AGP)
	struct nouveau_drm *drm = nouveau_bdev(bdev);
	if (drm->agp.bridge) {
		ttm_agp_unbind(ttm);
		ttm_tt_destroy_common(bdev, ttm);
		ttm_agp_destroy(ttm);
		return;
	}
#endif
	nouveau_sgdma_destroy(bdev, ttm);
}

void
nouveau_bo_fence(struct nouveau_bo *nvbo, struct nouveau_fence *fence, bool exclusive)
{
	struct dma_resv *resv = nvbo->bo.base.resv;

	if (exclusive)
		dma_resv_add_excl_fence(resv, &fence->base);
	else if (fence)
		dma_resv_add_shared_fence(resv, &fence->base);
}

static void
nouveau_bo_delete_mem_notify(struct ttm_buffer_object *bo)
{
	nouveau_bo_move_ntfy(bo, false, NULL);
}

struct ttm_bo_driver nouveau_bo_driver = {
	.ttm_tt_create = &nouveau_ttm_tt_create,
	.ttm_tt_populate = &nouveau_ttm_tt_populate,
	.ttm_tt_unpopulate = &nouveau_ttm_tt_unpopulate,
	.ttm_tt_destroy = &nouveau_ttm_tt_destroy,
	.eviction_valuable = ttm_bo_eviction_valuable,
	.evict_flags = nouveau_bo_evict_flags,
	.delete_mem_notify = nouveau_bo_delete_mem_notify,
	.move = nouveau_bo_move,
	.verify_access = nouveau_bo_verify_access,
	.io_mem_reserve = &nouveau_ttm_io_mem_reserve,
	.io_mem_free = &nouveau_ttm_io_mem_free,
};<|MERGE_RESOLUTION|>--- conflicted
+++ resolved
@@ -942,19 +942,6 @@
 	struct nouveau_drm_tile *new_tile = NULL;
 	int ret = 0;
 
-<<<<<<< HEAD
-	if ((old_reg->mem_type == TTM_PL_SYSTEM &&
-	     new_reg->mem_type == TTM_PL_VRAM) ||
-	    (old_reg->mem_type == TTM_PL_VRAM &&
-	     new_reg->mem_type == TTM_PL_SYSTEM)) {
-		hop->fpfn = 0;
-		hop->lpfn = 0;
-		hop->mem_type = TTM_PL_TT;
-		hop->flags = 0;
-		return -EMULTIHOP;
-	}
-=======
->>>>>>> 8a8109f3
 
 	if (new_reg->mem_type == TTM_PL_TT) {
 		ret = nouveau_ttm_tt_bind(bo->bdev, bo->ttm, new_reg);
@@ -998,16 +985,6 @@
 
 	/* Hardware assisted copy. */
 	if (drm->ttm.move) {
-<<<<<<< HEAD
-		ret = nouveau_bo_move_m2mf(bo, evict, ctx,
-					   new_reg);
-		if (!ret)
-			goto out;
-	}
-
-	/* Fallback to software copy. */
-	ret = ttm_bo_move_memcpy(bo, ctx, new_reg);
-=======
 		if ((old_reg->mem_type == TTM_PL_SYSTEM &&
 		     new_reg->mem_type == TTM_PL_VRAM) ||
 		    (old_reg->mem_type == TTM_PL_VRAM &&
@@ -1027,7 +1004,6 @@
 		/* Fallback to software copy. */
 		ret = ttm_bo_move_memcpy(bo, ctx, new_reg);
 	}
->>>>>>> 8a8109f3
 
 out:
 	if (drm->client.device.info.family < NV_DEVICE_INFO_V0_TESLA) {
@@ -1211,15 +1187,9 @@
 
 		if (bo->mem.mem_type != TTM_PL_SYSTEM)
 			return 0;
-<<<<<<< HEAD
 
 		nouveau_bo_placement_set(nvbo, NOUVEAU_GEM_DOMAIN_GART, 0);
 
-=======
-
-		nouveau_bo_placement_set(nvbo, NOUVEAU_GEM_DOMAIN_GART, 0);
-
->>>>>>> 8a8109f3
 	} else {
 		/* make sure bo is in mappable vram */
 		if (drm->client.device.info.family >= NV_DEVICE_INFO_V0_TESLA ||
