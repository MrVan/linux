// SPDX-License-Identifier: GPL-2.0-only
/*
 * Copyright (c) 2014 MediaTek Inc.
 * Author: Jie Qiu <jie.qiu@mediatek.com>
 */

#include <linux/arm-smccc.h>
#include <linux/clk.h>
#include <linux/delay.h>
#include <linux/hdmi.h>
#include <linux/i2c.h>
#include <linux/io.h>
#include <linux/kernel.h>
#include <linux/mfd/syscon.h>
#include <linux/module.h>
#include <linux/mutex.h>
#include <linux/of_platform.h>
#include <linux/of.h>
#include <linux/of_graph.h>
#include <linux/phy/phy.h>
#include <linux/platform_device.h>
#include <linux/regmap.h>

#include <sound/hdmi-codec.h>

#include <drm/drm_atomic_helper.h>
#include <drm/drm_bridge.h>
#include <drm/drm_crtc.h>
#include <drm/drm_edid.h>
#include <drm/drm_print.h>
#include <drm/drm_probe_helper.h>

#include "mtk_cec.h"
#include "mtk_hdmi.h"
#include "mtk_hdmi_regs.h"

#define NCTS_BYTES	7

enum mtk_hdmi_clk_id {
	MTK_HDMI_CLK_HDMI_PIXEL,
	MTK_HDMI_CLK_HDMI_PLL,
	MTK_HDMI_CLK_AUD_BCLK,
	MTK_HDMI_CLK_AUD_SPDIF,
	MTK_HDMI_CLK_COUNT
};

enum hdmi_aud_input_type {
	HDMI_AUD_INPUT_I2S = 0,
	HDMI_AUD_INPUT_SPDIF,
};

enum hdmi_aud_i2s_fmt {
	HDMI_I2S_MODE_RJT_24BIT = 0,
	HDMI_I2S_MODE_RJT_16BIT,
	HDMI_I2S_MODE_LJT_24BIT,
	HDMI_I2S_MODE_LJT_16BIT,
	HDMI_I2S_MODE_I2S_24BIT,
	HDMI_I2S_MODE_I2S_16BIT
};

enum hdmi_aud_mclk {
	HDMI_AUD_MCLK_128FS,
	HDMI_AUD_MCLK_192FS,
	HDMI_AUD_MCLK_256FS,
	HDMI_AUD_MCLK_384FS,
	HDMI_AUD_MCLK_512FS,
	HDMI_AUD_MCLK_768FS,
	HDMI_AUD_MCLK_1152FS,
};

enum hdmi_aud_channel_type {
	HDMI_AUD_CHAN_TYPE_1_0 = 0,
	HDMI_AUD_CHAN_TYPE_1_1,
	HDMI_AUD_CHAN_TYPE_2_0,
	HDMI_AUD_CHAN_TYPE_2_1,
	HDMI_AUD_CHAN_TYPE_3_0,
	HDMI_AUD_CHAN_TYPE_3_1,
	HDMI_AUD_CHAN_TYPE_4_0,
	HDMI_AUD_CHAN_TYPE_4_1,
	HDMI_AUD_CHAN_TYPE_5_0,
	HDMI_AUD_CHAN_TYPE_5_1,
	HDMI_AUD_CHAN_TYPE_6_0,
	HDMI_AUD_CHAN_TYPE_6_1,
	HDMI_AUD_CHAN_TYPE_7_0,
	HDMI_AUD_CHAN_TYPE_7_1,
	HDMI_AUD_CHAN_TYPE_3_0_LRS,
	HDMI_AUD_CHAN_TYPE_3_1_LRS,
	HDMI_AUD_CHAN_TYPE_4_0_CLRS,
	HDMI_AUD_CHAN_TYPE_4_1_CLRS,
	HDMI_AUD_CHAN_TYPE_6_1_CS,
	HDMI_AUD_CHAN_TYPE_6_1_CH,
	HDMI_AUD_CHAN_TYPE_6_1_OH,
	HDMI_AUD_CHAN_TYPE_6_1_CHR,
	HDMI_AUD_CHAN_TYPE_7_1_LH_RH,
	HDMI_AUD_CHAN_TYPE_7_1_LSR_RSR,
	HDMI_AUD_CHAN_TYPE_7_1_LC_RC,
	HDMI_AUD_CHAN_TYPE_7_1_LW_RW,
	HDMI_AUD_CHAN_TYPE_7_1_LSD_RSD,
	HDMI_AUD_CHAN_TYPE_7_1_LSS_RSS,
	HDMI_AUD_CHAN_TYPE_7_1_LHS_RHS,
	HDMI_AUD_CHAN_TYPE_7_1_CS_CH,
	HDMI_AUD_CHAN_TYPE_7_1_CS_OH,
	HDMI_AUD_CHAN_TYPE_7_1_CS_CHR,
	HDMI_AUD_CHAN_TYPE_7_1_CH_OH,
	HDMI_AUD_CHAN_TYPE_7_1_CH_CHR,
	HDMI_AUD_CHAN_TYPE_7_1_OH_CHR,
	HDMI_AUD_CHAN_TYPE_7_1_LSS_RSS_LSR_RSR,
	HDMI_AUD_CHAN_TYPE_6_0_CS,
	HDMI_AUD_CHAN_TYPE_6_0_CH,
	HDMI_AUD_CHAN_TYPE_6_0_OH,
	HDMI_AUD_CHAN_TYPE_6_0_CHR,
	HDMI_AUD_CHAN_TYPE_7_0_LH_RH,
	HDMI_AUD_CHAN_TYPE_7_0_LSR_RSR,
	HDMI_AUD_CHAN_TYPE_7_0_LC_RC,
	HDMI_AUD_CHAN_TYPE_7_0_LW_RW,
	HDMI_AUD_CHAN_TYPE_7_0_LSD_RSD,
	HDMI_AUD_CHAN_TYPE_7_0_LSS_RSS,
	HDMI_AUD_CHAN_TYPE_7_0_LHS_RHS,
	HDMI_AUD_CHAN_TYPE_7_0_CS_CH,
	HDMI_AUD_CHAN_TYPE_7_0_CS_OH,
	HDMI_AUD_CHAN_TYPE_7_0_CS_CHR,
	HDMI_AUD_CHAN_TYPE_7_0_CH_OH,
	HDMI_AUD_CHAN_TYPE_7_0_CH_CHR,
	HDMI_AUD_CHAN_TYPE_7_0_OH_CHR,
	HDMI_AUD_CHAN_TYPE_7_0_LSS_RSS_LSR_RSR,
	HDMI_AUD_CHAN_TYPE_8_0_LH_RH_CS,
	HDMI_AUD_CHAN_TYPE_UNKNOWN = 0xFF
};

enum hdmi_aud_channel_swap_type {
	HDMI_AUD_SWAP_LR,
	HDMI_AUD_SWAP_LFE_CC,
	HDMI_AUD_SWAP_LSRS,
	HDMI_AUD_SWAP_RLS_RRS,
	HDMI_AUD_SWAP_LR_STATUS,
};

struct hdmi_audio_param {
	enum hdmi_audio_coding_type aud_codec;
	enum hdmi_audio_sample_size aud_sampe_size;
	enum hdmi_aud_input_type aud_input_type;
	enum hdmi_aud_i2s_fmt aud_i2s_fmt;
	enum hdmi_aud_mclk aud_mclk;
	enum hdmi_aud_channel_type aud_input_chan_type;
	struct hdmi_codec_params codec_params;
};

struct mtk_hdmi_conf {
	bool tz_disabled;
	bool cea_modes_only;
	unsigned long max_mode_clock;
};

struct mtk_hdmi {
	struct drm_bridge bridge;
	struct drm_bridge *next_bridge;
	struct drm_connector *curr_conn;/* current connector (only valid when 'enabled') */
	struct device *dev;
	const struct mtk_hdmi_conf *conf;
	struct phy *phy;
	struct device *cec_dev;
	struct i2c_adapter *ddc_adpt;
	struct clk *clk[MTK_HDMI_CLK_COUNT];
	struct drm_display_mode mode;
	bool dvi_mode;
	u32 min_clock;
	u32 max_clock;
	u32 max_hdisplay;
	u32 max_vdisplay;
	u32 ibias;
	u32 ibias_up;
	struct regmap *sys_regmap;
	unsigned int sys_offset;
	void __iomem *regs;
	enum hdmi_colorspace csp;
	struct hdmi_audio_param aud_param;
	bool audio_enable;
	bool powered;
	bool enabled;
	hdmi_codec_plugged_cb plugged_cb;
	struct device *codec_dev;
	struct mutex update_plugged_status_lock;
};

static inline struct mtk_hdmi *hdmi_ctx_from_bridge(struct drm_bridge *b)
{
	return container_of(b, struct mtk_hdmi, bridge);
}

static u32 mtk_hdmi_read(struct mtk_hdmi *hdmi, u32 offset)
{
	return readl(hdmi->regs + offset);
}

static void mtk_hdmi_write(struct mtk_hdmi *hdmi, u32 offset, u32 val)
{
	writel(val, hdmi->regs + offset);
}

static void mtk_hdmi_clear_bits(struct mtk_hdmi *hdmi, u32 offset, u32 bits)
{
	void __iomem *reg = hdmi->regs + offset;
	u32 tmp;

	tmp = readl(reg);
	tmp &= ~bits;
	writel(tmp, reg);
}

static void mtk_hdmi_set_bits(struct mtk_hdmi *hdmi, u32 offset, u32 bits)
{
	void __iomem *reg = hdmi->regs + offset;
	u32 tmp;

	tmp = readl(reg);
	tmp |= bits;
	writel(tmp, reg);
}

static void mtk_hdmi_mask(struct mtk_hdmi *hdmi, u32 offset, u32 val, u32 mask)
{
	void __iomem *reg = hdmi->regs + offset;
	u32 tmp;

	tmp = readl(reg);
	tmp = (tmp & ~mask) | (val & mask);
	writel(tmp, reg);
}

static void mtk_hdmi_hw_vid_black(struct mtk_hdmi *hdmi, bool black)
{
	mtk_hdmi_mask(hdmi, VIDEO_CFG_4, black ? GEN_RGB : NORMAL_PATH,
		      VIDEO_SOURCE_SEL);
}

static void mtk_hdmi_hw_make_reg_writable(struct mtk_hdmi *hdmi, bool enable)
{
	struct arm_smccc_res res;

	/*
	 * MT8173 HDMI hardware has an output control bit to enable/disable HDMI
	 * output. This bit can only be controlled in ARM supervisor mode.
	 * The ARM trusted firmware provides an API for the HDMI driver to set
	 * this control bit to enable HDMI output in supervisor mode.
	 */
	if (hdmi->conf && hdmi->conf->tz_disabled)
		regmap_update_bits(hdmi->sys_regmap,
				   hdmi->sys_offset + HDMI_SYS_CFG20,
				   0x80008005, enable ? 0x80000005 : 0x8000);
	else
		arm_smccc_smc(MTK_SIP_SET_AUTHORIZED_SECURE_REG, 0x14000904,
			      0x80000000, 0, 0, 0, 0, 0, &res);

	regmap_update_bits(hdmi->sys_regmap, hdmi->sys_offset + HDMI_SYS_CFG20,
			   HDMI_PCLK_FREE_RUN, enable ? HDMI_PCLK_FREE_RUN : 0);
	regmap_update_bits(hdmi->sys_regmap, hdmi->sys_offset + HDMI_SYS_CFG1C,
			   HDMI_ON | ANLG_ON, enable ? (HDMI_ON | ANLG_ON) : 0);
}

static void mtk_hdmi_hw_1p4_version_enable(struct mtk_hdmi *hdmi, bool enable)
{
	regmap_update_bits(hdmi->sys_regmap, hdmi->sys_offset + HDMI_SYS_CFG20,
			   HDMI2P0_EN, enable ? 0 : HDMI2P0_EN);
}

static void mtk_hdmi_hw_aud_mute(struct mtk_hdmi *hdmi)
{
	mtk_hdmi_set_bits(hdmi, GRL_AUDIO_CFG, AUDIO_ZERO);
}

static void mtk_hdmi_hw_aud_unmute(struct mtk_hdmi *hdmi)
{
	mtk_hdmi_clear_bits(hdmi, GRL_AUDIO_CFG, AUDIO_ZERO);
}

static void mtk_hdmi_hw_reset(struct mtk_hdmi *hdmi)
{
	regmap_update_bits(hdmi->sys_regmap, hdmi->sys_offset + HDMI_SYS_CFG1C,
			   HDMI_RST, HDMI_RST);
	regmap_update_bits(hdmi->sys_regmap, hdmi->sys_offset + HDMI_SYS_CFG1C,
			   HDMI_RST, 0);
	mtk_hdmi_clear_bits(hdmi, GRL_CFG3, CFG3_CONTROL_PACKET_DELAY);
	regmap_update_bits(hdmi->sys_regmap, hdmi->sys_offset + HDMI_SYS_CFG1C,
			   ANLG_ON, ANLG_ON);
}

static void mtk_hdmi_hw_enable_notice(struct mtk_hdmi *hdmi, bool enable_notice)
{
	mtk_hdmi_mask(hdmi, GRL_CFG2, enable_notice ? CFG2_NOTICE_EN : 0,
		      CFG2_NOTICE_EN);
}

static void mtk_hdmi_hw_write_int_mask(struct mtk_hdmi *hdmi, u32 int_mask)
{
	mtk_hdmi_write(hdmi, GRL_INT_MASK, int_mask);
}

static void mtk_hdmi_hw_enable_dvi_mode(struct mtk_hdmi *hdmi, bool enable)
{
	mtk_hdmi_mask(hdmi, GRL_CFG1, enable ? CFG1_DVI : 0, CFG1_DVI);
}

static void mtk_hdmi_hw_send_info_frame(struct mtk_hdmi *hdmi, u8 *buffer,
					u8 len)
{
	u32 ctrl_reg = GRL_CTRL;
	int i;
	u8 *frame_data;
	enum hdmi_infoframe_type frame_type;
	u8 frame_ver;
	u8 frame_len;
	u8 checksum;
	int ctrl_frame_en = 0;

	frame_type = *buffer++;
	frame_ver = *buffer++;
	frame_len = *buffer++;
	checksum = *buffer++;
	frame_data = buffer;

	dev_dbg(hdmi->dev,
		"frame_type:0x%x,frame_ver:0x%x,frame_len:0x%x,checksum:0x%x\n",
		frame_type, frame_ver, frame_len, checksum);

	switch (frame_type) {
	case HDMI_INFOFRAME_TYPE_AVI:
		ctrl_frame_en = CTRL_AVI_EN;
		ctrl_reg = GRL_CTRL;
		break;
	case HDMI_INFOFRAME_TYPE_SPD:
		ctrl_frame_en = CTRL_SPD_EN;
		ctrl_reg = GRL_CTRL;
		break;
	case HDMI_INFOFRAME_TYPE_AUDIO:
		ctrl_frame_en = CTRL_AUDIO_EN;
		ctrl_reg = GRL_CTRL;
		break;
	case HDMI_INFOFRAME_TYPE_VENDOR:
		ctrl_frame_en = VS_EN;
		ctrl_reg = GRL_ACP_ISRC_CTRL;
		break;
	default:
		dev_err(hdmi->dev, "Unknown infoframe type %d\n", frame_type);
		return;
	}
	mtk_hdmi_clear_bits(hdmi, ctrl_reg, ctrl_frame_en);
	mtk_hdmi_write(hdmi, GRL_INFOFRM_TYPE, frame_type);
	mtk_hdmi_write(hdmi, GRL_INFOFRM_VER, frame_ver);
	mtk_hdmi_write(hdmi, GRL_INFOFRM_LNG, frame_len);

	mtk_hdmi_write(hdmi, GRL_IFM_PORT, checksum);
	for (i = 0; i < frame_len; i++)
		mtk_hdmi_write(hdmi, GRL_IFM_PORT, frame_data[i]);

	mtk_hdmi_set_bits(hdmi, ctrl_reg, ctrl_frame_en);
}

static void mtk_hdmi_hw_send_aud_packet(struct mtk_hdmi *hdmi, bool enable)
{
	mtk_hdmi_mask(hdmi, GRL_SHIFT_R2, enable ? 0 : AUDIO_PACKET_OFF,
		      AUDIO_PACKET_OFF);
}

static void mtk_hdmi_hw_config_sys(struct mtk_hdmi *hdmi)
{
	regmap_update_bits(hdmi->sys_regmap, hdmi->sys_offset + HDMI_SYS_CFG20,
			   HDMI_OUT_FIFO_EN | MHL_MODE_ON, 0);
	usleep_range(2000, 4000);
	regmap_update_bits(hdmi->sys_regmap, hdmi->sys_offset + HDMI_SYS_CFG20,
			   HDMI_OUT_FIFO_EN | MHL_MODE_ON, HDMI_OUT_FIFO_EN);
}

static void mtk_hdmi_hw_set_deep_color_mode(struct mtk_hdmi *hdmi)
{
	regmap_update_bits(hdmi->sys_regmap, hdmi->sys_offset + HDMI_SYS_CFG20,
			   DEEP_COLOR_MODE_MASK | DEEP_COLOR_EN,
			   COLOR_8BIT_MODE);
}

static void mtk_hdmi_hw_send_av_mute(struct mtk_hdmi *hdmi)
{
	mtk_hdmi_clear_bits(hdmi, GRL_CFG4, CTRL_AVMUTE);
	usleep_range(2000, 4000);
	mtk_hdmi_set_bits(hdmi, GRL_CFG4, CTRL_AVMUTE);
}

static void mtk_hdmi_hw_send_av_unmute(struct mtk_hdmi *hdmi)
{
	mtk_hdmi_mask(hdmi, GRL_CFG4, CFG4_AV_UNMUTE_EN,
		      CFG4_AV_UNMUTE_EN | CFG4_AV_UNMUTE_SET);
	usleep_range(2000, 4000);
	mtk_hdmi_mask(hdmi, GRL_CFG4, CFG4_AV_UNMUTE_SET,
		      CFG4_AV_UNMUTE_EN | CFG4_AV_UNMUTE_SET);
}

static void mtk_hdmi_hw_ncts_enable(struct mtk_hdmi *hdmi, bool on)
{
	mtk_hdmi_mask(hdmi, GRL_CTS_CTRL, on ? 0 : CTS_CTRL_SOFT,
		      CTS_CTRL_SOFT);
}

static void mtk_hdmi_hw_ncts_auto_write_enable(struct mtk_hdmi *hdmi,
					       bool enable)
{
	mtk_hdmi_mask(hdmi, GRL_CTS_CTRL, enable ? NCTS_WRI_ANYTIME : 0,
		      NCTS_WRI_ANYTIME);
}

static void mtk_hdmi_hw_msic_setting(struct mtk_hdmi *hdmi,
				     struct drm_display_mode *mode)
{
	mtk_hdmi_clear_bits(hdmi, GRL_CFG4, CFG4_MHL_MODE);

	if (mode->flags & DRM_MODE_FLAG_INTERLACE &&
	    mode->clock == 74250 &&
	    mode->vdisplay == 1080)
		mtk_hdmi_clear_bits(hdmi, GRL_CFG2, CFG2_MHL_DE_SEL);
	else
		mtk_hdmi_set_bits(hdmi, GRL_CFG2, CFG2_MHL_DE_SEL);
}

static void mtk_hdmi_hw_aud_set_channel_swap(struct mtk_hdmi *hdmi,
					enum hdmi_aud_channel_swap_type swap)
{
	u8 swap_bit;

	switch (swap) {
	case HDMI_AUD_SWAP_LR:
		swap_bit = LR_SWAP;
		break;
	case HDMI_AUD_SWAP_LFE_CC:
		swap_bit = LFE_CC_SWAP;
		break;
	case HDMI_AUD_SWAP_LSRS:
		swap_bit = LSRS_SWAP;
		break;
	case HDMI_AUD_SWAP_RLS_RRS:
		swap_bit = RLS_RRS_SWAP;
		break;
	case HDMI_AUD_SWAP_LR_STATUS:
		swap_bit = LR_STATUS_SWAP;
		break;
	default:
		swap_bit = LFE_CC_SWAP;
		break;
	}
	mtk_hdmi_mask(hdmi, GRL_CH_SWAP, swap_bit, 0xff);
}

static void mtk_hdmi_hw_aud_set_bit_num(struct mtk_hdmi *hdmi,
					enum hdmi_audio_sample_size bit_num)
{
	u32 val;

	switch (bit_num) {
	case HDMI_AUDIO_SAMPLE_SIZE_16:
		val = AOUT_16BIT;
		break;
	case HDMI_AUDIO_SAMPLE_SIZE_20:
		val = AOUT_20BIT;
		break;
	case HDMI_AUDIO_SAMPLE_SIZE_24:
	case HDMI_AUDIO_SAMPLE_SIZE_STREAM:
		val = AOUT_24BIT;
		break;
	}

	mtk_hdmi_mask(hdmi, GRL_AOUT_CFG, val, AOUT_BNUM_SEL_MASK);
}

static void mtk_hdmi_hw_aud_set_i2s_fmt(struct mtk_hdmi *hdmi,
					enum hdmi_aud_i2s_fmt i2s_fmt)
{
	u32 val;

	val = mtk_hdmi_read(hdmi, GRL_CFG0);
	val &= ~(CFG0_W_LENGTH_MASK | CFG0_I2S_MODE_MASK);

	switch (i2s_fmt) {
	case HDMI_I2S_MODE_RJT_24BIT:
		val |= CFG0_I2S_MODE_RTJ | CFG0_W_LENGTH_24BIT;
		break;
	case HDMI_I2S_MODE_RJT_16BIT:
		val |= CFG0_I2S_MODE_RTJ | CFG0_W_LENGTH_16BIT;
		break;
	case HDMI_I2S_MODE_LJT_24BIT:
	default:
		val |= CFG0_I2S_MODE_LTJ | CFG0_W_LENGTH_24BIT;
		break;
	case HDMI_I2S_MODE_LJT_16BIT:
		val |= CFG0_I2S_MODE_LTJ | CFG0_W_LENGTH_16BIT;
		break;
	case HDMI_I2S_MODE_I2S_24BIT:
		val |= CFG0_I2S_MODE_I2S | CFG0_W_LENGTH_24BIT;
		break;
	case HDMI_I2S_MODE_I2S_16BIT:
		val |= CFG0_I2S_MODE_I2S | CFG0_W_LENGTH_16BIT;
		break;
	}
	mtk_hdmi_write(hdmi, GRL_CFG0, val);
}

static void mtk_hdmi_hw_audio_config(struct mtk_hdmi *hdmi, bool dst)
{
	const u8 mask = HIGH_BIT_RATE | DST_NORMAL_DOUBLE | SACD_DST | DSD_SEL;
	u8 val;

	/* Disable high bitrate, set DST packet normal/double */
	mtk_hdmi_clear_bits(hdmi, GRL_AOUT_CFG, HIGH_BIT_RATE_PACKET_ALIGN);

	if (dst)
		val = DST_NORMAL_DOUBLE | SACD_DST;
	else
		val = 0;

	mtk_hdmi_mask(hdmi, GRL_AUDIO_CFG, val, mask);
}

static void mtk_hdmi_hw_aud_set_i2s_chan_num(struct mtk_hdmi *hdmi,
					enum hdmi_aud_channel_type channel_type,
					u8 channel_count)
{
	unsigned int ch_switch;
	u8 i2s_uv;

	ch_switch = CH_SWITCH(7, 7) | CH_SWITCH(6, 6) |
		    CH_SWITCH(5, 5) | CH_SWITCH(4, 4) |
		    CH_SWITCH(3, 3) | CH_SWITCH(1, 2) |
		    CH_SWITCH(2, 1) | CH_SWITCH(0, 0);

	if (channel_count == 2) {
		i2s_uv = I2S_UV_CH_EN(0);
	} else if (channel_count == 3 || channel_count == 4) {
		if (channel_count == 4 &&
		    (channel_type == HDMI_AUD_CHAN_TYPE_3_0_LRS ||
		    channel_type == HDMI_AUD_CHAN_TYPE_4_0))
			i2s_uv = I2S_UV_CH_EN(2) | I2S_UV_CH_EN(0);
		else
			i2s_uv = I2S_UV_CH_EN(3) | I2S_UV_CH_EN(2);
	} else if (channel_count == 6 || channel_count == 5) {
		if (channel_count == 6 &&
		    channel_type != HDMI_AUD_CHAN_TYPE_5_1 &&
		    channel_type != HDMI_AUD_CHAN_TYPE_4_1_CLRS) {
			i2s_uv = I2S_UV_CH_EN(3) | I2S_UV_CH_EN(2) |
				 I2S_UV_CH_EN(1) | I2S_UV_CH_EN(0);
		} else {
			i2s_uv = I2S_UV_CH_EN(2) | I2S_UV_CH_EN(1) |
				 I2S_UV_CH_EN(0);
		}
	} else if (channel_count == 8 || channel_count == 7) {
		i2s_uv = I2S_UV_CH_EN(3) | I2S_UV_CH_EN(2) |
			 I2S_UV_CH_EN(1) | I2S_UV_CH_EN(0);
	} else {
		i2s_uv = I2S_UV_CH_EN(0);
	}

	mtk_hdmi_write(hdmi, GRL_CH_SW0, ch_switch & 0xff);
	mtk_hdmi_write(hdmi, GRL_CH_SW1, (ch_switch >> 8) & 0xff);
	mtk_hdmi_write(hdmi, GRL_CH_SW2, (ch_switch >> 16) & 0xff);
	mtk_hdmi_write(hdmi, GRL_I2S_UV, i2s_uv);
}

static void mtk_hdmi_hw_aud_set_input_type(struct mtk_hdmi *hdmi,
					   enum hdmi_aud_input_type input_type)
{
	u32 val;

	val = mtk_hdmi_read(hdmi, GRL_CFG1);
	if (input_type == HDMI_AUD_INPUT_I2S &&
	    (val & CFG1_SPDIF) == CFG1_SPDIF) {
		val &= ~CFG1_SPDIF;
	} else if (input_type == HDMI_AUD_INPUT_SPDIF &&
		(val & CFG1_SPDIF) == 0) {
		val |= CFG1_SPDIF;
	}
	mtk_hdmi_write(hdmi, GRL_CFG1, val);
}

static void mtk_hdmi_hw_aud_set_channel_status(struct mtk_hdmi *hdmi,
					       u8 *channel_status)
{
	int i;

	for (i = 0; i < 5; i++) {
		mtk_hdmi_write(hdmi, GRL_I2S_C_STA0 + i * 4, channel_status[i]);
		mtk_hdmi_write(hdmi, GRL_L_STATUS_0 + i * 4, channel_status[i]);
		mtk_hdmi_write(hdmi, GRL_R_STATUS_0 + i * 4, channel_status[i]);
	}
	for (; i < 24; i++) {
		mtk_hdmi_write(hdmi, GRL_L_STATUS_0 + i * 4, 0);
		mtk_hdmi_write(hdmi, GRL_R_STATUS_0 + i * 4, 0);
	}
}

static void mtk_hdmi_hw_aud_src_reenable(struct mtk_hdmi *hdmi)
{
	u32 val;

	val = mtk_hdmi_read(hdmi, GRL_MIX_CTRL);
	if (val & MIX_CTRL_SRC_EN) {
		val &= ~MIX_CTRL_SRC_EN;
		mtk_hdmi_write(hdmi, GRL_MIX_CTRL, val);
		usleep_range(255, 512);
		val |= MIX_CTRL_SRC_EN;
		mtk_hdmi_write(hdmi, GRL_MIX_CTRL, val);
	}
}

static void mtk_hdmi_hw_aud_src_disable(struct mtk_hdmi *hdmi)
{
	u32 val;

	val = mtk_hdmi_read(hdmi, GRL_MIX_CTRL);
	val &= ~MIX_CTRL_SRC_EN;
	mtk_hdmi_write(hdmi, GRL_MIX_CTRL, val);
	mtk_hdmi_write(hdmi, GRL_SHIFT_L1, 0x00);
}

static void mtk_hdmi_hw_aud_set_mclk(struct mtk_hdmi *hdmi,
				     enum hdmi_aud_mclk mclk)
{
	u32 val;

	val = mtk_hdmi_read(hdmi, GRL_CFG5);
	val &= CFG5_CD_RATIO_MASK;

	switch (mclk) {
	case HDMI_AUD_MCLK_128FS:
		val |= CFG5_FS128;
		break;
	case HDMI_AUD_MCLK_256FS:
		val |= CFG5_FS256;
		break;
	case HDMI_AUD_MCLK_384FS:
		val |= CFG5_FS384;
		break;
	case HDMI_AUD_MCLK_512FS:
		val |= CFG5_FS512;
		break;
	case HDMI_AUD_MCLK_768FS:
		val |= CFG5_FS768;
		break;
	default:
		val |= CFG5_FS256;
		break;
	}
	mtk_hdmi_write(hdmi, GRL_CFG5, val);
}

struct hdmi_acr_n {
	unsigned int clock;
	unsigned int n[3];
};

/* Recommended N values from HDMI specification, tables 7-1 to 7-3 */
static const struct hdmi_acr_n hdmi_rec_n_table[] = {
	/* Clock, N: 32kHz 44.1kHz 48kHz */
	{  25175, {  4576,  7007,  6864 } },
	{  74176, { 11648, 17836, 11648 } },
	{ 148352, { 11648,  8918,  5824 } },
	{ 296703, {  5824,  4459,  5824 } },
	{ 297000, {  3072,  4704,  5120 } },
	{      0, {  4096,  6272,  6144 } }, /* all other TMDS clocks */
};

/**
 * hdmi_recommended_n() - Return N value recommended by HDMI specification
 * @freq: audio sample rate in Hz
 * @clock: rounded TMDS clock in kHz
 */
static unsigned int hdmi_recommended_n(unsigned int freq, unsigned int clock)
{
	const struct hdmi_acr_n *recommended;
	unsigned int i;

	for (i = 0; i < ARRAY_SIZE(hdmi_rec_n_table) - 1; i++) {
		if (clock == hdmi_rec_n_table[i].clock)
			break;
	}
	recommended = hdmi_rec_n_table + i;

	switch (freq) {
	case 32000:
		return recommended->n[0];
	case 44100:
		return recommended->n[1];
	case 48000:
		return recommended->n[2];
	case 88200:
		return recommended->n[1] * 2;
	case 96000:
		return recommended->n[2] * 2;
	case 176400:
		return recommended->n[1] * 4;
	case 192000:
		return recommended->n[2] * 4;
	default:
		return (128 * freq) / 1000;
	}
}

static unsigned int hdmi_mode_clock_to_hz(unsigned int clock)
{
	switch (clock) {
	case 25175:
		return 25174825;	/* 25.2/1.001 MHz */
	case 74176:
		return 74175824;	/* 74.25/1.001 MHz */
	case 148352:
		return 148351648;	/* 148.5/1.001 MHz */
	case 296703:
		return 296703297;	/* 297/1.001 MHz */
	default:
		return clock * 1000;
	}
}

static unsigned int hdmi_expected_cts(unsigned int audio_sample_rate,
				      unsigned int tmds_clock, unsigned int n)
{
	return DIV_ROUND_CLOSEST_ULL((u64)hdmi_mode_clock_to_hz(tmds_clock) * n,
				     128 * audio_sample_rate);
}

static void do_hdmi_hw_aud_set_ncts(struct mtk_hdmi *hdmi, unsigned int n,
				    unsigned int cts)
{
	unsigned char val[NCTS_BYTES];
	int i;

	mtk_hdmi_write(hdmi, GRL_NCTS, 0);
	mtk_hdmi_write(hdmi, GRL_NCTS, 0);
	mtk_hdmi_write(hdmi, GRL_NCTS, 0);
	memset(val, 0, sizeof(val));

	val[0] = (cts >> 24) & 0xff;
	val[1] = (cts >> 16) & 0xff;
	val[2] = (cts >> 8) & 0xff;
	val[3] = cts & 0xff;

	val[4] = (n >> 16) & 0xff;
	val[5] = (n >> 8) & 0xff;
	val[6] = n & 0xff;

	for (i = 0; i < NCTS_BYTES; i++)
		mtk_hdmi_write(hdmi, GRL_NCTS, val[i]);
}

static void mtk_hdmi_hw_aud_set_ncts(struct mtk_hdmi *hdmi,
				     unsigned int sample_rate,
				     unsigned int clock)
{
	unsigned int n, cts;

	n = hdmi_recommended_n(sample_rate, clock);
	cts = hdmi_expected_cts(sample_rate, clock, n);

	dev_dbg(hdmi->dev, "%s: sample_rate=%u, clock=%d, cts=%u, n=%u\n",
		__func__, sample_rate, clock, n, cts);

	mtk_hdmi_mask(hdmi, DUMMY_304, AUDIO_I2S_NCTS_SEL_64,
		      AUDIO_I2S_NCTS_SEL);
	do_hdmi_hw_aud_set_ncts(hdmi, n, cts);
}

static u8 mtk_hdmi_aud_get_chnl_count(enum hdmi_aud_channel_type channel_type)
{
	switch (channel_type) {
	case HDMI_AUD_CHAN_TYPE_1_0:
	case HDMI_AUD_CHAN_TYPE_1_1:
	case HDMI_AUD_CHAN_TYPE_2_0:
		return 2;
	case HDMI_AUD_CHAN_TYPE_2_1:
	case HDMI_AUD_CHAN_TYPE_3_0:
		return 3;
	case HDMI_AUD_CHAN_TYPE_3_1:
	case HDMI_AUD_CHAN_TYPE_4_0:
	case HDMI_AUD_CHAN_TYPE_3_0_LRS:
		return 4;
	case HDMI_AUD_CHAN_TYPE_4_1:
	case HDMI_AUD_CHAN_TYPE_5_0:
	case HDMI_AUD_CHAN_TYPE_3_1_LRS:
	case HDMI_AUD_CHAN_TYPE_4_0_CLRS:
		return 5;
	case HDMI_AUD_CHAN_TYPE_5_1:
	case HDMI_AUD_CHAN_TYPE_6_0:
	case HDMI_AUD_CHAN_TYPE_4_1_CLRS:
	case HDMI_AUD_CHAN_TYPE_6_0_CS:
	case HDMI_AUD_CHAN_TYPE_6_0_CH:
	case HDMI_AUD_CHAN_TYPE_6_0_OH:
	case HDMI_AUD_CHAN_TYPE_6_0_CHR:
		return 6;
	case HDMI_AUD_CHAN_TYPE_6_1:
	case HDMI_AUD_CHAN_TYPE_6_1_CS:
	case HDMI_AUD_CHAN_TYPE_6_1_CH:
	case HDMI_AUD_CHAN_TYPE_6_1_OH:
	case HDMI_AUD_CHAN_TYPE_6_1_CHR:
	case HDMI_AUD_CHAN_TYPE_7_0:
	case HDMI_AUD_CHAN_TYPE_7_0_LH_RH:
	case HDMI_AUD_CHAN_TYPE_7_0_LSR_RSR:
	case HDMI_AUD_CHAN_TYPE_7_0_LC_RC:
	case HDMI_AUD_CHAN_TYPE_7_0_LW_RW:
	case HDMI_AUD_CHAN_TYPE_7_0_LSD_RSD:
	case HDMI_AUD_CHAN_TYPE_7_0_LSS_RSS:
	case HDMI_AUD_CHAN_TYPE_7_0_LHS_RHS:
	case HDMI_AUD_CHAN_TYPE_7_0_CS_CH:
	case HDMI_AUD_CHAN_TYPE_7_0_CS_OH:
	case HDMI_AUD_CHAN_TYPE_7_0_CS_CHR:
	case HDMI_AUD_CHAN_TYPE_7_0_CH_OH:
	case HDMI_AUD_CHAN_TYPE_7_0_CH_CHR:
	case HDMI_AUD_CHAN_TYPE_7_0_OH_CHR:
	case HDMI_AUD_CHAN_TYPE_7_0_LSS_RSS_LSR_RSR:
	case HDMI_AUD_CHAN_TYPE_8_0_LH_RH_CS:
		return 7;
	case HDMI_AUD_CHAN_TYPE_7_1:
	case HDMI_AUD_CHAN_TYPE_7_1_LH_RH:
	case HDMI_AUD_CHAN_TYPE_7_1_LSR_RSR:
	case HDMI_AUD_CHAN_TYPE_7_1_LC_RC:
	case HDMI_AUD_CHAN_TYPE_7_1_LW_RW:
	case HDMI_AUD_CHAN_TYPE_7_1_LSD_RSD:
	case HDMI_AUD_CHAN_TYPE_7_1_LSS_RSS:
	case HDMI_AUD_CHAN_TYPE_7_1_LHS_RHS:
	case HDMI_AUD_CHAN_TYPE_7_1_CS_CH:
	case HDMI_AUD_CHAN_TYPE_7_1_CS_OH:
	case HDMI_AUD_CHAN_TYPE_7_1_CS_CHR:
	case HDMI_AUD_CHAN_TYPE_7_1_CH_OH:
	case HDMI_AUD_CHAN_TYPE_7_1_CH_CHR:
	case HDMI_AUD_CHAN_TYPE_7_1_OH_CHR:
	case HDMI_AUD_CHAN_TYPE_7_1_LSS_RSS_LSR_RSR:
		return 8;
	default:
		return 2;
	}
}

static int mtk_hdmi_video_change_vpll(struct mtk_hdmi *hdmi, u32 clock)
{
	unsigned long rate;
	int ret;

	/* The DPI driver already should have set TVDPLL to the correct rate */
	ret = clk_set_rate(hdmi->clk[MTK_HDMI_CLK_HDMI_PLL], clock);
	if (ret) {
		dev_err(hdmi->dev, "Failed to set PLL to %u Hz: %d\n", clock,
			ret);
		return ret;
	}

	rate = clk_get_rate(hdmi->clk[MTK_HDMI_CLK_HDMI_PLL]);

	if (DIV_ROUND_CLOSEST(rate, 1000) != DIV_ROUND_CLOSEST(clock, 1000))
		dev_warn(hdmi->dev, "Want PLL %u Hz, got %lu Hz\n", clock,
			 rate);
	else
		dev_dbg(hdmi->dev, "Want PLL %u Hz, got %lu Hz\n", clock, rate);

	mtk_hdmi_hw_config_sys(hdmi);
	mtk_hdmi_hw_set_deep_color_mode(hdmi);
	return 0;
}

static void mtk_hdmi_video_set_display_mode(struct mtk_hdmi *hdmi,
					    struct drm_display_mode *mode)
{
	mtk_hdmi_hw_reset(hdmi);
	mtk_hdmi_hw_enable_notice(hdmi, true);
	mtk_hdmi_hw_write_int_mask(hdmi, 0xff);
	mtk_hdmi_hw_enable_dvi_mode(hdmi, hdmi->dvi_mode);
	mtk_hdmi_hw_ncts_auto_write_enable(hdmi, true);

	mtk_hdmi_hw_msic_setting(hdmi, mode);
}


static void mtk_hdmi_aud_set_input(struct mtk_hdmi *hdmi)
{
	enum hdmi_aud_channel_type chan_type;
	u8 chan_count;
	bool dst;

	mtk_hdmi_hw_aud_set_channel_swap(hdmi, HDMI_AUD_SWAP_LFE_CC);
	mtk_hdmi_set_bits(hdmi, GRL_MIX_CTRL, MIX_CTRL_FLAT);

	if (hdmi->aud_param.aud_input_type == HDMI_AUD_INPUT_SPDIF &&
	    hdmi->aud_param.aud_codec == HDMI_AUDIO_CODING_TYPE_DST) {
		mtk_hdmi_hw_aud_set_bit_num(hdmi, HDMI_AUDIO_SAMPLE_SIZE_24);
	} else if (hdmi->aud_param.aud_i2s_fmt == HDMI_I2S_MODE_LJT_24BIT) {
		hdmi->aud_param.aud_i2s_fmt = HDMI_I2S_MODE_LJT_16BIT;
	}

	mtk_hdmi_hw_aud_set_i2s_fmt(hdmi, hdmi->aud_param.aud_i2s_fmt);
	mtk_hdmi_hw_aud_set_bit_num(hdmi, HDMI_AUDIO_SAMPLE_SIZE_24);

	dst = ((hdmi->aud_param.aud_input_type == HDMI_AUD_INPUT_SPDIF) &&
	       (hdmi->aud_param.aud_codec == HDMI_AUDIO_CODING_TYPE_DST));
	mtk_hdmi_hw_audio_config(hdmi, dst);

	if (hdmi->aud_param.aud_input_type == HDMI_AUD_INPUT_SPDIF)
		chan_type = HDMI_AUD_CHAN_TYPE_2_0;
	else
		chan_type = hdmi->aud_param.aud_input_chan_type;
	chan_count = mtk_hdmi_aud_get_chnl_count(chan_type);
	mtk_hdmi_hw_aud_set_i2s_chan_num(hdmi, chan_type, chan_count);
	mtk_hdmi_hw_aud_set_input_type(hdmi, hdmi->aud_param.aud_input_type);
}

static int mtk_hdmi_aud_set_src(struct mtk_hdmi *hdmi,
				struct drm_display_mode *display_mode)
{
	unsigned int sample_rate = hdmi->aud_param.codec_params.sample_rate;

	mtk_hdmi_hw_ncts_enable(hdmi, false);
	mtk_hdmi_hw_aud_src_disable(hdmi);
	mtk_hdmi_clear_bits(hdmi, GRL_CFG2, CFG2_ACLK_INV);

	if (hdmi->aud_param.aud_input_type == HDMI_AUD_INPUT_I2S) {
		switch (sample_rate) {
		case 32000:
		case 44100:
		case 48000:
		case 88200:
		case 96000:
			break;
		default:
			return -EINVAL;
		}
		mtk_hdmi_hw_aud_set_mclk(hdmi, hdmi->aud_param.aud_mclk);
	} else {
		switch (sample_rate) {
		case 32000:
		case 44100:
		case 48000:
			break;
		default:
			return -EINVAL;
		}
		mtk_hdmi_hw_aud_set_mclk(hdmi, HDMI_AUD_MCLK_128FS);
	}

	mtk_hdmi_hw_aud_set_ncts(hdmi, sample_rate, display_mode->clock);

	mtk_hdmi_hw_aud_src_reenable(hdmi);
	return 0;
}

static int mtk_hdmi_aud_output_config(struct mtk_hdmi *hdmi,
				      struct drm_display_mode *display_mode)
{
	mtk_hdmi_hw_aud_mute(hdmi);
	mtk_hdmi_hw_send_aud_packet(hdmi, false);

	mtk_hdmi_aud_set_input(hdmi);
	mtk_hdmi_aud_set_src(hdmi, display_mode);
	mtk_hdmi_hw_aud_set_channel_status(hdmi,
			hdmi->aud_param.codec_params.iec.status);

	usleep_range(50, 100);

	mtk_hdmi_hw_ncts_enable(hdmi, true);
	mtk_hdmi_hw_send_aud_packet(hdmi, true);
	mtk_hdmi_hw_aud_unmute(hdmi);
	return 0;
}

static int mtk_hdmi_setup_avi_infoframe(struct mtk_hdmi *hdmi,
					struct drm_display_mode *mode)
{
	struct hdmi_avi_infoframe frame;
	u8 buffer[HDMI_INFOFRAME_HEADER_SIZE + HDMI_AVI_INFOFRAME_SIZE];
	ssize_t err;

	err = drm_hdmi_avi_infoframe_from_display_mode(&frame,
						       hdmi->curr_conn, mode);
	if (err < 0) {
		dev_err(hdmi->dev,
			"Failed to get AVI infoframe from mode: %zd\n", err);
		return err;
	}

	err = hdmi_avi_infoframe_pack(&frame, buffer, sizeof(buffer));
	if (err < 0) {
		dev_err(hdmi->dev, "Failed to pack AVI infoframe: %zd\n", err);
		return err;
	}

	mtk_hdmi_hw_send_info_frame(hdmi, buffer, sizeof(buffer));
	return 0;
}

static int mtk_hdmi_setup_spd_infoframe(struct mtk_hdmi *hdmi,
					const char *vendor,
					const char *product)
{
	struct hdmi_spd_infoframe frame;
	u8 buffer[HDMI_INFOFRAME_HEADER_SIZE + HDMI_SPD_INFOFRAME_SIZE];
	ssize_t err;

	err = hdmi_spd_infoframe_init(&frame, vendor, product);
	if (err < 0) {
		dev_err(hdmi->dev, "Failed to initialize SPD infoframe: %zd\n",
			err);
		return err;
	}

	err = hdmi_spd_infoframe_pack(&frame, buffer, sizeof(buffer));
	if (err < 0) {
		dev_err(hdmi->dev, "Failed to pack SDP infoframe: %zd\n", err);
		return err;
	}

	mtk_hdmi_hw_send_info_frame(hdmi, buffer, sizeof(buffer));
	return 0;
}

static int mtk_hdmi_setup_audio_infoframe(struct mtk_hdmi *hdmi)
{
	struct hdmi_audio_infoframe frame;
	u8 buffer[HDMI_INFOFRAME_HEADER_SIZE + HDMI_AUDIO_INFOFRAME_SIZE];
	ssize_t err;

	err = hdmi_audio_infoframe_init(&frame);
	if (err < 0) {
		dev_err(hdmi->dev, "Failed to setup audio infoframe: %zd\n",
			err);
		return err;
	}

	frame.coding_type = HDMI_AUDIO_CODING_TYPE_STREAM;
	frame.sample_frequency = HDMI_AUDIO_SAMPLE_FREQUENCY_STREAM;
	frame.sample_size = HDMI_AUDIO_SAMPLE_SIZE_STREAM;
	frame.channels = mtk_hdmi_aud_get_chnl_count(
					hdmi->aud_param.aud_input_chan_type);

	err = hdmi_audio_infoframe_pack(&frame, buffer, sizeof(buffer));
	if (err < 0) {
		dev_err(hdmi->dev, "Failed to pack audio infoframe: %zd\n",
			err);
		return err;
	}

	mtk_hdmi_hw_send_info_frame(hdmi, buffer, sizeof(buffer));
	return 0;
}

static int mtk_hdmi_setup_vendor_specific_infoframe(struct mtk_hdmi *hdmi,
						struct drm_display_mode *mode)
{
	struct hdmi_vendor_infoframe frame;
	u8 buffer[10];
	ssize_t err;

	err = drm_hdmi_vendor_infoframe_from_display_mode(&frame,
							  hdmi->curr_conn, mode);
	if (err) {
		dev_err(hdmi->dev,
			"Failed to get vendor infoframe from mode: %zd\n", err);
		return err;
	}

	err = hdmi_vendor_infoframe_pack(&frame, buffer, sizeof(buffer));
	if (err < 0) {
		dev_err(hdmi->dev, "Failed to pack vendor infoframe: %zd\n",
			err);
		return err;
	}

	mtk_hdmi_hw_send_info_frame(hdmi, buffer, sizeof(buffer));
	return 0;
}

static int mtk_hdmi_output_init(struct mtk_hdmi *hdmi)
{
	struct hdmi_audio_param *aud_param = &hdmi->aud_param;

	hdmi->csp = HDMI_COLORSPACE_RGB;
	aud_param->aud_codec = HDMI_AUDIO_CODING_TYPE_PCM;
	aud_param->aud_sampe_size = HDMI_AUDIO_SAMPLE_SIZE_16;
	aud_param->aud_input_type = HDMI_AUD_INPUT_I2S;
	aud_param->aud_i2s_fmt = HDMI_I2S_MODE_I2S_24BIT;
	aud_param->aud_mclk = HDMI_AUD_MCLK_128FS;
	aud_param->aud_input_chan_type = HDMI_AUD_CHAN_TYPE_2_0;

	return 0;
}

static void mtk_hdmi_audio_enable(struct mtk_hdmi *hdmi)
{
	mtk_hdmi_hw_send_aud_packet(hdmi, true);
	hdmi->audio_enable = true;
}

static void mtk_hdmi_audio_disable(struct mtk_hdmi *hdmi)
{
	mtk_hdmi_hw_send_aud_packet(hdmi, false);
	hdmi->audio_enable = false;
}

static int mtk_hdmi_audio_set_param(struct mtk_hdmi *hdmi,
				    struct hdmi_audio_param *param)
{
	if (!hdmi->audio_enable) {
		dev_err(hdmi->dev, "hdmi audio is in disable state!\n");
		return -EINVAL;
	}
	dev_dbg(hdmi->dev, "codec:%d, input:%d, channel:%d, fs:%d\n",
		param->aud_codec, param->aud_input_type,
		param->aud_input_chan_type, param->codec_params.sample_rate);
	memcpy(&hdmi->aud_param, param, sizeof(*param));
	return mtk_hdmi_aud_output_config(hdmi, &hdmi->mode);
}

static int mtk_hdmi_output_set_display_mode(struct mtk_hdmi *hdmi,
					    struct drm_display_mode *mode)
{
	int ret;

	mtk_hdmi_hw_vid_black(hdmi, true);
	mtk_hdmi_hw_aud_mute(hdmi);
	mtk_hdmi_hw_send_av_mute(hdmi);
	phy_power_off(hdmi->phy);

	ret = mtk_hdmi_video_change_vpll(hdmi,
					 mode->clock * 1000);
	if (ret) {
		dev_err(hdmi->dev, "Failed to set vpll: %d\n", ret);
		return ret;
	}
	mtk_hdmi_video_set_display_mode(hdmi, mode);

	phy_power_on(hdmi->phy);
	mtk_hdmi_aud_output_config(hdmi, mode);

	mtk_hdmi_hw_vid_black(hdmi, false);
	mtk_hdmi_hw_aud_unmute(hdmi);
	mtk_hdmi_hw_send_av_unmute(hdmi);

	return 0;
}

static const char * const mtk_hdmi_clk_names[MTK_HDMI_CLK_COUNT] = {
	[MTK_HDMI_CLK_HDMI_PIXEL] = "pixel",
	[MTK_HDMI_CLK_HDMI_PLL] = "pll",
	[MTK_HDMI_CLK_AUD_BCLK] = "bclk",
	[MTK_HDMI_CLK_AUD_SPDIF] = "spdif",
};

static int mtk_hdmi_get_all_clk(struct mtk_hdmi *hdmi,
				struct device_node *np)
{
	int i;

	for (i = 0; i < ARRAY_SIZE(mtk_hdmi_clk_names); i++) {
		hdmi->clk[i] = of_clk_get_by_name(np,
						  mtk_hdmi_clk_names[i]);
		if (IS_ERR(hdmi->clk[i]))
			return PTR_ERR(hdmi->clk[i]);
	}
	return 0;
}

static int mtk_hdmi_clk_enable_audio(struct mtk_hdmi *hdmi)
{
	int ret;

	ret = clk_prepare_enable(hdmi->clk[MTK_HDMI_CLK_AUD_BCLK]);
	if (ret)
		return ret;

	ret = clk_prepare_enable(hdmi->clk[MTK_HDMI_CLK_AUD_SPDIF]);
	if (ret)
		goto err;

	return 0;
err:
	clk_disable_unprepare(hdmi->clk[MTK_HDMI_CLK_AUD_BCLK]);
	return ret;
}

static void mtk_hdmi_clk_disable_audio(struct mtk_hdmi *hdmi)
{
	clk_disable_unprepare(hdmi->clk[MTK_HDMI_CLK_AUD_BCLK]);
	clk_disable_unprepare(hdmi->clk[MTK_HDMI_CLK_AUD_SPDIF]);
}

static enum drm_connector_status
mtk_hdmi_update_plugged_status(struct mtk_hdmi *hdmi)
{
	bool connected;

	mutex_lock(&hdmi->update_plugged_status_lock);
	connected = mtk_cec_hpd_high(hdmi->cec_dev);
	if (hdmi->plugged_cb && hdmi->codec_dev)
		hdmi->plugged_cb(hdmi->codec_dev, connected);
	mutex_unlock(&hdmi->update_plugged_status_lock);

	return connected ?
	       connector_status_connected : connector_status_disconnected;
}

static enum drm_connector_status mtk_hdmi_detect(struct mtk_hdmi *hdmi)
{
	return mtk_hdmi_update_plugged_status(hdmi);
}

static enum drm_mode_status
mtk_hdmi_bridge_mode_valid(struct drm_bridge *bridge,
			   const struct drm_display_info *info,
			   const struct drm_display_mode *mode)
{
	struct mtk_hdmi *hdmi = hdmi_ctx_from_bridge(bridge);
	struct drm_bridge *next_bridge;

	dev_dbg(hdmi->dev, "xres=%d, yres=%d, refresh=%d, intl=%d clock=%d\n",
		mode->hdisplay, mode->vdisplay, drm_mode_vrefresh(mode),
		!!(mode->flags & DRM_MODE_FLAG_INTERLACE), mode->clock * 1000);

	next_bridge = drm_bridge_get_next_bridge(&hdmi->bridge);
	if (next_bridge) {
		struct drm_display_mode adjusted_mode;

		drm_mode_init(&adjusted_mode, mode);
		if (!drm_bridge_chain_mode_fixup(next_bridge, mode,
						 &adjusted_mode))
			return MODE_BAD;
	}

	if (hdmi->conf) {
		if (hdmi->conf->cea_modes_only && !drm_match_cea_mode(mode))
			return MODE_BAD;

		if (hdmi->conf->max_mode_clock &&
		    mode->clock > hdmi->conf->max_mode_clock)
			return MODE_CLOCK_HIGH;
	}

	if (mode->clock < 27000)
		return MODE_CLOCK_LOW;
	if (mode->clock > 297000)
		return MODE_CLOCK_HIGH;

	return drm_mode_validate_size(mode, 0x1fff, 0x1fff);
}

static void mtk_hdmi_hpd_event(bool hpd, struct device *dev)
{
	struct mtk_hdmi *hdmi = dev_get_drvdata(dev);

	if (hdmi && hdmi->bridge.encoder && hdmi->bridge.encoder->dev) {
		static enum drm_connector_status status;

		status = mtk_hdmi_detect(hdmi);
		drm_helper_hpd_irq_event(hdmi->bridge.encoder->dev);
		drm_bridge_hpd_notify(&hdmi->bridge, status);
	}
}

/*
 * Bridge callbacks
 */

static enum drm_connector_status mtk_hdmi_bridge_detect(struct drm_bridge *bridge)
{
	struct mtk_hdmi *hdmi = hdmi_ctx_from_bridge(bridge);

	return mtk_hdmi_detect(hdmi);
}

static const struct drm_edid *mtk_hdmi_bridge_edid_read(struct drm_bridge *bridge,
							struct drm_connector *connector)
{
	struct mtk_hdmi *hdmi = hdmi_ctx_from_bridge(bridge);
	const struct drm_edid *drm_edid;

	if (!hdmi->ddc_adpt)
		return NULL;
	drm_edid = drm_edid_read_ddc(connector, hdmi->ddc_adpt);
	if (drm_edid) {
		/*
		 * FIXME: This should use !connector->display_info.has_audio (or
		 * !connector->display_info.is_hdmi) from a path that has read
		 * the EDID and called drm_edid_connector_update().
		 */
		const struct edid *edid = drm_edid_raw(drm_edid);

		hdmi->dvi_mode = !drm_detect_monitor_audio(edid);
	}

	return drm_edid;
}

static int mtk_hdmi_bridge_attach(struct drm_bridge *bridge,
				  enum drm_bridge_attach_flags flags)
{
	struct mtk_hdmi *hdmi = hdmi_ctx_from_bridge(bridge);
	int ret;

	if (!(flags & DRM_BRIDGE_ATTACH_NO_CONNECTOR)) {
		DRM_ERROR("%s: The flag DRM_BRIDGE_ATTACH_NO_CONNECTOR must be supplied\n",
			  __func__);
		return -EINVAL;
	}

	if (hdmi->next_bridge) {
		ret = drm_bridge_attach(bridge->encoder, hdmi->next_bridge,
					bridge, flags);
		if (ret)
			return ret;
	}

	mtk_cec_set_hpd_event(hdmi->cec_dev, mtk_hdmi_hpd_event, hdmi->dev);

	return 0;
}

static bool mtk_hdmi_bridge_mode_fixup(struct drm_bridge *bridge,
				       const struct drm_display_mode *mode,
				       struct drm_display_mode *adjusted_mode)
{
	return true;
}

static void mtk_hdmi_bridge_atomic_disable(struct drm_bridge *bridge,
					   struct drm_bridge_state *old_bridge_state)
{
	struct mtk_hdmi *hdmi = hdmi_ctx_from_bridge(bridge);

	if (!hdmi->enabled)
		return;

	phy_power_off(hdmi->phy);
	clk_disable_unprepare(hdmi->clk[MTK_HDMI_CLK_HDMI_PIXEL]);
	clk_disable_unprepare(hdmi->clk[MTK_HDMI_CLK_HDMI_PLL]);

	hdmi->curr_conn = NULL;

	hdmi->enabled = false;
}

static void mtk_hdmi_bridge_atomic_post_disable(struct drm_bridge *bridge,
						struct drm_bridge_state *old_state)
{
	struct mtk_hdmi *hdmi = hdmi_ctx_from_bridge(bridge);

	if (!hdmi->powered)
		return;

	mtk_hdmi_hw_1p4_version_enable(hdmi, true);
	mtk_hdmi_hw_make_reg_writable(hdmi, false);

	hdmi->powered = false;
}

static void mtk_hdmi_bridge_mode_set(struct drm_bridge *bridge,
				const struct drm_display_mode *mode,
				const struct drm_display_mode *adjusted_mode)
{
	struct mtk_hdmi *hdmi = hdmi_ctx_from_bridge(bridge);

	dev_dbg(hdmi->dev, "cur info: name:%s, hdisplay:%d\n",
		adjusted_mode->name, adjusted_mode->hdisplay);
	dev_dbg(hdmi->dev, "hsync_start:%d,hsync_end:%d, htotal:%d",
		adjusted_mode->hsync_start, adjusted_mode->hsync_end,
		adjusted_mode->htotal);
	dev_dbg(hdmi->dev, "hskew:%d, vdisplay:%d\n",
		adjusted_mode->hskew, adjusted_mode->vdisplay);
	dev_dbg(hdmi->dev, "vsync_start:%d, vsync_end:%d, vtotal:%d",
		adjusted_mode->vsync_start, adjusted_mode->vsync_end,
		adjusted_mode->vtotal);
	dev_dbg(hdmi->dev, "vscan:%d, flag:%d\n",
		adjusted_mode->vscan, adjusted_mode->flags);

	drm_mode_copy(&hdmi->mode, adjusted_mode);
}

static void mtk_hdmi_bridge_atomic_pre_enable(struct drm_bridge *bridge,
					      struct drm_bridge_state *old_state)
{
	struct mtk_hdmi *hdmi = hdmi_ctx_from_bridge(bridge);

	mtk_hdmi_hw_make_reg_writable(hdmi, true);
	mtk_hdmi_hw_1p4_version_enable(hdmi, true);

	hdmi->powered = true;
}

static void mtk_hdmi_send_infoframe(struct mtk_hdmi *hdmi,
				    struct drm_display_mode *mode)
{
	mtk_hdmi_setup_audio_infoframe(hdmi);
	mtk_hdmi_setup_avi_infoframe(hdmi, mode);
	mtk_hdmi_setup_spd_infoframe(hdmi, "mediatek", "On-chip HDMI");
	if (mode->flags & DRM_MODE_FLAG_3D_MASK)
		mtk_hdmi_setup_vendor_specific_infoframe(hdmi, mode);
}

static void mtk_hdmi_bridge_atomic_enable(struct drm_bridge *bridge,
					  struct drm_bridge_state *old_state)
{
	struct drm_atomic_state *state = old_state->base.state;
	struct mtk_hdmi *hdmi = hdmi_ctx_from_bridge(bridge);

	/* Retrieve the connector through the atomic state. */
	hdmi->curr_conn = drm_atomic_get_new_connector_for_encoder(state,
								   bridge->encoder);

	mtk_hdmi_output_set_display_mode(hdmi, &hdmi->mode);
	clk_prepare_enable(hdmi->clk[MTK_HDMI_CLK_HDMI_PLL]);
	clk_prepare_enable(hdmi->clk[MTK_HDMI_CLK_HDMI_PIXEL]);
	phy_power_on(hdmi->phy);
	mtk_hdmi_send_infoframe(hdmi, &hdmi->mode);

	hdmi->enabled = true;
}

static const struct drm_bridge_funcs mtk_hdmi_bridge_funcs = {
	.mode_valid = mtk_hdmi_bridge_mode_valid,
	.atomic_duplicate_state = drm_atomic_helper_bridge_duplicate_state,
	.atomic_destroy_state = drm_atomic_helper_bridge_destroy_state,
	.atomic_reset = drm_atomic_helper_bridge_reset,
	.attach = mtk_hdmi_bridge_attach,
	.mode_fixup = mtk_hdmi_bridge_mode_fixup,
	.atomic_disable = mtk_hdmi_bridge_atomic_disable,
	.atomic_post_disable = mtk_hdmi_bridge_atomic_post_disable,
	.mode_set = mtk_hdmi_bridge_mode_set,
	.atomic_pre_enable = mtk_hdmi_bridge_atomic_pre_enable,
	.atomic_enable = mtk_hdmi_bridge_atomic_enable,
	.detect = mtk_hdmi_bridge_detect,
	.edid_read = mtk_hdmi_bridge_edid_read,
};

static int mtk_hdmi_dt_parse_pdata(struct mtk_hdmi *hdmi,
				   struct platform_device *pdev)
{
	struct device *dev = &pdev->dev;
	struct device_node *np = dev->of_node;
	struct device_node *cec_np, *remote, *i2c_np;
	struct platform_device *cec_pdev;
	struct regmap *regmap;
	struct resource *mem;
	int ret;

	ret = mtk_hdmi_get_all_clk(hdmi, np);
	if (ret) {
		if (ret != -EPROBE_DEFER)
			dev_err(dev, "Failed to get clocks: %d\n", ret);

		return ret;
	}

	/* The CEC module handles HDMI hotplug detection */
	cec_np = of_get_compatible_child(np->parent, "mediatek,mt8173-cec");
	if (!cec_np) {
		dev_err(dev, "Failed to find CEC node\n");
		return -EINVAL;
	}

	cec_pdev = of_find_device_by_node(cec_np);
	if (!cec_pdev) {
		dev_err(hdmi->dev, "Waiting for CEC device %pOF\n",
			cec_np);
		of_node_put(cec_np);
		return -EPROBE_DEFER;
	}
	of_node_put(cec_np);
	hdmi->cec_dev = &cec_pdev->dev;

	/*
	 * The mediatek,syscon-hdmi property contains a phandle link to the
	 * MMSYS_CONFIG device and the register offset of the HDMI_SYS_CFG
	 * registers it contains.
	 */
	regmap = syscon_regmap_lookup_by_phandle(np, "mediatek,syscon-hdmi");
	ret = of_property_read_u32_index(np, "mediatek,syscon-hdmi", 1,
					 &hdmi->sys_offset);
	if (IS_ERR(regmap))
		ret = PTR_ERR(regmap);
	if (ret) {
		dev_err(dev,
			"Failed to get system configuration registers: %d\n",
			ret);
		goto put_device;
	}
	hdmi->sys_regmap = regmap;

	mem = platform_get_resource(pdev, IORESOURCE_MEM, 0);
	hdmi->regs = devm_ioremap_resource(dev, mem);
	if (IS_ERR(hdmi->regs)) {
		ret = PTR_ERR(hdmi->regs);
		goto put_device;
	}

	remote = of_graph_get_remote_node(np, 1, 0);
	if (!remote) {
		ret = -EINVAL;
		goto put_device;
	}

	if (!of_device_is_compatible(remote, "hdmi-connector")) {
		hdmi->next_bridge = of_drm_find_bridge(remote);
		if (!hdmi->next_bridge) {
			dev_err(dev, "Waiting for external bridge\n");
			of_node_put(remote);
			ret = -EPROBE_DEFER;
			goto put_device;
		}
	}

	i2c_np = of_parse_phandle(remote, "ddc-i2c-bus", 0);
	if (!i2c_np) {
		dev_err(dev, "Failed to find ddc-i2c-bus node in %pOF\n",
			remote);
		of_node_put(remote);
		ret = -EINVAL;
		goto put_device;
	}
	of_node_put(remote);

	hdmi->ddc_adpt = of_find_i2c_adapter_by_node(i2c_np);
	of_node_put(i2c_np);
	if (!hdmi->ddc_adpt) {
		dev_err(dev, "Failed to get ddc i2c adapter by node\n");
		ret = -EINVAL;
		goto put_device;
	}

	return 0;
put_device:
	put_device(hdmi->cec_dev);
	return ret;
}

/*
 * HDMI audio codec callbacks
 */

static int mtk_hdmi_audio_hw_params(struct device *dev, void *data,
				    struct hdmi_codec_daifmt *daifmt,
				    struct hdmi_codec_params *params)
{
	struct mtk_hdmi *hdmi = dev_get_drvdata(dev);
	struct hdmi_audio_param hdmi_params;
	unsigned int chan = params->cea.channels;

	dev_dbg(hdmi->dev, "%s: %u Hz, %d bit, %d channels\n", __func__,
		params->sample_rate, params->sample_width, chan);

	if (!hdmi->bridge.encoder)
		return -ENODEV;

	switch (chan) {
	case 2:
		hdmi_params.aud_input_chan_type = HDMI_AUD_CHAN_TYPE_2_0;
		break;
	case 4:
		hdmi_params.aud_input_chan_type = HDMI_AUD_CHAN_TYPE_4_0;
		break;
	case 6:
		hdmi_params.aud_input_chan_type = HDMI_AUD_CHAN_TYPE_5_1;
		break;
	case 8:
		hdmi_params.aud_input_chan_type = HDMI_AUD_CHAN_TYPE_7_1;
		break;
	default:
		dev_err(hdmi->dev, "channel[%d] not supported!\n", chan);
		return -EINVAL;
	}

	switch (params->sample_rate) {
	case 32000:
	case 44100:
	case 48000:
	case 88200:
	case 96000:
	case 176400:
	case 192000:
		break;
	default:
		dev_err(hdmi->dev, "rate[%d] not supported!\n",
			params->sample_rate);
		return -EINVAL;
	}

	switch (daifmt->fmt) {
	case HDMI_I2S:
		hdmi_params.aud_codec = HDMI_AUDIO_CODING_TYPE_PCM;
		hdmi_params.aud_sampe_size = HDMI_AUDIO_SAMPLE_SIZE_16;
		hdmi_params.aud_input_type = HDMI_AUD_INPUT_I2S;
		hdmi_params.aud_i2s_fmt = HDMI_I2S_MODE_I2S_24BIT;
		hdmi_params.aud_mclk = HDMI_AUD_MCLK_128FS;
		break;
	case HDMI_SPDIF:
		hdmi_params.aud_codec = HDMI_AUDIO_CODING_TYPE_PCM;
		hdmi_params.aud_sampe_size = HDMI_AUDIO_SAMPLE_SIZE_16;
		hdmi_params.aud_input_type = HDMI_AUD_INPUT_SPDIF;
		break;
	default:
		dev_err(hdmi->dev, "%s: Invalid DAI format %d\n", __func__,
			daifmt->fmt);
		return -EINVAL;
	}

	memcpy(&hdmi_params.codec_params, params,
	       sizeof(hdmi_params.codec_params));

	mtk_hdmi_audio_set_param(hdmi, &hdmi_params);

	return 0;
}

static int mtk_hdmi_audio_startup(struct device *dev, void *data)
{
	struct mtk_hdmi *hdmi = dev_get_drvdata(dev);

	mtk_hdmi_audio_enable(hdmi);

	return 0;
}

static void mtk_hdmi_audio_shutdown(struct device *dev, void *data)
{
	struct mtk_hdmi *hdmi = dev_get_drvdata(dev);

	mtk_hdmi_audio_disable(hdmi);
}

static int
mtk_hdmi_audio_mute(struct device *dev, void *data,
		    bool enable, int direction)
{
	struct mtk_hdmi *hdmi = dev_get_drvdata(dev);

	if (enable)
		mtk_hdmi_hw_aud_mute(hdmi);
	else
		mtk_hdmi_hw_aud_unmute(hdmi);

	return 0;
}

static int mtk_hdmi_audio_get_eld(struct device *dev, void *data, uint8_t *buf, size_t len)
{
	struct mtk_hdmi *hdmi = dev_get_drvdata(dev);

	if (hdmi->enabled)
		memcpy(buf, hdmi->curr_conn->eld, min(sizeof(hdmi->curr_conn->eld), len));
	else
		memset(buf, 0, len);
	return 0;
}

static int mtk_hdmi_audio_hook_plugged_cb(struct device *dev, void *data,
					  hdmi_codec_plugged_cb fn,
					  struct device *codec_dev)
{
	struct mtk_hdmi *hdmi = data;

	mutex_lock(&hdmi->update_plugged_status_lock);
	hdmi->plugged_cb = fn;
	hdmi->codec_dev = codec_dev;
	mutex_unlock(&hdmi->update_plugged_status_lock);

	mtk_hdmi_update_plugged_status(hdmi);

	return 0;
}

static const struct hdmi_codec_ops mtk_hdmi_audio_codec_ops = {
	.hw_params = mtk_hdmi_audio_hw_params,
	.audio_startup = mtk_hdmi_audio_startup,
	.audio_shutdown = mtk_hdmi_audio_shutdown,
	.mute_stream = mtk_hdmi_audio_mute,
	.get_eld = mtk_hdmi_audio_get_eld,
	.hook_plugged_cb = mtk_hdmi_audio_hook_plugged_cb,
	.no_capture_mute = 1,
};

static int mtk_hdmi_register_audio_driver(struct device *dev)
{
	struct mtk_hdmi *hdmi = dev_get_drvdata(dev);
	struct hdmi_codec_pdata codec_data = {
		.ops = &mtk_hdmi_audio_codec_ops,
		.max_i2s_channels = 2,
		.i2s = 1,
		.data = hdmi,
	};
	struct platform_device *pdev;

	pdev = platform_device_register_data(dev, HDMI_CODEC_DRV_NAME,
					     PLATFORM_DEVID_AUTO, &codec_data,
					     sizeof(codec_data));
	if (IS_ERR(pdev))
		return PTR_ERR(pdev);

	DRM_INFO("%s driver bound to HDMI\n", HDMI_CODEC_DRV_NAME);
	return 0;
}

static int mtk_hdmi_probe(struct platform_device *pdev)
{
	struct mtk_hdmi *hdmi;
	struct device *dev = &pdev->dev;
	int ret;

	hdmi = devm_kzalloc(dev, sizeof(*hdmi), GFP_KERNEL);
	if (!hdmi)
		return -ENOMEM;

	hdmi->dev = dev;
	hdmi->conf = of_device_get_match_data(dev);

	ret = mtk_hdmi_dt_parse_pdata(hdmi, pdev);
	if (ret)
		return ret;

	hdmi->phy = devm_phy_get(dev, "hdmi");
	if (IS_ERR(hdmi->phy)) {
		ret = PTR_ERR(hdmi->phy);
		dev_err(dev, "Failed to get HDMI PHY: %d\n", ret);
		return ret;
	}

	mutex_init(&hdmi->update_plugged_status_lock);
	platform_set_drvdata(pdev, hdmi);

	ret = mtk_hdmi_output_init(hdmi);
	if (ret) {
		dev_err(dev, "Failed to initialize hdmi output\n");
		return ret;
	}

	ret = mtk_hdmi_register_audio_driver(dev);
	if (ret) {
		dev_err(dev, "Failed to register audio driver: %d\n", ret);
		return ret;
	}

	hdmi->bridge.funcs = &mtk_hdmi_bridge_funcs;
	hdmi->bridge.of_node = pdev->dev.of_node;
	hdmi->bridge.ops = DRM_BRIDGE_OP_DETECT | DRM_BRIDGE_OP_EDID
			 | DRM_BRIDGE_OP_HPD;
	hdmi->bridge.type = DRM_MODE_CONNECTOR_HDMIA;
	drm_bridge_add(&hdmi->bridge);

	ret = mtk_hdmi_clk_enable_audio(hdmi);
	if (ret) {
		dev_err(dev, "Failed to enable audio clocks: %d\n", ret);
		goto err_bridge_remove;
	}

	return 0;

err_bridge_remove:
	drm_bridge_remove(&hdmi->bridge);
	return ret;
}

<<<<<<< HEAD
static void mtk_drm_hdmi_remove(struct platform_device *pdev)
=======
static void mtk_hdmi_remove(struct platform_device *pdev)
>>>>>>> 0c383648
{
	struct mtk_hdmi *hdmi = platform_get_drvdata(pdev);

	drm_bridge_remove(&hdmi->bridge);
	mtk_hdmi_clk_disable_audio(hdmi);
}

#ifdef CONFIG_PM_SLEEP
static int mtk_hdmi_suspend(struct device *dev)
{
	struct mtk_hdmi *hdmi = dev_get_drvdata(dev);

	mtk_hdmi_clk_disable_audio(hdmi);

	return 0;
}

static int mtk_hdmi_resume(struct device *dev)
{
	struct mtk_hdmi *hdmi = dev_get_drvdata(dev);
	int ret = 0;

	ret = mtk_hdmi_clk_enable_audio(hdmi);
	if (ret) {
		dev_err(dev, "hdmi resume failed!\n");
		return ret;
	}

	return 0;
}
#endif
static SIMPLE_DEV_PM_OPS(mtk_hdmi_pm_ops,
			 mtk_hdmi_suspend, mtk_hdmi_resume);

static const struct mtk_hdmi_conf mtk_hdmi_conf_mt2701 = {
	.tz_disabled = true,
};

static const struct mtk_hdmi_conf mtk_hdmi_conf_mt8167 = {
	.max_mode_clock = 148500,
	.cea_modes_only = true,
};

static const struct of_device_id mtk_hdmi_of_ids[] = {
	{ .compatible = "mediatek,mt2701-hdmi",
	  .data = &mtk_hdmi_conf_mt2701,
	},
	{ .compatible = "mediatek,mt8167-hdmi",
	  .data = &mtk_hdmi_conf_mt8167,
	},
	{ .compatible = "mediatek,mt8173-hdmi",
	},
	{}
};
MODULE_DEVICE_TABLE(of, mtk_hdmi_of_ids);

static struct platform_driver mtk_hdmi_driver = {
<<<<<<< HEAD
	.probe = mtk_drm_hdmi_probe,
	.remove_new = mtk_drm_hdmi_remove,
=======
	.probe = mtk_hdmi_probe,
	.remove_new = mtk_hdmi_remove,
>>>>>>> 0c383648
	.driver = {
		.name = "mediatek-drm-hdmi",
		.of_match_table = mtk_hdmi_of_ids,
		.pm = &mtk_hdmi_pm_ops,
	},
};

static struct platform_driver * const mtk_hdmi_drivers[] = {
	&mtk_hdmi_ddc_driver,
	&mtk_cec_driver,
	&mtk_hdmi_driver,
};

static int __init mtk_hdmitx_init(void)
{
	return platform_register_drivers(mtk_hdmi_drivers,
					 ARRAY_SIZE(mtk_hdmi_drivers));
}

static void __exit mtk_hdmitx_exit(void)
{
	platform_unregister_drivers(mtk_hdmi_drivers,
				    ARRAY_SIZE(mtk_hdmi_drivers));
}

module_init(mtk_hdmitx_init);
module_exit(mtk_hdmitx_exit);

MODULE_AUTHOR("Jie Qiu <jie.qiu@mediatek.com>");
MODULE_DESCRIPTION("MediaTek HDMI Driver");
MODULE_LICENSE("GPL v2");<|MERGE_RESOLUTION|>--- conflicted
+++ resolved
@@ -1754,11 +1754,7 @@
 	return ret;
 }
 
-<<<<<<< HEAD
-static void mtk_drm_hdmi_remove(struct platform_device *pdev)
-=======
 static void mtk_hdmi_remove(struct platform_device *pdev)
->>>>>>> 0c383648
 {
 	struct mtk_hdmi *hdmi = platform_get_drvdata(pdev);
 
@@ -1816,13 +1812,8 @@
 MODULE_DEVICE_TABLE(of, mtk_hdmi_of_ids);
 
 static struct platform_driver mtk_hdmi_driver = {
-<<<<<<< HEAD
-	.probe = mtk_drm_hdmi_probe,
-	.remove_new = mtk_drm_hdmi_remove,
-=======
 	.probe = mtk_hdmi_probe,
 	.remove_new = mtk_hdmi_remove,
->>>>>>> 0c383648
 	.driver = {
 		.name = "mediatek-drm-hdmi",
 		.of_match_table = mtk_hdmi_of_ids,
