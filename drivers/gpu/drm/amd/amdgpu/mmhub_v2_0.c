--- conflicted
+++ resolved
@@ -162,11 +162,7 @@
 	case IP_VERSION(2, 1, 1):
 		mmhub_cid = mmhub_client_ids_sienna_cichlid[cid][rw];
 		break;
-<<<<<<< HEAD
-	case CHIP_BEIGE_GOBY:
-=======
 	case IP_VERSION(2, 1, 2):
->>>>>>> df0cc57e
 		mmhub_cid = mmhub_client_ids_beige_goby[cid][rw];
 		break;
 	default:
@@ -572,18 +568,10 @@
 	if (!(adev->cg_flags & AMD_CG_SUPPORT_MC_MGCG))
 		return;
 
-<<<<<<< HEAD
-	switch (adev->asic_type) {
-	case CHIP_SIENNA_CICHLID:
-	case CHIP_NAVY_FLOUNDER:
-	case CHIP_DIMGREY_CAVEFISH:
-	case CHIP_BEIGE_GOBY:
-=======
 	switch (adev->ip_versions[MMHUB_HWIP][0]) {
 	case IP_VERSION(2, 1, 0):
 	case IP_VERSION(2, 1, 1):
 	case IP_VERSION(2, 1, 2):
->>>>>>> df0cc57e
 		def  = data  = RREG32_SOC15(MMHUB, 0, mmMM_ATC_L2_MISC_CG_Sienna_Cichlid);
 		def1 = data1 = RREG32_SOC15(MMHUB, 0, mmDAGB0_CNTL_MISC2_Sienna_Cichlid);
 		break;
@@ -614,18 +602,10 @@
 			  DAGB0_CNTL_MISC2__DISABLE_TLBRD_CG_MASK);
 	}
 
-<<<<<<< HEAD
-	switch (adev->asic_type) {
-	case CHIP_SIENNA_CICHLID:
-	case CHIP_NAVY_FLOUNDER:
-	case CHIP_DIMGREY_CAVEFISH:
-	case CHIP_BEIGE_GOBY:
-=======
 	switch (adev->ip_versions[MMHUB_HWIP][0]) {
 	case IP_VERSION(2, 1, 0):
 	case IP_VERSION(2, 1, 1):
 	case IP_VERSION(2, 1, 2):
->>>>>>> df0cc57e
 		if (def != data)
 			WREG32_SOC15(MMHUB, 0, mmMM_ATC_L2_MISC_CG_Sienna_Cichlid, data);
 		if (def1 != data1)
@@ -648,18 +628,10 @@
 	if (!(adev->cg_flags & AMD_CG_SUPPORT_MC_LS))
 		return;
 
-<<<<<<< HEAD
-	switch (adev->asic_type) {
-	case CHIP_SIENNA_CICHLID:
-	case CHIP_NAVY_FLOUNDER:
-	case CHIP_DIMGREY_CAVEFISH:
-	case CHIP_BEIGE_GOBY:
-=======
 	switch (adev->ip_versions[MMHUB_HWIP][0]) {
 	case IP_VERSION(2, 1, 0):
 	case IP_VERSION(2, 1, 1):
 	case IP_VERSION(2, 1, 2):
->>>>>>> df0cc57e
 		def  = data  = RREG32_SOC15(MMHUB, 0, mmMM_ATC_L2_MISC_CG_Sienna_Cichlid);
 		break;
 	default:
@@ -673,18 +645,10 @@
 		data &= ~MM_ATC_L2_MISC_CG__MEM_LS_ENABLE_MASK;
 
 	if (def != data) {
-<<<<<<< HEAD
-		switch (adev->asic_type) {
-		case CHIP_SIENNA_CICHLID:
-		case CHIP_NAVY_FLOUNDER:
-		case CHIP_DIMGREY_CAVEFISH:
-		case CHIP_BEIGE_GOBY:
-=======
 		switch (adev->ip_versions[MMHUB_HWIP][0]) {
 		case IP_VERSION(2, 1, 0):
 		case IP_VERSION(2, 1, 1):
 		case IP_VERSION(2, 1, 2):
->>>>>>> df0cc57e
 			WREG32_SOC15(MMHUB, 0, mmMM_ATC_L2_MISC_CG_Sienna_Cichlid, data);
 			break;
 		default:
@@ -700,23 +664,12 @@
 	if (amdgpu_sriov_vf(adev))
 		return 0;
 
-<<<<<<< HEAD
-	switch (adev->asic_type) {
-	case CHIP_NAVI10:
-	case CHIP_NAVI14:
-	case CHIP_NAVI12:
-	case CHIP_SIENNA_CICHLID:
-	case CHIP_NAVY_FLOUNDER:
-	case CHIP_DIMGREY_CAVEFISH:
-	case CHIP_BEIGE_GOBY:
-=======
 	switch (adev->ip_versions[MMHUB_HWIP][0]) {
 	case IP_VERSION(2, 0, 0):
 	case IP_VERSION(2, 0, 2):
 	case IP_VERSION(2, 1, 0):
 	case IP_VERSION(2, 1, 1):
 	case IP_VERSION(2, 1, 2):
->>>>>>> df0cc57e
 		mmhub_v2_0_update_medium_grain_clock_gating(adev,
 				state == AMD_CG_STATE_GATE);
 		mmhub_v2_0_update_medium_grain_light_sleep(adev,
@@ -736,18 +689,10 @@
 	if (amdgpu_sriov_vf(adev))
 		*flags = 0;
 
-<<<<<<< HEAD
-	switch (adev->asic_type) {
-	case CHIP_SIENNA_CICHLID:
-	case CHIP_NAVY_FLOUNDER:
-	case CHIP_DIMGREY_CAVEFISH:
-	case CHIP_BEIGE_GOBY:
-=======
 	switch (adev->ip_versions[MMHUB_HWIP][0]) {
 	case IP_VERSION(2, 1, 0):
 	case IP_VERSION(2, 1, 1):
 	case IP_VERSION(2, 1, 2):
->>>>>>> df0cc57e
 		data  = RREG32_SOC15(MMHUB, 0, mmMM_ATC_L2_MISC_CG_Sienna_Cichlid);
 		data1 = RREG32_SOC15(MMHUB, 0, mmDAGB0_CNTL_MISC2_Sienna_Cichlid);
 		break;
