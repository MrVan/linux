// SPDX-License-Identifier: GPL-2.0 OR MIT
/*
 * Copyright 2020-2021 Advanced Micro Devices, Inc.
 *
 * Permission is hereby granted, free of charge, to any person obtaining a
 * copy of this software and associated documentation files (the "Software"),
 * to deal in the Software without restriction, including without limitation
 * the rights to use, copy, modify, merge, publish, distribute, sublicense,
 * and/or sell copies of the Software, and to permit persons to whom the
 * Software is furnished to do so, subject to the following conditions:
 *
 * The above copyright notice and this permission notice shall be included in
 * all copies or substantial portions of the Software.
 *
 * THE SOFTWARE IS PROVIDED "AS IS", WITHOUT WARRANTY OF ANY KIND, EXPRESS OR
 * IMPLIED, INCLUDING BUT NOT LIMITED TO THE WARRANTIES OF MERCHANTABILITY,
 * FITNESS FOR A PARTICULAR PURPOSE AND NONINFRINGEMENT.  IN NO EVENT SHALL
 * THE COPYRIGHT HOLDER(S) OR AUTHOR(S) BE LIABLE FOR ANY CLAIM, DAMAGES OR
 * OTHER LIABILITY, WHETHER IN AN ACTION OF CONTRACT, TORT OR OTHERWISE,
 * ARISING FROM, OUT OF OR IN CONNECTION WITH THE SOFTWARE OR THE USE OR
 * OTHER DEALINGS IN THE SOFTWARE.
 */

#include <linux/types.h>
#include <linux/sched/task.h>
#include "amdgpu_sync.h"
#include "amdgpu_object.h"
#include "amdgpu_vm.h"
#include "amdgpu_mn.h"
#include "amdgpu.h"
#include "amdgpu_xgmi.h"
#include "kfd_priv.h"
#include "kfd_svm.h"
#include "kfd_migrate.h"

#ifdef dev_fmt
#undef dev_fmt
#endif
#define dev_fmt(fmt) "kfd_svm: %s: " fmt, __func__

#define AMDGPU_SVM_RANGE_RESTORE_DELAY_MS 1

/* Long enough to ensure no retry fault comes after svm range is restored and
 * page table is updated.
 */
#define AMDGPU_SVM_RANGE_RETRY_FAULT_PENDING	2000

static void svm_range_evict_svm_bo_worker(struct work_struct *work);
static bool
svm_range_cpu_invalidate_pagetables(struct mmu_interval_notifier *mni,
				    const struct mmu_notifier_range *range,
				    unsigned long cur_seq);
static int
svm_range_check_vm(struct kfd_process *p, uint64_t start, uint64_t last,
		   uint64_t *bo_s, uint64_t *bo_l);
static const struct mmu_interval_notifier_ops svm_range_mn_ops = {
	.invalidate = svm_range_cpu_invalidate_pagetables,
};

/**
 * svm_range_unlink - unlink svm_range from lists and interval tree
 * @prange: svm range structure to be removed
 *
 * Remove the svm_range from the svms and svm_bo lists and the svms
 * interval tree.
 *
 * Context: The caller must hold svms->lock
 */
static void svm_range_unlink(struct svm_range *prange)
{
	pr_debug("svms 0x%p prange 0x%p [0x%lx 0x%lx]\n", prange->svms,
		 prange, prange->start, prange->last);

	if (prange->svm_bo) {
		spin_lock(&prange->svm_bo->list_lock);
		list_del(&prange->svm_bo_list);
		spin_unlock(&prange->svm_bo->list_lock);
	}

	list_del(&prange->list);
	if (prange->it_node.start != 0 && prange->it_node.last != 0)
		interval_tree_remove(&prange->it_node, &prange->svms->objects);
}

static void
svm_range_add_notifier_locked(struct mm_struct *mm, struct svm_range *prange)
{
	pr_debug("svms 0x%p prange 0x%p [0x%lx 0x%lx]\n", prange->svms,
		 prange, prange->start, prange->last);

	mmu_interval_notifier_insert_locked(&prange->notifier, mm,
				     prange->start << PAGE_SHIFT,
				     prange->npages << PAGE_SHIFT,
				     &svm_range_mn_ops);
}

/**
 * svm_range_add_to_svms - add svm range to svms
 * @prange: svm range structure to be added
 *
 * Add the svm range to svms interval tree and link list
 *
 * Context: The caller must hold svms->lock
 */
static void svm_range_add_to_svms(struct svm_range *prange)
{
	pr_debug("svms 0x%p prange 0x%p [0x%lx 0x%lx]\n", prange->svms,
		 prange, prange->start, prange->last);

	list_add_tail(&prange->list, &prange->svms->list);
	prange->it_node.start = prange->start;
	prange->it_node.last = prange->last;
	interval_tree_insert(&prange->it_node, &prange->svms->objects);
}

static void svm_range_remove_notifier(struct svm_range *prange)
{
	pr_debug("remove notifier svms 0x%p prange 0x%p [0x%lx 0x%lx]\n",
		 prange->svms, prange,
		 prange->notifier.interval_tree.start >> PAGE_SHIFT,
		 prange->notifier.interval_tree.last >> PAGE_SHIFT);

	if (prange->notifier.interval_tree.start != 0 &&
	    prange->notifier.interval_tree.last != 0)
		mmu_interval_notifier_remove(&prange->notifier);
}

static bool
svm_is_valid_dma_mapping_addr(struct device *dev, dma_addr_t dma_addr)
{
	return dma_addr && !dma_mapping_error(dev, dma_addr) &&
	       !(dma_addr & SVM_RANGE_VRAM_DOMAIN);
}

static int
svm_range_dma_map_dev(struct amdgpu_device *adev, struct svm_range *prange,
		      unsigned long offset, unsigned long npages,
		      unsigned long *hmm_pfns, uint32_t gpuidx)
{
	enum dma_data_direction dir = DMA_BIDIRECTIONAL;
	dma_addr_t *addr = prange->dma_addr[gpuidx];
	struct device *dev = adev->dev;
	struct page *page;
	int i, r;

	if (!addr) {
		addr = kvmalloc_array(prange->npages, sizeof(*addr),
				      GFP_KERNEL | __GFP_ZERO);
		if (!addr)
			return -ENOMEM;
		prange->dma_addr[gpuidx] = addr;
	}

	addr += offset;
	for (i = 0; i < npages; i++) {
		if (svm_is_valid_dma_mapping_addr(dev, addr[i]))
			dma_unmap_page(dev, addr[i], PAGE_SIZE, dir);

		page = hmm_pfn_to_page(hmm_pfns[i]);
		if (is_zone_device_page(page)) {
			struct amdgpu_device *bo_adev =
					amdgpu_ttm_adev(prange->svm_bo->bo->tbo.bdev);

			addr[i] = (hmm_pfns[i] << PAGE_SHIFT) +
				   bo_adev->vm_manager.vram_base_offset -
				   bo_adev->kfd.dev->pgmap.range.start;
			addr[i] |= SVM_RANGE_VRAM_DOMAIN;
			pr_debug_ratelimited("vram address: 0x%llx\n", addr[i]);
			continue;
		}
		addr[i] = dma_map_page(dev, page, 0, PAGE_SIZE, dir);
		r = dma_mapping_error(dev, addr[i]);
		if (r) {
			dev_err(dev, "failed %d dma_map_page\n", r);
			return r;
		}
		pr_debug_ratelimited("dma mapping 0x%llx for page addr 0x%lx\n",
				     addr[i] >> PAGE_SHIFT, page_to_pfn(page));
	}
	return 0;
}

static int
svm_range_dma_map(struct svm_range *prange, unsigned long *bitmap,
		  unsigned long offset, unsigned long npages,
		  unsigned long *hmm_pfns)
{
	struct kfd_process *p;
	uint32_t gpuidx;
	int r;

	p = container_of(prange->svms, struct kfd_process, svms);

	for_each_set_bit(gpuidx, bitmap, MAX_GPU_INSTANCE) {
		struct kfd_process_device *pdd;

		pr_debug("mapping to gpu idx 0x%x\n", gpuidx);
		pdd = kfd_process_device_from_gpuidx(p, gpuidx);
		if (!pdd) {
			pr_debug("failed to find device idx %d\n", gpuidx);
			return -EINVAL;
		}

		r = svm_range_dma_map_dev(pdd->dev->adev, prange, offset, npages,
					  hmm_pfns, gpuidx);
		if (r)
			break;
	}

	return r;
}

void svm_range_dma_unmap(struct device *dev, dma_addr_t *dma_addr,
			 unsigned long offset, unsigned long npages)
{
	enum dma_data_direction dir = DMA_BIDIRECTIONAL;
	int i;

	if (!dma_addr)
		return;

	for (i = offset; i < offset + npages; i++) {
		if (!svm_is_valid_dma_mapping_addr(dev, dma_addr[i]))
			continue;
		pr_debug_ratelimited("unmap 0x%llx\n", dma_addr[i] >> PAGE_SHIFT);
		dma_unmap_page(dev, dma_addr[i], PAGE_SIZE, dir);
		dma_addr[i] = 0;
	}
}

void svm_range_free_dma_mappings(struct svm_range *prange)
{
	struct kfd_process_device *pdd;
	dma_addr_t *dma_addr;
	struct device *dev;
	struct kfd_process *p;
	uint32_t gpuidx;

	p = container_of(prange->svms, struct kfd_process, svms);

	for (gpuidx = 0; gpuidx < MAX_GPU_INSTANCE; gpuidx++) {
		dma_addr = prange->dma_addr[gpuidx];
		if (!dma_addr)
			continue;

		pdd = kfd_process_device_from_gpuidx(p, gpuidx);
		if (!pdd) {
			pr_debug("failed to find device idx %d\n", gpuidx);
			continue;
		}
		dev = &pdd->dev->pdev->dev;
		svm_range_dma_unmap(dev, dma_addr, 0, prange->npages);
		kvfree(dma_addr);
		prange->dma_addr[gpuidx] = NULL;
	}
}

static void svm_range_free(struct svm_range *prange)
{
	pr_debug("svms 0x%p prange 0x%p [0x%lx 0x%lx]\n", prange->svms, prange,
		 prange->start, prange->last);

	svm_range_vram_node_free(prange);
	svm_range_free_dma_mappings(prange);
	mutex_destroy(&prange->lock);
	mutex_destroy(&prange->migrate_mutex);
	kfree(prange);
}

static void
svm_range_set_default_attributes(int32_t *location, int32_t *prefetch_loc,
				 uint8_t *granularity, uint32_t *flags)
{
	*location = KFD_IOCTL_SVM_LOCATION_UNDEFINED;
	*prefetch_loc = KFD_IOCTL_SVM_LOCATION_UNDEFINED;
	*granularity = 9;
	*flags =
		KFD_IOCTL_SVM_FLAG_HOST_ACCESS | KFD_IOCTL_SVM_FLAG_COHERENT;
}

static struct
svm_range *svm_range_new(struct svm_range_list *svms, uint64_t start,
			 uint64_t last)
{
	uint64_t size = last - start + 1;
	struct svm_range *prange;
	struct kfd_process *p;

	prange = kzalloc(sizeof(*prange), GFP_KERNEL);
	if (!prange)
		return NULL;
	prange->npages = size;
	prange->svms = svms;
	prange->start = start;
	prange->last = last;
	INIT_LIST_HEAD(&prange->list);
	INIT_LIST_HEAD(&prange->update_list);
	INIT_LIST_HEAD(&prange->remove_list);
	INIT_LIST_HEAD(&prange->insert_list);
	INIT_LIST_HEAD(&prange->svm_bo_list);
	INIT_LIST_HEAD(&prange->deferred_list);
	INIT_LIST_HEAD(&prange->child_list);
	atomic_set(&prange->invalid, 0);
	prange->validate_timestamp = 0;
	mutex_init(&prange->migrate_mutex);
	mutex_init(&prange->lock);

	p = container_of(svms, struct kfd_process, svms);
	if (p->xnack_enabled)
		bitmap_copy(prange->bitmap_access, svms->bitmap_supported,
			    MAX_GPU_INSTANCE);

	svm_range_set_default_attributes(&prange->preferred_loc,
					 &prange->prefetch_loc,
					 &prange->granularity, &prange->flags);

	pr_debug("svms 0x%p [0x%llx 0x%llx]\n", svms, start, last);

	return prange;
}

static bool svm_bo_ref_unless_zero(struct svm_range_bo *svm_bo)
{
	if (!svm_bo || !kref_get_unless_zero(&svm_bo->kref))
		return false;

	return true;
}

static void svm_range_bo_release(struct kref *kref)
{
	struct svm_range_bo *svm_bo;

	svm_bo = container_of(kref, struct svm_range_bo, kref);
	pr_debug("svm_bo 0x%p\n", svm_bo);

	spin_lock(&svm_bo->list_lock);
	while (!list_empty(&svm_bo->range_list)) {
		struct svm_range *prange =
				list_first_entry(&svm_bo->range_list,
						struct svm_range, svm_bo_list);
		/* list_del_init tells a concurrent svm_range_vram_node_new when
		 * it's safe to reuse the svm_bo pointer and svm_bo_list head.
		 */
		list_del_init(&prange->svm_bo_list);
		spin_unlock(&svm_bo->list_lock);

		pr_debug("svms 0x%p [0x%lx 0x%lx]\n", prange->svms,
			 prange->start, prange->last);
		mutex_lock(&prange->lock);
		prange->svm_bo = NULL;
		mutex_unlock(&prange->lock);

		spin_lock(&svm_bo->list_lock);
	}
	spin_unlock(&svm_bo->list_lock);
	if (!dma_fence_is_signaled(&svm_bo->eviction_fence->base)) {
		/* We're not in the eviction worker.
		 * Signal the fence and synchronize with any
		 * pending eviction work.
		 */
		dma_fence_signal(&svm_bo->eviction_fence->base);
		cancel_work_sync(&svm_bo->eviction_work);
	}
	dma_fence_put(&svm_bo->eviction_fence->base);
	amdgpu_bo_unref(&svm_bo->bo);
	kfree(svm_bo);
}

static void svm_range_bo_wq_release(struct work_struct *work)
{
	struct svm_range_bo *svm_bo;

	svm_bo = container_of(work, struct svm_range_bo, release_work);
	svm_range_bo_release(&svm_bo->kref);
}

static void svm_range_bo_release_async(struct kref *kref)
{
	struct svm_range_bo *svm_bo;

	svm_bo = container_of(kref, struct svm_range_bo, kref);
	pr_debug("svm_bo 0x%p\n", svm_bo);
	INIT_WORK(&svm_bo->release_work, svm_range_bo_wq_release);
	schedule_work(&svm_bo->release_work);
}

void svm_range_bo_unref_async(struct svm_range_bo *svm_bo)
{
	kref_put(&svm_bo->kref, svm_range_bo_release_async);
}

static void svm_range_bo_unref(struct svm_range_bo *svm_bo)
{
	if (svm_bo)
		kref_put(&svm_bo->kref, svm_range_bo_release);
}

static bool
svm_range_validate_svm_bo(struct amdgpu_device *adev, struct svm_range *prange)
{
	struct amdgpu_device *bo_adev;

	mutex_lock(&prange->lock);
	if (!prange->svm_bo) {
		mutex_unlock(&prange->lock);
		return false;
	}
	if (prange->ttm_res) {
		/* We still have a reference, all is well */
		mutex_unlock(&prange->lock);
		return true;
	}
	if (svm_bo_ref_unless_zero(prange->svm_bo)) {
		/*
		 * Migrate from GPU to GPU, remove range from source bo_adev
		 * svm_bo range list, and return false to allocate svm_bo from
		 * destination adev.
		 */
		bo_adev = amdgpu_ttm_adev(prange->svm_bo->bo->tbo.bdev);
		if (bo_adev != adev) {
			mutex_unlock(&prange->lock);

			spin_lock(&prange->svm_bo->list_lock);
			list_del_init(&prange->svm_bo_list);
			spin_unlock(&prange->svm_bo->list_lock);

			svm_range_bo_unref(prange->svm_bo);
			return false;
		}
		if (READ_ONCE(prange->svm_bo->evicting)) {
			struct dma_fence *f;
			struct svm_range_bo *svm_bo;
			/* The BO is getting evicted,
			 * we need to get a new one
			 */
			mutex_unlock(&prange->lock);
			svm_bo = prange->svm_bo;
			f = dma_fence_get(&svm_bo->eviction_fence->base);
			svm_range_bo_unref(prange->svm_bo);
			/* wait for the fence to avoid long spin-loop
			 * at list_empty_careful
			 */
			dma_fence_wait(f, false);
			dma_fence_put(f);
		} else {
			/* The BO was still around and we got
			 * a new reference to it
			 */
			mutex_unlock(&prange->lock);
			pr_debug("reuse old bo svms 0x%p [0x%lx 0x%lx]\n",
				 prange->svms, prange->start, prange->last);

			prange->ttm_res = prange->svm_bo->bo->tbo.resource;
			return true;
		}

	} else {
		mutex_unlock(&prange->lock);
	}

	/* We need a new svm_bo. Spin-loop to wait for concurrent
	 * svm_range_bo_release to finish removing this range from
	 * its range list. After this, it is safe to reuse the
	 * svm_bo pointer and svm_bo_list head.
	 */
	while (!list_empty_careful(&prange->svm_bo_list))
		;

	return false;
}

static struct svm_range_bo *svm_range_bo_new(void)
{
	struct svm_range_bo *svm_bo;

	svm_bo = kzalloc(sizeof(*svm_bo), GFP_KERNEL);
	if (!svm_bo)
		return NULL;

	kref_init(&svm_bo->kref);
	INIT_LIST_HEAD(&svm_bo->range_list);
	spin_lock_init(&svm_bo->list_lock);

	return svm_bo;
}

int
svm_range_vram_node_new(struct amdgpu_device *adev, struct svm_range *prange,
			bool clear)
{
	struct amdgpu_bo_param bp;
	struct svm_range_bo *svm_bo;
	struct amdgpu_bo_user *ubo;
	struct amdgpu_bo *bo;
	struct kfd_process *p;
	struct mm_struct *mm;
	int r;

	p = container_of(prange->svms, struct kfd_process, svms);
	pr_debug("pasid: %x svms 0x%p [0x%lx 0x%lx]\n", p->pasid, prange->svms,
		 prange->start, prange->last);

	if (svm_range_validate_svm_bo(adev, prange))
		return 0;

	svm_bo = svm_range_bo_new();
	if (!svm_bo) {
		pr_debug("failed to alloc svm bo\n");
		return -ENOMEM;
	}
	mm = get_task_mm(p->lead_thread);
	if (!mm) {
		pr_debug("failed to get mm\n");
		kfree(svm_bo);
		return -ESRCH;
	}
	svm_bo->svms = prange->svms;
	svm_bo->eviction_fence =
		amdgpu_amdkfd_fence_create(dma_fence_context_alloc(1),
					   mm,
					   svm_bo);
	mmput(mm);
	INIT_WORK(&svm_bo->eviction_work, svm_range_evict_svm_bo_worker);
	svm_bo->evicting = 0;
	memset(&bp, 0, sizeof(bp));
	bp.size = prange->npages * PAGE_SIZE;
	bp.byte_align = PAGE_SIZE;
	bp.domain = AMDGPU_GEM_DOMAIN_VRAM;
	bp.flags = AMDGPU_GEM_CREATE_NO_CPU_ACCESS;
	bp.flags |= clear ? AMDGPU_GEM_CREATE_VRAM_CLEARED : 0;
	bp.flags |= AMDGPU_AMDKFD_CREATE_SVM_BO;
	bp.type = ttm_bo_type_device;
	bp.resv = NULL;

	r = amdgpu_bo_create_user(adev, &bp, &ubo);
	if (r) {
		pr_debug("failed %d to create bo\n", r);
		goto create_bo_failed;
	}
	bo = &ubo->bo;
	r = amdgpu_bo_reserve(bo, true);
	if (r) {
		pr_debug("failed %d to reserve bo\n", r);
		goto reserve_bo_failed;
	}

	r = dma_resv_reserve_shared(bo->tbo.base.resv, 1);
	if (r) {
		pr_debug("failed %d to reserve bo\n", r);
		amdgpu_bo_unreserve(bo);
		goto reserve_bo_failed;
	}
	amdgpu_bo_fence(bo, &svm_bo->eviction_fence->base, true);

	amdgpu_bo_unreserve(bo);

	svm_bo->bo = bo;
	prange->svm_bo = svm_bo;
	prange->ttm_res = bo->tbo.resource;
	prange->offset = 0;

	spin_lock(&svm_bo->list_lock);
	list_add(&prange->svm_bo_list, &svm_bo->range_list);
	spin_unlock(&svm_bo->list_lock);

	return 0;

reserve_bo_failed:
	amdgpu_bo_unref(&bo);
create_bo_failed:
	dma_fence_put(&svm_bo->eviction_fence->base);
	kfree(svm_bo);
	prange->ttm_res = NULL;

	return r;
}

void svm_range_vram_node_free(struct svm_range *prange)
{
	svm_range_bo_unref(prange->svm_bo);
	prange->ttm_res = NULL;
}

struct amdgpu_device *
svm_range_get_adev_by_id(struct svm_range *prange, uint32_t gpu_id)
{
	struct kfd_process_device *pdd;
	struct kfd_process *p;
	int32_t gpu_idx;

	p = container_of(prange->svms, struct kfd_process, svms);

	gpu_idx = kfd_process_gpuidx_from_gpuid(p, gpu_id);
	if (gpu_idx < 0) {
		pr_debug("failed to get device by id 0x%x\n", gpu_id);
		return NULL;
	}
	pdd = kfd_process_device_from_gpuidx(p, gpu_idx);
	if (!pdd) {
		pr_debug("failed to get device by idx 0x%x\n", gpu_idx);
		return NULL;
	}

	return pdd->dev->adev;
}

struct kfd_process_device *
svm_range_get_pdd_by_adev(struct svm_range *prange, struct amdgpu_device *adev)
{
	struct kfd_process *p;
	int32_t gpu_idx, gpuid;
	int r;

	p = container_of(prange->svms, struct kfd_process, svms);

	r = kfd_process_gpuid_from_adev(p, adev, &gpuid, &gpu_idx);
	if (r) {
		pr_debug("failed to get device id by adev %p\n", adev);
		return NULL;
	}

	return kfd_process_device_from_gpuidx(p, gpu_idx);
}

static int svm_range_bo_validate(void *param, struct amdgpu_bo *bo)
{
	struct ttm_operation_ctx ctx = { false, false };

	amdgpu_bo_placement_from_domain(bo, AMDGPU_GEM_DOMAIN_VRAM);

	return ttm_bo_validate(&bo->tbo, &bo->placement, &ctx);
}

static int
svm_range_check_attr(struct kfd_process *p,
		     uint32_t nattr, struct kfd_ioctl_svm_attribute *attrs)
{
	uint32_t i;

	for (i = 0; i < nattr; i++) {
		uint32_t val = attrs[i].value;
		int gpuidx = MAX_GPU_INSTANCE;

		switch (attrs[i].type) {
		case KFD_IOCTL_SVM_ATTR_PREFERRED_LOC:
			if (val != KFD_IOCTL_SVM_LOCATION_SYSMEM &&
			    val != KFD_IOCTL_SVM_LOCATION_UNDEFINED)
				gpuidx = kfd_process_gpuidx_from_gpuid(p, val);
			break;
		case KFD_IOCTL_SVM_ATTR_PREFETCH_LOC:
			if (val != KFD_IOCTL_SVM_LOCATION_SYSMEM)
				gpuidx = kfd_process_gpuidx_from_gpuid(p, val);
			break;
		case KFD_IOCTL_SVM_ATTR_ACCESS:
		case KFD_IOCTL_SVM_ATTR_ACCESS_IN_PLACE:
		case KFD_IOCTL_SVM_ATTR_NO_ACCESS:
			gpuidx = kfd_process_gpuidx_from_gpuid(p, val);
			break;
		case KFD_IOCTL_SVM_ATTR_SET_FLAGS:
			break;
		case KFD_IOCTL_SVM_ATTR_CLR_FLAGS:
			break;
		case KFD_IOCTL_SVM_ATTR_GRANULARITY:
			break;
		default:
			pr_debug("unknown attr type 0x%x\n", attrs[i].type);
			return -EINVAL;
		}

		if (gpuidx < 0) {
			pr_debug("no GPU 0x%x found\n", val);
			return -EINVAL;
		} else if (gpuidx < MAX_GPU_INSTANCE &&
			   !test_bit(gpuidx, p->svms.bitmap_supported)) {
			pr_debug("GPU 0x%x not supported\n", val);
			return -EINVAL;
		}
	}

	return 0;
}

static void
svm_range_apply_attrs(struct kfd_process *p, struct svm_range *prange,
		      uint32_t nattr, struct kfd_ioctl_svm_attribute *attrs)
{
	uint32_t i;
	int gpuidx;

	for (i = 0; i < nattr; i++) {
		switch (attrs[i].type) {
		case KFD_IOCTL_SVM_ATTR_PREFERRED_LOC:
			prange->preferred_loc = attrs[i].value;
			break;
		case KFD_IOCTL_SVM_ATTR_PREFETCH_LOC:
			prange->prefetch_loc = attrs[i].value;
			break;
		case KFD_IOCTL_SVM_ATTR_ACCESS:
		case KFD_IOCTL_SVM_ATTR_ACCESS_IN_PLACE:
		case KFD_IOCTL_SVM_ATTR_NO_ACCESS:
			gpuidx = kfd_process_gpuidx_from_gpuid(p,
							       attrs[i].value);
			if (attrs[i].type == KFD_IOCTL_SVM_ATTR_NO_ACCESS) {
				bitmap_clear(prange->bitmap_access, gpuidx, 1);
				bitmap_clear(prange->bitmap_aip, gpuidx, 1);
			} else if (attrs[i].type == KFD_IOCTL_SVM_ATTR_ACCESS) {
				bitmap_set(prange->bitmap_access, gpuidx, 1);
				bitmap_clear(prange->bitmap_aip, gpuidx, 1);
			} else {
				bitmap_clear(prange->bitmap_access, gpuidx, 1);
				bitmap_set(prange->bitmap_aip, gpuidx, 1);
			}
			break;
		case KFD_IOCTL_SVM_ATTR_SET_FLAGS:
			prange->flags |= attrs[i].value;
			break;
		case KFD_IOCTL_SVM_ATTR_CLR_FLAGS:
			prange->flags &= ~attrs[i].value;
			break;
		case KFD_IOCTL_SVM_ATTR_GRANULARITY:
			prange->granularity = attrs[i].value;
			break;
		default:
			WARN_ONCE(1, "svm_range_check_attrs wasn't called?");
		}
	}
}

static bool
svm_range_is_same_attrs(struct kfd_process *p, struct svm_range *prange,
			uint32_t nattr, struct kfd_ioctl_svm_attribute *attrs)
{
	uint32_t i;
	int gpuidx;

	for (i = 0; i < nattr; i++) {
		switch (attrs[i].type) {
		case KFD_IOCTL_SVM_ATTR_PREFERRED_LOC:
			if (prange->preferred_loc != attrs[i].value)
				return false;
			break;
		case KFD_IOCTL_SVM_ATTR_PREFETCH_LOC:
			/* Prefetch should always trigger a migration even
			 * if the value of the attribute didn't change.
			 */
			return false;
		case KFD_IOCTL_SVM_ATTR_ACCESS:
		case KFD_IOCTL_SVM_ATTR_ACCESS_IN_PLACE:
		case KFD_IOCTL_SVM_ATTR_NO_ACCESS:
			gpuidx = kfd_process_gpuidx_from_gpuid(p,
							       attrs[i].value);
			if (attrs[i].type == KFD_IOCTL_SVM_ATTR_NO_ACCESS) {
				if (test_bit(gpuidx, prange->bitmap_access) ||
				    test_bit(gpuidx, prange->bitmap_aip))
					return false;
			} else if (attrs[i].type == KFD_IOCTL_SVM_ATTR_ACCESS) {
				if (!test_bit(gpuidx, prange->bitmap_access))
					return false;
			} else {
				if (!test_bit(gpuidx, prange->bitmap_aip))
					return false;
			}
			break;
		case KFD_IOCTL_SVM_ATTR_SET_FLAGS:
			if ((prange->flags & attrs[i].value) != attrs[i].value)
				return false;
			break;
		case KFD_IOCTL_SVM_ATTR_CLR_FLAGS:
			if ((prange->flags & attrs[i].value) != 0)
				return false;
			break;
		case KFD_IOCTL_SVM_ATTR_GRANULARITY:
			if (prange->granularity != attrs[i].value)
				return false;
			break;
		default:
			WARN_ONCE(1, "svm_range_check_attrs wasn't called?");
		}
	}

	return true;
}

/**
 * svm_range_debug_dump - print all range information from svms
 * @svms: svm range list header
 *
 * debug output svm range start, end, prefetch location from svms
 * interval tree and link list
 *
 * Context: The caller must hold svms->lock
 */
static void svm_range_debug_dump(struct svm_range_list *svms)
{
	struct interval_tree_node *node;
	struct svm_range *prange;

	pr_debug("dump svms 0x%p list\n", svms);
	pr_debug("range\tstart\tpage\tend\t\tlocation\n");

	list_for_each_entry(prange, &svms->list, list) {
		pr_debug("0x%p 0x%lx\t0x%llx\t0x%llx\t0x%x\n",
			 prange, prange->start, prange->npages,
			 prange->start + prange->npages - 1,
			 prange->actual_loc);
	}

	pr_debug("dump svms 0x%p interval tree\n", svms);
	pr_debug("range\tstart\tpage\tend\t\tlocation\n");
	node = interval_tree_iter_first(&svms->objects, 0, ~0ULL);
	while (node) {
		prange = container_of(node, struct svm_range, it_node);
		pr_debug("0x%p 0x%lx\t0x%llx\t0x%llx\t0x%x\n",
			 prange, prange->start, prange->npages,
			 prange->start + prange->npages - 1,
			 prange->actual_loc);
		node = interval_tree_iter_next(node, 0, ~0ULL);
	}
}

static int
svm_range_split_array(void *ppnew, void *ppold, size_t size,
		      uint64_t old_start, uint64_t old_n,
		      uint64_t new_start, uint64_t new_n)
{
	unsigned char *new, *old, *pold;
	uint64_t d;

	if (!ppold)
		return 0;
	pold = *(unsigned char **)ppold;
	if (!pold)
		return 0;

	new = kvmalloc_array(new_n, size, GFP_KERNEL);
	if (!new)
		return -ENOMEM;

	d = (new_start - old_start) * size;
	memcpy(new, pold + d, new_n * size);

	old = kvmalloc_array(old_n, size, GFP_KERNEL);
	if (!old) {
		kvfree(new);
		return -ENOMEM;
	}

	d = (new_start == old_start) ? new_n * size : 0;
	memcpy(old, pold + d, old_n * size);

	kvfree(pold);
	*(void **)ppold = old;
	*(void **)ppnew = new;

	return 0;
}

static int
svm_range_split_pages(struct svm_range *new, struct svm_range *old,
		      uint64_t start, uint64_t last)
{
	uint64_t npages = last - start + 1;
	int i, r;

	for (i = 0; i < MAX_GPU_INSTANCE; i++) {
		r = svm_range_split_array(&new->dma_addr[i], &old->dma_addr[i],
					  sizeof(*old->dma_addr[i]), old->start,
					  npages, new->start, new->npages);
		if (r)
			return r;
	}

	return 0;
}

static int
svm_range_split_nodes(struct svm_range *new, struct svm_range *old,
		      uint64_t start, uint64_t last)
{
	uint64_t npages = last - start + 1;

	pr_debug("svms 0x%p new prange 0x%p start 0x%lx [0x%llx 0x%llx]\n",
		 new->svms, new, new->start, start, last);

	if (new->start == old->start) {
		new->offset = old->offset;
		old->offset += new->npages;
	} else {
		new->offset = old->offset + npages;
	}

	new->svm_bo = svm_range_bo_ref(old->svm_bo);
	new->ttm_res = old->ttm_res;

	spin_lock(&new->svm_bo->list_lock);
	list_add(&new->svm_bo_list, &new->svm_bo->range_list);
	spin_unlock(&new->svm_bo->list_lock);

	return 0;
}

/**
 * svm_range_split_adjust - split range and adjust
 *
 * @new: new range
 * @old: the old range
 * @start: the old range adjust to start address in pages
 * @last: the old range adjust to last address in pages
 *
 * Copy system memory dma_addr or vram ttm_res in old range to new
 * range from new_start up to size new->npages, the remaining old range is from
 * start to last
 *
 * Return:
 * 0 - OK, -ENOMEM - out of memory
 */
static int
svm_range_split_adjust(struct svm_range *new, struct svm_range *old,
		      uint64_t start, uint64_t last)
{
	int r;

	pr_debug("svms 0x%p new 0x%lx old [0x%lx 0x%lx] => [0x%llx 0x%llx]\n",
		 new->svms, new->start, old->start, old->last, start, last);

	if (new->start < old->start ||
	    new->last > old->last) {
		WARN_ONCE(1, "invalid new range start or last\n");
		return -EINVAL;
	}

	r = svm_range_split_pages(new, old, start, last);
	if (r)
		return r;

	if (old->actual_loc && old->ttm_res) {
		r = svm_range_split_nodes(new, old, start, last);
		if (r)
			return r;
	}

	old->npages = last - start + 1;
	old->start = start;
	old->last = last;
	new->flags = old->flags;
	new->preferred_loc = old->preferred_loc;
	new->prefetch_loc = old->prefetch_loc;
	new->actual_loc = old->actual_loc;
	new->granularity = old->granularity;
	bitmap_copy(new->bitmap_access, old->bitmap_access, MAX_GPU_INSTANCE);
	bitmap_copy(new->bitmap_aip, old->bitmap_aip, MAX_GPU_INSTANCE);

	return 0;
}

/**
 * svm_range_split - split a range in 2 ranges
 *
 * @prange: the svm range to split
 * @start: the remaining range start address in pages
 * @last: the remaining range last address in pages
 * @new: the result new range generated
 *
 * Two cases only:
 * case 1: if start == prange->start
 *         prange ==> prange[start, last]
 *         new range [last + 1, prange->last]
 *
 * case 2: if last == prange->last
 *         prange ==> prange[start, last]
 *         new range [prange->start, start - 1]
 *
 * Return:
 * 0 - OK, -ENOMEM - out of memory, -EINVAL - invalid start, last
 */
static int
svm_range_split(struct svm_range *prange, uint64_t start, uint64_t last,
		struct svm_range **new)
{
	uint64_t old_start = prange->start;
	uint64_t old_last = prange->last;
	struct svm_range_list *svms;
	int r = 0;

	pr_debug("svms 0x%p [0x%llx 0x%llx] to [0x%llx 0x%llx]\n", prange->svms,
		 old_start, old_last, start, last);

	if (old_start != start && old_last != last)
		return -EINVAL;
	if (start < old_start || last > old_last)
		return -EINVAL;

	svms = prange->svms;
	if (old_start == start)
		*new = svm_range_new(svms, last + 1, old_last);
	else
		*new = svm_range_new(svms, old_start, start - 1);
	if (!*new)
		return -ENOMEM;

	r = svm_range_split_adjust(*new, prange, start, last);
	if (r) {
		pr_debug("failed %d split [0x%llx 0x%llx] to [0x%llx 0x%llx]\n",
			 r, old_start, old_last, start, last);
		svm_range_free(*new);
		*new = NULL;
	}

	return r;
}

static int
svm_range_split_tail(struct svm_range *prange,
		     uint64_t new_last, struct list_head *insert_list)
{
	struct svm_range *tail;
	int r = svm_range_split(prange, prange->start, new_last, &tail);

	if (!r)
		list_add(&tail->insert_list, insert_list);
	return r;
}

static int
svm_range_split_head(struct svm_range *prange,
		     uint64_t new_start, struct list_head *insert_list)
{
	struct svm_range *head;
	int r = svm_range_split(prange, new_start, prange->last, &head);

	if (!r)
		list_add(&head->insert_list, insert_list);
	return r;
}

static void
svm_range_add_child(struct svm_range *prange, struct mm_struct *mm,
		    struct svm_range *pchild, enum svm_work_list_ops op)
{
	pr_debug("add child 0x%p [0x%lx 0x%lx] to prange 0x%p child list %d\n",
		 pchild, pchild->start, pchild->last, prange, op);

	pchild->work_item.mm = mm;
	pchild->work_item.op = op;
	list_add_tail(&pchild->child_list, &prange->child_list);
}

/**
 * svm_range_split_by_granularity - collect ranges within granularity boundary
 *
 * @p: the process with svms list
 * @mm: mm structure
 * @addr: the vm fault address in pages, to split the prange
 * @parent: parent range if prange is from child list
 * @prange: prange to split
 *
 * Trims @prange to be a single aligned block of prange->granularity if
 * possible. The head and tail are added to the child_list in @parent.
 *
 * Context: caller must hold mmap_read_lock and prange->lock
 *
 * Return:
 * 0 - OK, otherwise error code
 */
int
svm_range_split_by_granularity(struct kfd_process *p, struct mm_struct *mm,
			       unsigned long addr, struct svm_range *parent,
			       struct svm_range *prange)
{
	struct svm_range *head, *tail;
	unsigned long start, last, size;
	int r;

	/* Align splited range start and size to granularity size, then a single
	 * PTE will be used for whole range, this reduces the number of PTE
	 * updated and the L1 TLB space used for translation.
	 */
	size = 1UL << prange->granularity;
	start = ALIGN_DOWN(addr, size);
	last = ALIGN(addr + 1, size) - 1;

	pr_debug("svms 0x%p split [0x%lx 0x%lx] to [0x%lx 0x%lx] size 0x%lx\n",
		 prange->svms, prange->start, prange->last, start, last, size);

	if (start > prange->start) {
		r = svm_range_split(prange, start, prange->last, &head);
		if (r)
			return r;
		svm_range_add_child(parent, mm, head, SVM_OP_ADD_RANGE);
	}

	if (last < prange->last) {
		r = svm_range_split(prange, prange->start, last, &tail);
		if (r)
			return r;
		svm_range_add_child(parent, mm, tail, SVM_OP_ADD_RANGE);
	}

	/* xnack on, update mapping on GPUs with ACCESS_IN_PLACE */
	if (p->xnack_enabled && prange->work_item.op == SVM_OP_ADD_RANGE) {
		prange->work_item.op = SVM_OP_ADD_RANGE_AND_MAP;
		pr_debug("change prange 0x%p [0x%lx 0x%lx] op %d\n",
			 prange, prange->start, prange->last,
			 SVM_OP_ADD_RANGE_AND_MAP);
	}
	return 0;
}

static uint64_t
svm_range_get_pte_flags(struct amdgpu_device *adev, struct svm_range *prange,
			int domain)
{
	struct amdgpu_device *bo_adev;
	uint32_t flags = prange->flags;
	uint32_t mapping_flags = 0;
	uint64_t pte_flags;
	bool snoop = (domain != SVM_RANGE_VRAM_DOMAIN);
	bool coherent = flags & KFD_IOCTL_SVM_FLAG_COHERENT;

	if (domain == SVM_RANGE_VRAM_DOMAIN)
		bo_adev = amdgpu_ttm_adev(prange->svm_bo->bo->tbo.bdev);

	switch (KFD_GC_VERSION(adev->kfd.dev)) {
	case IP_VERSION(9, 4, 1):
		if (domain == SVM_RANGE_VRAM_DOMAIN) {
			if (bo_adev == adev) {
				mapping_flags |= coherent ?
					AMDGPU_VM_MTYPE_CC : AMDGPU_VM_MTYPE_RW;
			} else {
				mapping_flags |= coherent ?
					AMDGPU_VM_MTYPE_UC : AMDGPU_VM_MTYPE_NC;
				if (amdgpu_xgmi_same_hive(adev, bo_adev))
					snoop = true;
			}
		} else {
			mapping_flags |= coherent ?
				AMDGPU_VM_MTYPE_UC : AMDGPU_VM_MTYPE_NC;
		}
		break;
	case IP_VERSION(9, 4, 2):
		if (domain == SVM_RANGE_VRAM_DOMAIN) {
			if (bo_adev == adev) {
				mapping_flags |= coherent ?
					AMDGPU_VM_MTYPE_CC : AMDGPU_VM_MTYPE_RW;
				if (adev->gmc.xgmi.connected_to_cpu)
					snoop = true;
			} else {
				mapping_flags |= coherent ?
					AMDGPU_VM_MTYPE_UC : AMDGPU_VM_MTYPE_NC;
				if (amdgpu_xgmi_same_hive(adev, bo_adev))
					snoop = true;
			}
		} else {
			mapping_flags |= coherent ?
				AMDGPU_VM_MTYPE_UC : AMDGPU_VM_MTYPE_NC;
		}
		break;
	default:
		mapping_flags |= coherent ?
			AMDGPU_VM_MTYPE_UC : AMDGPU_VM_MTYPE_NC;
	}

	mapping_flags |= AMDGPU_VM_PAGE_READABLE | AMDGPU_VM_PAGE_WRITEABLE;

	if (flags & KFD_IOCTL_SVM_FLAG_GPU_RO)
		mapping_flags &= ~AMDGPU_VM_PAGE_WRITEABLE;
	if (flags & KFD_IOCTL_SVM_FLAG_GPU_EXEC)
		mapping_flags |= AMDGPU_VM_PAGE_EXECUTABLE;

	pte_flags = AMDGPU_PTE_VALID;
	pte_flags |= (domain == SVM_RANGE_VRAM_DOMAIN) ? 0 : AMDGPU_PTE_SYSTEM;
	pte_flags |= snoop ? AMDGPU_PTE_SNOOPED : 0;

	pte_flags |= amdgpu_gem_va_map_flags(adev, mapping_flags);
	return pte_flags;
}

static int
svm_range_unmap_from_gpu(struct amdgpu_device *adev, struct amdgpu_vm *vm,
			 uint64_t start, uint64_t last,
			 struct dma_fence **fence)
{
	uint64_t init_pte_value = 0;

	pr_debug("[0x%llx 0x%llx]\n", start, last);

	return amdgpu_vm_bo_update_mapping(adev, adev, vm, false, true, NULL,
					   start, last, init_pte_value, 0,
					   NULL, NULL, fence, NULL);
}

static int
svm_range_unmap_from_gpus(struct svm_range *prange, unsigned long start,
			  unsigned long last)
{
	DECLARE_BITMAP(bitmap, MAX_GPU_INSTANCE);
	struct kfd_process_device *pdd;
	struct dma_fence *fence = NULL;
	struct kfd_process *p;
	uint32_t gpuidx;
	int r = 0;

	bitmap_or(bitmap, prange->bitmap_access, prange->bitmap_aip,
		  MAX_GPU_INSTANCE);
	p = container_of(prange->svms, struct kfd_process, svms);

	for_each_set_bit(gpuidx, bitmap, MAX_GPU_INSTANCE) {
		pr_debug("unmap from gpu idx 0x%x\n", gpuidx);
		pdd = kfd_process_device_from_gpuidx(p, gpuidx);
		if (!pdd) {
			pr_debug("failed to find device idx %d\n", gpuidx);
			return -EINVAL;
		}

		r = svm_range_unmap_from_gpu(pdd->dev->adev,
					     drm_priv_to_vm(pdd->drm_priv),
					     start, last, &fence);
		if (r)
			break;

		if (fence) {
			r = dma_fence_wait(fence, false);
			dma_fence_put(fence);
			fence = NULL;
			if (r)
				break;
		}
		amdgpu_amdkfd_flush_gpu_tlb_pasid(pdd->dev->adev,
					p->pasid, TLB_FLUSH_HEAVYWEIGHT);
	}

	return r;
}

static int
svm_range_map_to_gpu(struct amdgpu_device *adev, struct amdgpu_vm *vm,
		     struct svm_range *prange, unsigned long offset,
		     unsigned long npages, bool readonly, dma_addr_t *dma_addr,
		     struct amdgpu_device *bo_adev, struct dma_fence **fence)
{
	bool table_freed = false;
	uint64_t pte_flags;
	unsigned long last_start;
	int last_domain;
	int r = 0;
	int64_t i, j;

	last_start = prange->start + offset;

	pr_debug("svms 0x%p [0x%lx 0x%lx] readonly %d\n", prange->svms,
		 last_start, last_start + npages - 1, readonly);

	for (i = offset; i < offset + npages; i++) {
		last_domain = dma_addr[i] & SVM_RANGE_VRAM_DOMAIN;
		dma_addr[i] &= ~SVM_RANGE_VRAM_DOMAIN;

		/* Collect all pages in the same address range and memory domain
		 * that can be mapped with a single call to update mapping.
		 */
		if (i < offset + npages - 1 &&
		    last_domain == (dma_addr[i + 1] & SVM_RANGE_VRAM_DOMAIN))
			continue;

		pr_debug("Mapping range [0x%lx 0x%llx] on domain: %s\n",
			 last_start, prange->start + i, last_domain ? "GPU" : "CPU");

		pte_flags = svm_range_get_pte_flags(adev, prange, last_domain);
		if (readonly)
			pte_flags &= ~AMDGPU_PTE_WRITEABLE;

		pr_debug("svms 0x%p map [0x%lx 0x%llx] vram %d PTE 0x%llx\n",
			 prange->svms, last_start, prange->start + i,
			 (last_domain == SVM_RANGE_VRAM_DOMAIN) ? 1 : 0,
			 pte_flags);

		r = amdgpu_vm_bo_update_mapping(adev, bo_adev, vm, false, false,
						NULL, last_start,
						prange->start + i, pte_flags,
						last_start - prange->start,
						NULL, dma_addr,
						&vm->last_update,
						&table_freed);

		for (j = last_start - prange->start; j <= i; j++)
			dma_addr[j] |= last_domain;

		if (r) {
			pr_debug("failed %d to map to gpu 0x%lx\n", r, prange->start);
			goto out;
		}
		last_start = prange->start + i + 1;
	}

	r = amdgpu_vm_update_pdes(adev, vm, false);
	if (r) {
		pr_debug("failed %d to update directories 0x%lx\n", r,
			 prange->start);
		goto out;
	}

	if (fence)
		*fence = dma_fence_get(vm->last_update);

	if (table_freed) {
		struct kfd_process *p;

		p = container_of(prange->svms, struct kfd_process, svms);
		amdgpu_amdkfd_flush_gpu_tlb_pasid(adev, p->pasid, TLB_FLUSH_LEGACY);
	}
out:
	return r;
}

static int
svm_range_map_to_gpus(struct svm_range *prange, unsigned long offset,
		      unsigned long npages, bool readonly,
		      unsigned long *bitmap, bool wait)
{
	struct kfd_process_device *pdd;
	struct amdgpu_device *bo_adev;
	struct kfd_process *p;
	struct dma_fence *fence = NULL;
	uint32_t gpuidx;
	int r = 0;

	if (prange->svm_bo && prange->ttm_res)
		bo_adev = amdgpu_ttm_adev(prange->svm_bo->bo->tbo.bdev);
	else
		bo_adev = NULL;

	p = container_of(prange->svms, struct kfd_process, svms);
	for_each_set_bit(gpuidx, bitmap, MAX_GPU_INSTANCE) {
		pr_debug("mapping to gpu idx 0x%x\n", gpuidx);
		pdd = kfd_process_device_from_gpuidx(p, gpuidx);
		if (!pdd) {
			pr_debug("failed to find device idx %d\n", gpuidx);
			return -EINVAL;
		}

		pdd = kfd_bind_process_to_device(pdd->dev, p);
		if (IS_ERR(pdd))
			return -EINVAL;

		if (bo_adev && pdd->dev->adev != bo_adev &&
		    !amdgpu_xgmi_same_hive(pdd->dev->adev, bo_adev)) {
			pr_debug("cannot map to device idx %d\n", gpuidx);
			continue;
		}

		r = svm_range_map_to_gpu(pdd->dev->adev, drm_priv_to_vm(pdd->drm_priv),
					 prange, offset, npages, readonly,
					 prange->dma_addr[gpuidx],
					 bo_adev, wait ? &fence : NULL);
		if (r)
			break;

		if (fence) {
			r = dma_fence_wait(fence, false);
			dma_fence_put(fence);
			fence = NULL;
			if (r) {
				pr_debug("failed %d to dma fence wait\n", r);
				break;
			}
		}
	}

	return r;
}

struct svm_validate_context {
	struct kfd_process *process;
	struct svm_range *prange;
	bool intr;
	unsigned long bitmap[MAX_GPU_INSTANCE];
	struct ttm_validate_buffer tv[MAX_GPU_INSTANCE];
	struct list_head validate_list;
	struct ww_acquire_ctx ticket;
};

static int svm_range_reserve_bos(struct svm_validate_context *ctx)
{
	struct kfd_process_device *pdd;
	struct amdgpu_vm *vm;
	uint32_t gpuidx;
	int r;

	INIT_LIST_HEAD(&ctx->validate_list);
	for_each_set_bit(gpuidx, ctx->bitmap, MAX_GPU_INSTANCE) {
		pdd = kfd_process_device_from_gpuidx(ctx->process, gpuidx);
		if (!pdd) {
			pr_debug("failed to find device idx %d\n", gpuidx);
			return -EINVAL;
		}
		vm = drm_priv_to_vm(pdd->drm_priv);

		ctx->tv[gpuidx].bo = &vm->root.bo->tbo;
		ctx->tv[gpuidx].num_shared = 4;
		list_add(&ctx->tv[gpuidx].head, &ctx->validate_list);
	}

	r = ttm_eu_reserve_buffers(&ctx->ticket, &ctx->validate_list,
				   ctx->intr, NULL);
	if (r) {
		pr_debug("failed %d to reserve bo\n", r);
		return r;
	}

	for_each_set_bit(gpuidx, ctx->bitmap, MAX_GPU_INSTANCE) {
		pdd = kfd_process_device_from_gpuidx(ctx->process, gpuidx);
		if (!pdd) {
			pr_debug("failed to find device idx %d\n", gpuidx);
			r = -EINVAL;
			goto unreserve_out;
		}

		r = amdgpu_vm_validate_pt_bos(pdd->dev->adev,
					      drm_priv_to_vm(pdd->drm_priv),
					      svm_range_bo_validate, NULL);
		if (r) {
			pr_debug("failed %d validate pt bos\n", r);
			goto unreserve_out;
		}
	}

	return 0;

unreserve_out:
	ttm_eu_backoff_reservation(&ctx->ticket, &ctx->validate_list);
	return r;
}

static void svm_range_unreserve_bos(struct svm_validate_context *ctx)
{
	ttm_eu_backoff_reservation(&ctx->ticket, &ctx->validate_list);
}

static void *kfd_svm_page_owner(struct kfd_process *p, int32_t gpuidx)
{
	struct kfd_process_device *pdd;

	pdd = kfd_process_device_from_gpuidx(p, gpuidx);

	return SVM_ADEV_PGMAP_OWNER(pdd->dev->adev);
}

/*
 * Validation+GPU mapping with concurrent invalidation (MMU notifiers)
 *
 * To prevent concurrent destruction or change of range attributes, the
 * svm_read_lock must be held. The caller must not hold the svm_write_lock
 * because that would block concurrent evictions and lead to deadlocks. To
 * serialize concurrent migrations or validations of the same range, the
 * prange->migrate_mutex must be held.
 *
 * For VRAM ranges, the SVM BO must be allocated and valid (protected by its
 * eviction fence.
 *
 * The following sequence ensures race-free validation and GPU mapping:
 *
 * 1. Reserve page table (and SVM BO if range is in VRAM)
 * 2. hmm_range_fault to get page addresses (if system memory)
 * 3. DMA-map pages (if system memory)
 * 4-a. Take notifier lock
 * 4-b. Check that pages still valid (mmu_interval_read_retry)
 * 4-c. Check that the range was not split or otherwise invalidated
 * 4-d. Update GPU page table
 * 4.e. Release notifier lock
 * 5. Release page table (and SVM BO) reservation
 */
static int svm_range_validate_and_map(struct mm_struct *mm,
				      struct svm_range *prange,
				      int32_t gpuidx, bool intr, bool wait)
{
	struct svm_validate_context ctx;
	unsigned long start, end, addr;
	struct kfd_process *p;
	void *owner;
	int32_t idx;
	int r = 0;

	ctx.process = container_of(prange->svms, struct kfd_process, svms);
	ctx.prange = prange;
	ctx.intr = intr;

	if (gpuidx < MAX_GPU_INSTANCE) {
		bitmap_zero(ctx.bitmap, MAX_GPU_INSTANCE);
		bitmap_set(ctx.bitmap, gpuidx, 1);
	} else if (ctx.process->xnack_enabled) {
		bitmap_copy(ctx.bitmap, prange->bitmap_aip, MAX_GPU_INSTANCE);

		/* If prefetch range to GPU, or GPU retry fault migrate range to
		 * GPU, which has ACCESS attribute to the range, create mapping
		 * on that GPU.
		 */
		if (prange->actual_loc) {
			gpuidx = kfd_process_gpuidx_from_gpuid(ctx.process,
							prange->actual_loc);
			if (gpuidx < 0) {
				WARN_ONCE(1, "failed get device by id 0x%x\n",
					 prange->actual_loc);
				return -EINVAL;
			}
			if (test_bit(gpuidx, prange->bitmap_access))
				bitmap_set(ctx.bitmap, gpuidx, 1);
		}
	} else {
		bitmap_or(ctx.bitmap, prange->bitmap_access,
			  prange->bitmap_aip, MAX_GPU_INSTANCE);
	}

	if (bitmap_empty(ctx.bitmap, MAX_GPU_INSTANCE))
		return 0;

	if (prange->actual_loc && !prange->ttm_res) {
		/* This should never happen. actual_loc gets set by
		 * svm_migrate_ram_to_vram after allocating a BO.
		 */
		WARN_ONCE(1, "VRAM BO missing during validation\n");
		return -EINVAL;
	}

	svm_range_reserve_bos(&ctx);

	p = container_of(prange->svms, struct kfd_process, svms);
	owner = kfd_svm_page_owner(p, find_first_bit(ctx.bitmap,
						MAX_GPU_INSTANCE));
	for_each_set_bit(idx, ctx.bitmap, MAX_GPU_INSTANCE) {
		if (kfd_svm_page_owner(p, idx) != owner) {
			owner = NULL;
			break;
		}
	}

	start = prange->start << PAGE_SHIFT;
	end = (prange->last + 1) << PAGE_SHIFT;
	for (addr = start; addr < end && !r; ) {
		struct hmm_range *hmm_range;
		struct vm_area_struct *vma;
		unsigned long next;
		unsigned long offset;
		unsigned long npages;
		bool readonly;

		vma = find_vma(mm, addr);
		if (!vma || addr < vma->vm_start) {
			r = -EFAULT;
			goto unreserve_out;
		}
		readonly = !(vma->vm_flags & VM_WRITE);

		next = min(vma->vm_end, end);
		npages = (next - addr) >> PAGE_SHIFT;
		WRITE_ONCE(p->svms.faulting_task, current);
		r = amdgpu_hmm_range_get_pages(&prange->notifier, mm, NULL,
					       addr, npages, &hmm_range,
					       readonly, true, owner);
		WRITE_ONCE(p->svms.faulting_task, NULL);
		if (r) {
			pr_debug("failed %d to get svm range pages\n", r);
			goto unreserve_out;
		}

		offset = (addr - start) >> PAGE_SHIFT;
		r = svm_range_dma_map(prange, ctx.bitmap, offset, npages,
				      hmm_range->hmm_pfns);
		if (r) {
			pr_debug("failed %d to dma map range\n", r);
			goto unreserve_out;
		}

		svm_range_lock(prange);
		if (amdgpu_hmm_range_get_pages_done(hmm_range)) {
			pr_debug("hmm update the range, need validate again\n");
			r = -EAGAIN;
			goto unlock_out;
		}
		if (!list_empty(&prange->child_list)) {
			pr_debug("range split by unmap in parallel, validate again\n");
			r = -EAGAIN;
			goto unlock_out;
		}

		r = svm_range_map_to_gpus(prange, offset, npages, readonly,
					  ctx.bitmap, wait);

unlock_out:
		svm_range_unlock(prange);

		addr = next;
	}

	if (addr == end)
		prange->validated_once = true;

unreserve_out:
	svm_range_unreserve_bos(&ctx);

	if (!r)
		prange->validate_timestamp = ktime_to_us(ktime_get());

	return r;
}

/**
 * svm_range_list_lock_and_flush_work - flush pending deferred work
 *
 * @svms: the svm range list
 * @mm: the mm structure
 *
 * Context: Returns with mmap write lock held, pending deferred work flushed
 *
 */
void
svm_range_list_lock_and_flush_work(struct svm_range_list *svms,
				   struct mm_struct *mm)
{
retry_flush_work:
	flush_work(&svms->deferred_list_work);
	mmap_write_lock(mm);

	if (list_empty(&svms->deferred_range_list))
		return;
	mmap_write_unlock(mm);
	pr_debug("retry flush\n");
	goto retry_flush_work;
}

static void svm_range_restore_work(struct work_struct *work)
{
	struct delayed_work *dwork = to_delayed_work(work);
	struct svm_range_list *svms;
	struct svm_range *prange;
	struct kfd_process *p;
	struct mm_struct *mm;
	int evicted_ranges;
	int invalid;
	int r;

	svms = container_of(dwork, struct svm_range_list, restore_work);
	evicted_ranges = atomic_read(&svms->evicted_ranges);
	if (!evicted_ranges)
		return;

	pr_debug("restore svm ranges\n");

	/* kfd_process_notifier_release destroys this worker thread. So during
	 * the lifetime of this thread, kfd_process and mm will be valid.
	 */
	p = container_of(svms, struct kfd_process, svms);
	mm = p->mm;
	if (!mm)
		return;

	svm_range_list_lock_and_flush_work(svms, mm);
	mutex_lock(&svms->lock);

	evicted_ranges = atomic_read(&svms->evicted_ranges);

	list_for_each_entry(prange, &svms->list, list) {
		invalid = atomic_read(&prange->invalid);
		if (!invalid)
			continue;

		pr_debug("restoring svms 0x%p prange 0x%p [0x%lx %lx] inv %d\n",
			 prange->svms, prange, prange->start, prange->last,
			 invalid);

		/*
		 * If range is migrating, wait for migration is done.
		 */
		mutex_lock(&prange->migrate_mutex);

		r = svm_range_validate_and_map(mm, prange, MAX_GPU_INSTANCE,
					       false, true);
		if (r)
			pr_debug("failed %d to map 0x%lx to gpus\n", r,
				 prange->start);

		mutex_unlock(&prange->migrate_mutex);
		if (r)
			goto out_reschedule;

		if (atomic_cmpxchg(&prange->invalid, invalid, 0) != invalid)
			goto out_reschedule;
	}

	if (atomic_cmpxchg(&svms->evicted_ranges, evicted_ranges, 0) !=
	    evicted_ranges)
		goto out_reschedule;

	evicted_ranges = 0;

	r = kgd2kfd_resume_mm(mm);
	if (r) {
		/* No recovery from this failure. Probably the CP is
		 * hanging. No point trying again.
		 */
		pr_debug("failed %d to resume KFD\n", r);
	}

	pr_debug("restore svm ranges successfully\n");

out_reschedule:
	mutex_unlock(&svms->lock);
	mmap_write_unlock(mm);

	/* If validation failed, reschedule another attempt */
	if (evicted_ranges) {
		pr_debug("reschedule to restore svm range\n");
		schedule_delayed_work(&svms->restore_work,
			msecs_to_jiffies(AMDGPU_SVM_RANGE_RESTORE_DELAY_MS));
	}
}

/**
 * svm_range_evict - evict svm range
 * @prange: svm range structure
 * @mm: current process mm_struct
 * @start: starting process queue number
 * @last: last process queue number
 *
 * Stop all queues of the process to ensure GPU doesn't access the memory, then
 * return to let CPU evict the buffer and proceed CPU pagetable update.
 *
 * Don't need use lock to sync cpu pagetable invalidation with GPU execution.
 * If invalidation happens while restore work is running, restore work will
 * restart to ensure to get the latest CPU pages mapping to GPU, then start
 * the queues.
 */
static int
svm_range_evict(struct svm_range *prange, struct mm_struct *mm,
		unsigned long start, unsigned long last)
{
	struct svm_range_list *svms = prange->svms;
	struct svm_range *pchild;
	struct kfd_process *p;
	int r = 0;

	p = container_of(svms, struct kfd_process, svms);

	pr_debug("invalidate svms 0x%p prange [0x%lx 0x%lx] [0x%lx 0x%lx]\n",
		 svms, prange->start, prange->last, start, last);

	if (!p->xnack_enabled) {
		int evicted_ranges;

		list_for_each_entry(pchild, &prange->child_list, child_list) {
			mutex_lock_nested(&pchild->lock, 1);
			if (pchild->start <= last && pchild->last >= start) {
				pr_debug("increment pchild invalid [0x%lx 0x%lx]\n",
					 pchild->start, pchild->last);
				atomic_inc(&pchild->invalid);
			}
			mutex_unlock(&pchild->lock);
		}

		if (prange->start <= last && prange->last >= start)
			atomic_inc(&prange->invalid);

		evicted_ranges = atomic_inc_return(&svms->evicted_ranges);
		if (evicted_ranges != 1)
			return r;

		pr_debug("evicting svms 0x%p range [0x%lx 0x%lx]\n",
			 prange->svms, prange->start, prange->last);

		/* First eviction, stop the queues */
		r = kgd2kfd_quiesce_mm(mm);
		if (r)
			pr_debug("failed to quiesce KFD\n");

		pr_debug("schedule to restore svm %p ranges\n", svms);
		schedule_delayed_work(&svms->restore_work,
			msecs_to_jiffies(AMDGPU_SVM_RANGE_RESTORE_DELAY_MS));
	} else {
		unsigned long s, l;

		pr_debug("invalidate unmap svms 0x%p [0x%lx 0x%lx] from GPUs\n",
			 prange->svms, start, last);
		list_for_each_entry(pchild, &prange->child_list, child_list) {
			mutex_lock_nested(&pchild->lock, 1);
			s = max(start, pchild->start);
			l = min(last, pchild->last);
			if (l >= s)
				svm_range_unmap_from_gpus(pchild, s, l);
			mutex_unlock(&pchild->lock);
		}
		s = max(start, prange->start);
		l = min(last, prange->last);
		if (l >= s)
			svm_range_unmap_from_gpus(prange, s, l);
	}

	return r;
}

static struct svm_range *svm_range_clone(struct svm_range *old)
{
	struct svm_range *new;

	new = svm_range_new(old->svms, old->start, old->last);
	if (!new)
		return NULL;

	if (old->svm_bo) {
		new->ttm_res = old->ttm_res;
		new->offset = old->offset;
		new->svm_bo = svm_range_bo_ref(old->svm_bo);
		spin_lock(&new->svm_bo->list_lock);
		list_add(&new->svm_bo_list, &new->svm_bo->range_list);
		spin_unlock(&new->svm_bo->list_lock);
	}
	new->flags = old->flags;
	new->preferred_loc = old->preferred_loc;
	new->prefetch_loc = old->prefetch_loc;
	new->actual_loc = old->actual_loc;
	new->granularity = old->granularity;
	bitmap_copy(new->bitmap_access, old->bitmap_access, MAX_GPU_INSTANCE);
	bitmap_copy(new->bitmap_aip, old->bitmap_aip, MAX_GPU_INSTANCE);

	return new;
}

/**
 * svm_range_add - add svm range and handle overlap
 * @p: the range add to this process svms
 * @start: page size aligned
 * @size: page size aligned
 * @nattr: number of attributes
 * @attrs: array of attributes
 * @update_list: output, the ranges need validate and update GPU mapping
 * @insert_list: output, the ranges need insert to svms
 * @remove_list: output, the ranges are replaced and need remove from svms
 *
 * Check if the virtual address range has overlap with any existing ranges,
 * split partly overlapping ranges and add new ranges in the gaps. All changes
 * should be applied to the range_list and interval tree transactionally. If
 * any range split or allocation fails, the entire update fails. Therefore any
 * existing overlapping svm_ranges are cloned and the original svm_ranges left
 * unchanged.
 *
 * If the transaction succeeds, the caller can update and insert clones and
 * new ranges, then free the originals.
 *
 * Otherwise the caller can free the clones and new ranges, while the old
 * svm_ranges remain unchanged.
 *
 * Context: Process context, caller must hold svms->lock
 *
 * Return:
 * 0 - OK, otherwise error code
 */
static int
svm_range_add(struct kfd_process *p, uint64_t start, uint64_t size,
	      uint32_t nattr, struct kfd_ioctl_svm_attribute *attrs,
	      struct list_head *update_list, struct list_head *insert_list,
	      struct list_head *remove_list)
{
	unsigned long last = start + size - 1UL;
	struct svm_range_list *svms = &p->svms;
	struct interval_tree_node *node;
	struct svm_range *prange;
	struct svm_range *tmp;
	int r = 0;

	pr_debug("svms 0x%p [0x%llx 0x%lx]\n", &p->svms, start, last);

	INIT_LIST_HEAD(update_list);
	INIT_LIST_HEAD(insert_list);
	INIT_LIST_HEAD(remove_list);

	node = interval_tree_iter_first(&svms->objects, start, last);
	while (node) {
		struct interval_tree_node *next;
		unsigned long next_start;

		pr_debug("found overlap node [0x%lx 0x%lx]\n", node->start,
			 node->last);

		prange = container_of(node, struct svm_range, it_node);
		next = interval_tree_iter_next(node, start, last);
		next_start = min(node->last, last) + 1;

		if (svm_range_is_same_attrs(p, prange, nattr, attrs)) {
			/* nothing to do */
		} else if (node->start < start || node->last > last) {
			/* node intersects the update range and its attributes
			 * will change. Clone and split it, apply updates only
			 * to the overlapping part
			 */
			struct svm_range *old = prange;

			prange = svm_range_clone(old);
			if (!prange) {
				r = -ENOMEM;
				goto out;
			}

			list_add(&old->remove_list, remove_list);
			list_add(&prange->insert_list, insert_list);
			list_add(&prange->update_list, update_list);

			if (node->start < start) {
				pr_debug("change old range start\n");
				r = svm_range_split_head(prange, start,
							 insert_list);
				if (r)
					goto out;
			}
			if (node->last > last) {
				pr_debug("change old range last\n");
				r = svm_range_split_tail(prange, last,
							 insert_list);
				if (r)
					goto out;
			}
		} else {
			/* The node is contained within start..last,
			 * just update it
			 */
			list_add(&prange->update_list, update_list);
		}

		/* insert a new node if needed */
		if (node->start > start) {
			prange = svm_range_new(svms, start, node->start - 1);
			if (!prange) {
				r = -ENOMEM;
				goto out;
			}

			list_add(&prange->insert_list, insert_list);
			list_add(&prange->update_list, update_list);
		}

		node = next;
		start = next_start;
	}

	/* add a final range at the end if needed */
	if (start <= last) {
		prange = svm_range_new(svms, start, last);
		if (!prange) {
			r = -ENOMEM;
			goto out;
		}
		list_add(&prange->insert_list, insert_list);
		list_add(&prange->update_list, update_list);
	}

out:
	if (r)
		list_for_each_entry_safe(prange, tmp, insert_list, insert_list)
			svm_range_free(prange);

	return r;
}

static void
svm_range_update_notifier_and_interval_tree(struct mm_struct *mm,
					    struct svm_range *prange)
{
	unsigned long start;
	unsigned long last;

	start = prange->notifier.interval_tree.start >> PAGE_SHIFT;
	last = prange->notifier.interval_tree.last >> PAGE_SHIFT;

	if (prange->start == start && prange->last == last)
		return;

	pr_debug("up notifier 0x%p prange 0x%p [0x%lx 0x%lx] [0x%lx 0x%lx]\n",
		  prange->svms, prange, start, last, prange->start,
		  prange->last);

	if (start != 0 && last != 0) {
		interval_tree_remove(&prange->it_node, &prange->svms->objects);
		svm_range_remove_notifier(prange);
	}
	prange->it_node.start = prange->start;
	prange->it_node.last = prange->last;

	interval_tree_insert(&prange->it_node, &prange->svms->objects);
	svm_range_add_notifier_locked(mm, prange);
}

static void
svm_range_handle_list_op(struct svm_range_list *svms, struct svm_range *prange)
{
	struct mm_struct *mm = prange->work_item.mm;

	switch (prange->work_item.op) {
	case SVM_OP_NULL:
		pr_debug("NULL OP 0x%p prange 0x%p [0x%lx 0x%lx]\n",
			 svms, prange, prange->start, prange->last);
		break;
	case SVM_OP_UNMAP_RANGE:
		pr_debug("remove 0x%p prange 0x%p [0x%lx 0x%lx]\n",
			 svms, prange, prange->start, prange->last);
		svm_range_unlink(prange);
		svm_range_remove_notifier(prange);
		svm_range_free(prange);
		break;
	case SVM_OP_UPDATE_RANGE_NOTIFIER:
		pr_debug("update notifier 0x%p prange 0x%p [0x%lx 0x%lx]\n",
			 svms, prange, prange->start, prange->last);
		svm_range_update_notifier_and_interval_tree(mm, prange);
		break;
	case SVM_OP_UPDATE_RANGE_NOTIFIER_AND_MAP:
		pr_debug("update and map 0x%p prange 0x%p [0x%lx 0x%lx]\n",
			 svms, prange, prange->start, prange->last);
		svm_range_update_notifier_and_interval_tree(mm, prange);
		/* TODO: implement deferred validation and mapping */
		break;
	case SVM_OP_ADD_RANGE:
		pr_debug("add 0x%p prange 0x%p [0x%lx 0x%lx]\n", svms, prange,
			 prange->start, prange->last);
		svm_range_add_to_svms(prange);
		svm_range_add_notifier_locked(mm, prange);
		break;
	case SVM_OP_ADD_RANGE_AND_MAP:
		pr_debug("add and map 0x%p prange 0x%p [0x%lx 0x%lx]\n", svms,
			 prange, prange->start, prange->last);
		svm_range_add_to_svms(prange);
		svm_range_add_notifier_locked(mm, prange);
		/* TODO: implement deferred validation and mapping */
		break;
	default:
		WARN_ONCE(1, "Unknown prange 0x%p work op %d\n", prange,
			 prange->work_item.op);
	}
}

static void svm_range_drain_retry_fault(struct svm_range_list *svms)
{
	struct kfd_process_device *pdd;
	struct kfd_process *p;
	int drain;
	uint32_t i;

	p = container_of(svms, struct kfd_process, svms);

restart:
	drain = atomic_read(&svms->drain_pagefaults);
	if (!drain)
		return;

	for_each_set_bit(i, svms->bitmap_supported, p->n_pdds) {
		pdd = p->pdds[i];
		if (!pdd)
			continue;

		pr_debug("drain retry fault gpu %d svms %p\n", i, svms);

		amdgpu_ih_wait_on_checkpoint_process_ts(pdd->dev->adev,
						     &pdd->dev->adev->irq.ih1);
		pr_debug("drain retry fault gpu %d svms 0x%p done\n", i, svms);
	}
	if (atomic_cmpxchg(&svms->drain_pagefaults, drain, 0) != drain)
		goto restart;
}

static void svm_range_deferred_list_work(struct work_struct *work)
{
	struct svm_range_list *svms;
	struct svm_range *prange;
	struct mm_struct *mm;
	struct kfd_process *p;

	svms = container_of(work, struct svm_range_list, deferred_list_work);
	pr_debug("enter svms 0x%p\n", svms);

	p = container_of(svms, struct kfd_process, svms);
	/* Avoid mm is gone when inserting mmu notifier */
	mm = get_task_mm(p->lead_thread);
	if (!mm) {
		pr_debug("svms 0x%p process mm gone\n", svms);
		return;
	}
retry:
	mmap_write_lock(mm);

	/* Checking for the need to drain retry faults must be inside
	 * mmap write lock to serialize with munmap notifiers.
	 */
	if (unlikely(atomic_read(&svms->drain_pagefaults))) {
		mmap_write_unlock(mm);
		svm_range_drain_retry_fault(svms);
		goto retry;
	}

	spin_lock(&svms->deferred_list_lock);
	while (!list_empty(&svms->deferred_range_list)) {
		prange = list_first_entry(&svms->deferred_range_list,
					  struct svm_range, deferred_list);
		list_del_init(&prange->deferred_list);
		spin_unlock(&svms->deferred_list_lock);

		pr_debug("prange 0x%p [0x%lx 0x%lx] op %d\n", prange,
			 prange->start, prange->last, prange->work_item.op);

		mutex_lock(&svms->lock);
		mutex_lock(&prange->migrate_mutex);
		while (!list_empty(&prange->child_list)) {
			struct svm_range *pchild;

			pchild = list_first_entry(&prange->child_list,
						struct svm_range, child_list);
			pr_debug("child prange 0x%p op %d\n", pchild,
				 pchild->work_item.op);
			list_del_init(&pchild->child_list);
			svm_range_handle_list_op(svms, pchild);
		}
		mutex_unlock(&prange->migrate_mutex);

		svm_range_handle_list_op(svms, prange);
		mutex_unlock(&svms->lock);

		spin_lock(&svms->deferred_list_lock);
	}
	spin_unlock(&svms->deferred_list_lock);

	mmap_write_unlock(mm);
	mmput(mm);
	pr_debug("exit svms 0x%p\n", svms);
}

void
svm_range_add_list_work(struct svm_range_list *svms, struct svm_range *prange,
			struct mm_struct *mm, enum svm_work_list_ops op)
{
	spin_lock(&svms->deferred_list_lock);
	/* if prange is on the deferred list */
	if (!list_empty(&prange->deferred_list)) {
		pr_debug("update exist prange 0x%p work op %d\n", prange, op);
		WARN_ONCE(prange->work_item.mm != mm, "unmatch mm\n");
		if (op != SVM_OP_NULL &&
		    prange->work_item.op != SVM_OP_UNMAP_RANGE)
			prange->work_item.op = op;
	} else {
		prange->work_item.op = op;
		prange->work_item.mm = mm;
		list_add_tail(&prange->deferred_list,
			      &prange->svms->deferred_range_list);
		pr_debug("add prange 0x%p [0x%lx 0x%lx] to work list op %d\n",
			 prange, prange->start, prange->last, op);
	}
	spin_unlock(&svms->deferred_list_lock);
}

void schedule_deferred_list_work(struct svm_range_list *svms)
{
	spin_lock(&svms->deferred_list_lock);
	if (!list_empty(&svms->deferred_range_list))
		schedule_work(&svms->deferred_list_work);
	spin_unlock(&svms->deferred_list_lock);
}

static void
svm_range_unmap_split(struct mm_struct *mm, struct svm_range *parent,
		      struct svm_range *prange, unsigned long start,
		      unsigned long last)
{
	struct svm_range *head;
	struct svm_range *tail;

	if (prange->work_item.op == SVM_OP_UNMAP_RANGE) {
		pr_debug("prange 0x%p [0x%lx 0x%lx] is already freed\n", prange,
			 prange->start, prange->last);
		return;
	}
	if (start > prange->last || last < prange->start)
		return;

	head = tail = prange;
	if (start > prange->start)
		svm_range_split(prange, prange->start, start - 1, &tail);
	if (last < tail->last)
		svm_range_split(tail, last + 1, tail->last, &head);

	if (head != prange && tail != prange) {
		svm_range_add_child(parent, mm, head, SVM_OP_UNMAP_RANGE);
		svm_range_add_child(parent, mm, tail, SVM_OP_ADD_RANGE);
	} else if (tail != prange) {
		svm_range_add_child(parent, mm, tail, SVM_OP_UNMAP_RANGE);
	} else if (head != prange) {
		svm_range_add_child(parent, mm, head, SVM_OP_UNMAP_RANGE);
	} else if (parent != prange) {
		prange->work_item.op = SVM_OP_UNMAP_RANGE;
	}
}

static void
svm_range_unmap_from_cpu(struct mm_struct *mm, struct svm_range *prange,
			 unsigned long start, unsigned long last)
{
	struct svm_range_list *svms;
	struct svm_range *pchild;
	struct kfd_process *p;
	unsigned long s, l;
	bool unmap_parent;

	p = kfd_lookup_process_by_mm(mm);
	if (!p)
		return;
	svms = &p->svms;

	pr_debug("svms 0x%p prange 0x%p [0x%lx 0x%lx] [0x%lx 0x%lx]\n", svms,
		 prange, prange->start, prange->last, start, last);

	/* Make sure pending page faults are drained in the deferred worker
	 * before the range is freed to avoid straggler interrupts on
	 * unmapped memory causing "phantom faults".
	 */
	atomic_inc(&svms->drain_pagefaults);

	unmap_parent = start <= prange->start && last >= prange->last;

	list_for_each_entry(pchild, &prange->child_list, child_list) {
		mutex_lock_nested(&pchild->lock, 1);
		s = max(start, pchild->start);
		l = min(last, pchild->last);
		if (l >= s)
			svm_range_unmap_from_gpus(pchild, s, l);
		svm_range_unmap_split(mm, prange, pchild, start, last);
		mutex_unlock(&pchild->lock);
	}
	s = max(start, prange->start);
	l = min(last, prange->last);
	if (l >= s)
		svm_range_unmap_from_gpus(prange, s, l);
	svm_range_unmap_split(mm, prange, prange, start, last);

	if (unmap_parent)
		svm_range_add_list_work(svms, prange, mm, SVM_OP_UNMAP_RANGE);
	else
		svm_range_add_list_work(svms, prange, mm,
					SVM_OP_UPDATE_RANGE_NOTIFIER);
	schedule_deferred_list_work(svms);

	kfd_unref_process(p);
}

/**
 * svm_range_cpu_invalidate_pagetables - interval notifier callback
 * @mni: mmu_interval_notifier struct
 * @range: mmu_notifier_range struct
 * @cur_seq: value to pass to mmu_interval_set_seq()
 *
 * If event is MMU_NOTIFY_UNMAP, this is from CPU unmap range, otherwise, it
 * is from migration, or CPU page invalidation callback.
 *
 * For unmap event, unmap range from GPUs, remove prange from svms in a delayed
 * work thread, and split prange if only part of prange is unmapped.
 *
 * For invalidation event, if GPU retry fault is not enabled, evict the queues,
 * then schedule svm_range_restore_work to update GPU mapping and resume queues.
 * If GPU retry fault is enabled, unmap the svm range from GPU, retry fault will
 * update GPU mapping to recover.
 *
 * Context: mmap lock, notifier_invalidate_start lock are held
 *          for invalidate event, prange lock is held if this is from migration
 */
static bool
svm_range_cpu_invalidate_pagetables(struct mmu_interval_notifier *mni,
				    const struct mmu_notifier_range *range,
				    unsigned long cur_seq)
{
	struct svm_range *prange;
	unsigned long start;
	unsigned long last;

	if (range->event == MMU_NOTIFY_RELEASE)
		return true;

	start = mni->interval_tree.start;
	last = mni->interval_tree.last;
	start = max(start, range->start) >> PAGE_SHIFT;
	last = min(last, range->end - 1) >> PAGE_SHIFT;
	pr_debug("[0x%lx 0x%lx] range[0x%lx 0x%lx] notifier[0x%lx 0x%lx] %d\n",
		 start, last, range->start >> PAGE_SHIFT,
		 (range->end - 1) >> PAGE_SHIFT,
		 mni->interval_tree.start >> PAGE_SHIFT,
		 mni->interval_tree.last >> PAGE_SHIFT, range->event);

	prange = container_of(mni, struct svm_range, notifier);

	svm_range_lock(prange);
	mmu_interval_set_seq(mni, cur_seq);

	switch (range->event) {
	case MMU_NOTIFY_UNMAP:
		svm_range_unmap_from_cpu(mni->mm, prange, start, last);
		break;
	default:
		svm_range_evict(prange, mni->mm, start, last);
		break;
	}

	svm_range_unlock(prange);

	return true;
}

/**
 * svm_range_from_addr - find svm range from fault address
 * @svms: svm range list header
 * @addr: address to search range interval tree, in pages
 * @parent: parent range if range is on child list
 *
 * Context: The caller must hold svms->lock
 *
 * Return: the svm_range found or NULL
 */
struct svm_range *
svm_range_from_addr(struct svm_range_list *svms, unsigned long addr,
		    struct svm_range **parent)
{
	struct interval_tree_node *node;
	struct svm_range *prange;
	struct svm_range *pchild;

	node = interval_tree_iter_first(&svms->objects, addr, addr);
	if (!node)
		return NULL;

	prange = container_of(node, struct svm_range, it_node);
	pr_debug("address 0x%lx prange [0x%lx 0x%lx] node [0x%lx 0x%lx]\n",
		 addr, prange->start, prange->last, node->start, node->last);

	if (addr >= prange->start && addr <= prange->last) {
		if (parent)
			*parent = prange;
		return prange;
	}
	list_for_each_entry(pchild, &prange->child_list, child_list)
		if (addr >= pchild->start && addr <= pchild->last) {
			pr_debug("found address 0x%lx pchild [0x%lx 0x%lx]\n",
				 addr, pchild->start, pchild->last);
			if (parent)
				*parent = prange;
			return pchild;
		}

	return NULL;
}

/* svm_range_best_restore_location - decide the best fault restore location
 * @prange: svm range structure
 * @adev: the GPU on which vm fault happened
 *
 * This is only called when xnack is on, to decide the best location to restore
 * the range mapping after GPU vm fault. Caller uses the best location to do
 * migration if actual loc is not best location, then update GPU page table
 * mapping to the best location.
 *
 * If the preferred loc is accessible by faulting GPU, use preferred loc.
 * If vm fault gpu idx is on range ACCESSIBLE bitmap, best_loc is vm fault gpu
 * If vm fault gpu idx is on range ACCESSIBLE_IN_PLACE bitmap, then
 *    if range actual loc is cpu, best_loc is cpu
 *    if vm fault gpu is on xgmi same hive of range actual loc gpu, best_loc is
 *    range actual loc.
 * Otherwise, GPU no access, best_loc is -1.
 *
 * Return:
 * -1 means vm fault GPU no access
 * 0 for CPU or GPU id
 */
static int32_t
svm_range_best_restore_location(struct svm_range *prange,
				struct amdgpu_device *adev,
				int32_t *gpuidx)
{
	struct amdgpu_device *bo_adev, *preferred_adev;
	struct kfd_process *p;
	uint32_t gpuid;
	int r;

	p = container_of(prange->svms, struct kfd_process, svms);

	r = kfd_process_gpuid_from_adev(p, adev, &gpuid, gpuidx);
	if (r < 0) {
		pr_debug("failed to get gpuid from kgd\n");
		return -1;
	}

	if (prange->preferred_loc == gpuid ||
	    prange->preferred_loc == KFD_IOCTL_SVM_LOCATION_SYSMEM) {
		return prange->preferred_loc;
	} else if (prange->preferred_loc != KFD_IOCTL_SVM_LOCATION_UNDEFINED) {
		preferred_adev = svm_range_get_adev_by_id(prange,
							prange->preferred_loc);
		if (amdgpu_xgmi_same_hive(adev, preferred_adev))
			return prange->preferred_loc;
		/* fall through */
	}

	if (test_bit(*gpuidx, prange->bitmap_access))
		return gpuid;

	if (test_bit(*gpuidx, prange->bitmap_aip)) {
		if (!prange->actual_loc)
			return 0;

		bo_adev = svm_range_get_adev_by_id(prange, prange->actual_loc);
		if (amdgpu_xgmi_same_hive(adev, bo_adev))
			return prange->actual_loc;
		else
			return 0;
	}

	return -1;
}

static int
svm_range_get_range_boundaries(struct kfd_process *p, int64_t addr,
			       unsigned long *start, unsigned long *last,
			       bool *is_heap_stack)
{
	struct vm_area_struct *vma;
	struct interval_tree_node *node;
	unsigned long start_limit, end_limit;

	vma = find_vma(p->mm, addr << PAGE_SHIFT);
	if (!vma || (addr << PAGE_SHIFT) < vma->vm_start) {
		pr_debug("VMA does not exist in address [0x%llx]\n", addr);
		return -EFAULT;
	}

	*is_heap_stack = (vma->vm_start <= vma->vm_mm->brk &&
			  vma->vm_end >= vma->vm_mm->start_brk) ||
			 (vma->vm_start <= vma->vm_mm->start_stack &&
			  vma->vm_end >= vma->vm_mm->start_stack);

	start_limit = max(vma->vm_start >> PAGE_SHIFT,
		      (unsigned long)ALIGN_DOWN(addr, 2UL << 8));
	end_limit = min(vma->vm_end >> PAGE_SHIFT,
		    (unsigned long)ALIGN(addr + 1, 2UL << 8));
	/* First range that starts after the fault address */
	node = interval_tree_iter_first(&p->svms.objects, addr + 1, ULONG_MAX);
	if (node) {
		end_limit = min(end_limit, node->start);
		/* Last range that ends before the fault address */
		node = container_of(rb_prev(&node->rb),
				    struct interval_tree_node, rb);
	} else {
		/* Last range must end before addr because
		 * there was no range after addr
		 */
		node = container_of(rb_last(&p->svms.objects.rb_root),
				    struct interval_tree_node, rb);
	}
	if (node) {
		if (node->last >= addr) {
			WARN(1, "Overlap with prev node and page fault addr\n");
			return -EFAULT;
		}
		start_limit = max(start_limit, node->last + 1);
	}

	*start = start_limit;
	*last = end_limit - 1;

	pr_debug("vma [0x%lx 0x%lx] range [0x%lx 0x%lx] is_heap_stack %d\n",
		 vma->vm_start >> PAGE_SHIFT, vma->vm_end >> PAGE_SHIFT,
		 *start, *last, *is_heap_stack);

	return 0;
}

static int
svm_range_check_vm_userptr(struct kfd_process *p, uint64_t start, uint64_t last,
			   uint64_t *bo_s, uint64_t *bo_l)
{
	struct amdgpu_bo_va_mapping *mapping;
	struct interval_tree_node *node;
	struct amdgpu_bo *bo = NULL;
	unsigned long userptr;
	uint32_t i;
	int r;

	for (i = 0; i < p->n_pdds; i++) {
		struct amdgpu_vm *vm;

		if (!p->pdds[i]->drm_priv)
			continue;

		vm = drm_priv_to_vm(p->pdds[i]->drm_priv);
		r = amdgpu_bo_reserve(vm->root.bo, false);
		if (r)
			return r;

		/* Check userptr by searching entire vm->va interval tree */
		node = interval_tree_iter_first(&vm->va, 0, ~0ULL);
		while (node) {
			mapping = container_of((struct rb_node *)node,
					       struct amdgpu_bo_va_mapping, rb);
			bo = mapping->bo_va->base.bo;

			if (!amdgpu_ttm_tt_affect_userptr(bo->tbo.ttm,
							 start << PAGE_SHIFT,
							 last << PAGE_SHIFT,
							 &userptr)) {
				node = interval_tree_iter_next(node, 0, ~0ULL);
				continue;
			}

			pr_debug("[0x%llx 0x%llx] already userptr mapped\n",
				 start, last);
			if (bo_s && bo_l) {
				*bo_s = userptr >> PAGE_SHIFT;
				*bo_l = *bo_s + bo->tbo.ttm->num_pages - 1;
			}
			amdgpu_bo_unreserve(vm->root.bo);
			return -EADDRINUSE;
		}
		amdgpu_bo_unreserve(vm->root.bo);
	}
	return 0;
}

static struct
svm_range *svm_range_create_unregistered_range(struct amdgpu_device *adev,
						struct kfd_process *p,
						struct mm_struct *mm,
						int64_t addr)
{
	struct svm_range *prange = NULL;
	unsigned long start, last;
	uint32_t gpuid, gpuidx;
	bool is_heap_stack;
	uint64_t bo_s = 0;
	uint64_t bo_l = 0;
	int r;

	if (svm_range_get_range_boundaries(p, addr, &start, &last,
					   &is_heap_stack))
		return NULL;

	r = svm_range_check_vm(p, start, last, &bo_s, &bo_l);
	if (r != -EADDRINUSE)
		r = svm_range_check_vm_userptr(p, start, last, &bo_s, &bo_l);

	if (r == -EADDRINUSE) {
		if (addr >= bo_s && addr <= bo_l)
			return NULL;

		/* Create one page svm range if 2MB range overlapping */
		start = addr;
		last = addr;
	}

	prange = svm_range_new(&p->svms, start, last);
	if (!prange) {
		pr_debug("Failed to create prange in address [0x%llx]\n", addr);
		return NULL;
	}
	if (kfd_process_gpuid_from_adev(p, adev, &gpuid, &gpuidx)) {
		pr_debug("failed to get gpuid from kgd\n");
		svm_range_free(prange);
		return NULL;
	}

	if (is_heap_stack)
		prange->preferred_loc = KFD_IOCTL_SVM_LOCATION_SYSMEM;

	svm_range_add_to_svms(prange);
	svm_range_add_notifier_locked(mm, prange);

	return prange;
}

/* svm_range_skip_recover - decide if prange can be recovered
 * @prange: svm range structure
 *
 * GPU vm retry fault handle skip recover the range for cases:
 * 1. prange is on deferred list to be removed after unmap, it is stale fault,
 *    deferred list work will drain the stale fault before free the prange.
 * 2. prange is on deferred list to add interval notifier after split, or
 * 3. prange is child range, it is split from parent prange, recover later
 *    after interval notifier is added.
 *
 * Return: true to skip recover, false to recover
 */
static bool svm_range_skip_recover(struct svm_range *prange)
{
	struct svm_range_list *svms = prange->svms;

	spin_lock(&svms->deferred_list_lock);
	if (list_empty(&prange->deferred_list) &&
	    list_empty(&prange->child_list)) {
		spin_unlock(&svms->deferred_list_lock);
		return false;
	}
	spin_unlock(&svms->deferred_list_lock);

	if (prange->work_item.op == SVM_OP_UNMAP_RANGE) {
		pr_debug("svms 0x%p prange 0x%p [0x%lx 0x%lx] unmapped\n",
			 svms, prange, prange->start, prange->last);
		return true;
	}
	if (prange->work_item.op == SVM_OP_ADD_RANGE_AND_MAP ||
	    prange->work_item.op == SVM_OP_ADD_RANGE) {
		pr_debug("svms 0x%p prange 0x%p [0x%lx 0x%lx] not added yet\n",
			 svms, prange, prange->start, prange->last);
		return true;
	}
	return false;
}

static void
svm_range_count_fault(struct amdgpu_device *adev, struct kfd_process *p,
		      int32_t gpuidx)
{
	struct kfd_process_device *pdd;

	/* fault is on different page of same range
	 * or fault is skipped to recover later
	 * or fault is on invalid virtual address
	 */
	if (gpuidx == MAX_GPU_INSTANCE) {
		uint32_t gpuid;
		int r;

		r = kfd_process_gpuid_from_adev(p, adev, &gpuid, &gpuidx);
		if (r < 0)
			return;
	}

	/* fault is recovered
	 * or fault cannot recover because GPU no access on the range
	 */
	pdd = kfd_process_device_from_gpuidx(p, gpuidx);
	if (pdd)
		WRITE_ONCE(pdd->faults, pdd->faults + 1);
}

static bool
svm_fault_allowed(struct vm_area_struct *vma, bool write_fault)
{
	unsigned long requested = VM_READ;

	if (write_fault)
		requested |= VM_WRITE;

	pr_debug("requested 0x%lx, vma permission flags 0x%lx\n", requested,
		vma->vm_flags);
	return (vma->vm_flags & requested) == requested;
}

int
svm_range_restore_pages(struct amdgpu_device *adev, unsigned int pasid,
			uint64_t addr, bool write_fault)
{
	struct mm_struct *mm = NULL;
	struct svm_range_list *svms;
	struct svm_range *prange;
	struct kfd_process *p;
	uint64_t timestamp;
	int32_t best_loc;
	int32_t gpuidx = MAX_GPU_INSTANCE;
	bool write_locked = false;
	struct vm_area_struct *vma;
	int r = 0;

	if (!KFD_IS_SVM_API_SUPPORTED(adev->kfd.dev)) {
		pr_debug("device does not support SVM\n");
		return -EFAULT;
	}

	p = kfd_lookup_process_by_pasid(pasid);
	if (!p) {
		pr_debug("kfd process not founded pasid 0x%x\n", pasid);
		return 0;
	}
	if (!p->xnack_enabled) {
		pr_debug("XNACK not enabled for pasid 0x%x\n", pasid);
		r = -EFAULT;
		goto out;
	}
	svms = &p->svms;

	pr_debug("restoring svms 0x%p fault address 0x%llx\n", svms, addr);

	if (atomic_read(&svms->drain_pagefaults)) {
		pr_debug("draining retry fault, drop fault 0x%llx\n", addr);
		r = 0;
		goto out;
	}

	/* p->lead_thread is available as kfd_process_wq_release flush the work
	 * before releasing task ref.
	 */
	mm = get_task_mm(p->lead_thread);
	if (!mm) {
		pr_debug("svms 0x%p failed to get mm\n", svms);
		r = 0;
		goto out;
	}

	mmap_read_lock(mm);
retry_write_locked:
	mutex_lock(&svms->lock);
	prange = svm_range_from_addr(svms, addr, NULL);
	if (!prange) {
		pr_debug("failed to find prange svms 0x%p address [0x%llx]\n",
			 svms, addr);
		if (!write_locked) {
			/* Need the write lock to create new range with MMU notifier.
			 * Also flush pending deferred work to make sure the interval
			 * tree is up to date before we add a new range
			 */
			mutex_unlock(&svms->lock);
			mmap_read_unlock(mm);
			mmap_write_lock(mm);
			write_locked = true;
			goto retry_write_locked;
		}
		prange = svm_range_create_unregistered_range(adev, p, mm, addr);
		if (!prange) {
			pr_debug("failed to create unregistered range svms 0x%p address [0x%llx]\n",
				 svms, addr);
			mmap_write_downgrade(mm);
			r = -EFAULT;
			goto out_unlock_svms;
		}
	}
	if (write_locked)
		mmap_write_downgrade(mm);

	mutex_lock(&prange->migrate_mutex);

	if (svm_range_skip_recover(prange)) {
		amdgpu_gmc_filter_faults_remove(adev, addr, pasid);
		r = 0;
		goto out_unlock_range;
	}

	timestamp = ktime_to_us(ktime_get()) - prange->validate_timestamp;
	/* skip duplicate vm fault on different pages of same range */
	if (timestamp < AMDGPU_SVM_RANGE_RETRY_FAULT_PENDING) {
		pr_debug("svms 0x%p [0x%lx %lx] already restored\n",
			 svms, prange->start, prange->last);
		r = 0;
<<<<<<< HEAD
		goto out_unlock_range;
	}

	/* __do_munmap removed VMA, return success as we are handling stale
	 * retry fault.
	 */
	vma = find_vma(mm, addr << PAGE_SHIFT);
	if (!vma || (addr << PAGE_SHIFT) < vma->vm_start) {
		pr_debug("address 0x%llx VMA is removed\n", addr);
		r = 0;
		goto out_unlock_range;
	}

=======
		goto out_unlock_range;
	}

	/* __do_munmap removed VMA, return success as we are handling stale
	 * retry fault.
	 */
	vma = find_vma(mm, addr << PAGE_SHIFT);
	if (!vma || (addr << PAGE_SHIFT) < vma->vm_start) {
		pr_debug("address 0x%llx VMA is removed\n", addr);
		r = 0;
		goto out_unlock_range;
	}

>>>>>>> 817b8b9c
	if (!svm_fault_allowed(vma, write_fault)) {
		pr_debug("fault addr 0x%llx no %s permission\n", addr,
			write_fault ? "write" : "read");
		r = -EPERM;
		goto out_unlock_range;
	}

	best_loc = svm_range_best_restore_location(prange, adev, &gpuidx);
	if (best_loc == -1) {
		pr_debug("svms %p failed get best restore loc [0x%lx 0x%lx]\n",
			 svms, prange->start, prange->last);
		r = -EACCES;
		goto out_unlock_range;
	}

	pr_debug("svms %p [0x%lx 0x%lx] best restore 0x%x, actual loc 0x%x\n",
		 svms, prange->start, prange->last, best_loc,
		 prange->actual_loc);

	if (prange->actual_loc != best_loc) {
		if (best_loc) {
			r = svm_migrate_to_vram(prange, best_loc, mm);
			if (r) {
				pr_debug("svm_migrate_to_vram failed (%d) at %llx, falling back to system memory\n",
					 r, addr);
				/* Fallback to system memory if migration to
				 * VRAM failed
				 */
				if (prange->actual_loc)
					r = svm_migrate_vram_to_ram(prange, mm);
				else
					r = 0;
			}
		} else {
			r = svm_migrate_vram_to_ram(prange, mm);
		}
		if (r) {
			pr_debug("failed %d to migrate svms %p [0x%lx 0x%lx]\n",
				 r, svms, prange->start, prange->last);
			goto out_unlock_range;
		}
	}

	r = svm_range_validate_and_map(mm, prange, gpuidx, false, false);
	if (r)
		pr_debug("failed %d to map svms 0x%p [0x%lx 0x%lx] to gpus\n",
			 r, svms, prange->start, prange->last);

out_unlock_range:
	mutex_unlock(&prange->migrate_mutex);
out_unlock_svms:
	mutex_unlock(&svms->lock);
	mmap_read_unlock(mm);

	svm_range_count_fault(adev, p, gpuidx);

	mmput(mm);
out:
	kfd_unref_process(p);

	if (r == -EAGAIN) {
		pr_debug("recover vm fault later\n");
		amdgpu_gmc_filter_faults_remove(adev, addr, pasid);
		r = 0;
	}
	return r;
}

void svm_range_list_fini(struct kfd_process *p)
{
	struct svm_range *prange;
	struct svm_range *next;

	pr_debug("pasid 0x%x svms 0x%p\n", p->pasid, &p->svms);

	/* Ensure list work is finished before process is destroyed */
	flush_work(&p->svms.deferred_list_work);

	/*
	 * Ensure no retry fault comes in afterwards, as page fault handler will
	 * not find kfd process and take mm lock to recover fault.
	 */
	atomic_inc(&p->svms.drain_pagefaults);
	svm_range_drain_retry_fault(&p->svms);


	list_for_each_entry_safe(prange, next, &p->svms.list, list) {
		svm_range_unlink(prange);
		svm_range_remove_notifier(prange);
		svm_range_free(prange);
	}

	mutex_destroy(&p->svms.lock);

	pr_debug("pasid 0x%x svms 0x%p done\n", p->pasid, &p->svms);
}

int svm_range_list_init(struct kfd_process *p)
{
	struct svm_range_list *svms = &p->svms;
	int i;

	svms->objects = RB_ROOT_CACHED;
	mutex_init(&svms->lock);
	INIT_LIST_HEAD(&svms->list);
	atomic_set(&svms->evicted_ranges, 0);
	atomic_set(&svms->drain_pagefaults, 0);
	INIT_DELAYED_WORK(&svms->restore_work, svm_range_restore_work);
	INIT_WORK(&svms->deferred_list_work, svm_range_deferred_list_work);
	INIT_LIST_HEAD(&svms->deferred_range_list);
	spin_lock_init(&svms->deferred_list_lock);

	for (i = 0; i < p->n_pdds; i++)
		if (KFD_IS_SVM_API_SUPPORTED(p->pdds[i]->dev))
			bitmap_set(svms->bitmap_supported, i, 1);

	return 0;
}

/**
 * svm_range_check_vm - check if virtual address range mapped already
 * @p: current kfd_process
 * @start: range start address, in pages
 * @last: range last address, in pages
 * @bo_s: mapping start address in pages if address range already mapped
 * @bo_l: mapping last address in pages if address range already mapped
 *
 * The purpose is to avoid virtual address ranges already allocated by
 * kfd_ioctl_alloc_memory_of_gpu ioctl.
 * It looks for each pdd in the kfd_process.
 *
 * Context: Process context
 *
 * Return 0 - OK, if the range is not mapped.
 * Otherwise error code:
 * -EADDRINUSE - if address is mapped already by kfd_ioctl_alloc_memory_of_gpu
 * -ERESTARTSYS - A wait for the buffer to become unreserved was interrupted by
 * a signal. Release all buffer reservations and return to user-space.
 */
static int
svm_range_check_vm(struct kfd_process *p, uint64_t start, uint64_t last,
		   uint64_t *bo_s, uint64_t *bo_l)
{
	struct amdgpu_bo_va_mapping *mapping;
	struct interval_tree_node *node;
	uint32_t i;
	int r;

	for (i = 0; i < p->n_pdds; i++) {
		struct amdgpu_vm *vm;

		if (!p->pdds[i]->drm_priv)
			continue;

		vm = drm_priv_to_vm(p->pdds[i]->drm_priv);
		r = amdgpu_bo_reserve(vm->root.bo, false);
		if (r)
			return r;

		node = interval_tree_iter_first(&vm->va, start, last);
		if (node) {
			pr_debug("range [0x%llx 0x%llx] already TTM mapped\n",
				 start, last);
			mapping = container_of((struct rb_node *)node,
					       struct amdgpu_bo_va_mapping, rb);
			if (bo_s && bo_l) {
				*bo_s = mapping->start;
				*bo_l = mapping->last;
			}
			amdgpu_bo_unreserve(vm->root.bo);
			return -EADDRINUSE;
		}
		amdgpu_bo_unreserve(vm->root.bo);
	}

	return 0;
}

/**
 * svm_range_is_valid - check if virtual address range is valid
 * @p: current kfd_process
 * @start: range start address, in pages
 * @size: range size, in pages
 *
 * Valid virtual address range means it belongs to one or more VMAs
 *
 * Context: Process context
 *
 * Return:
 *  0 - OK, otherwise error code
 */
static int
svm_range_is_valid(struct kfd_process *p, uint64_t start, uint64_t size)
{
	const unsigned long device_vma = VM_IO | VM_PFNMAP | VM_MIXEDMAP;
	struct vm_area_struct *vma;
	unsigned long end;
	unsigned long start_unchg = start;

	start <<= PAGE_SHIFT;
	end = start + (size << PAGE_SHIFT);
	do {
		vma = find_vma(p->mm, start);
		if (!vma || start < vma->vm_start ||
		    (vma->vm_flags & device_vma))
			return -EFAULT;
		start = min(end, vma->vm_end);
	} while (start < end);

	return svm_range_check_vm(p, start_unchg, (end - 1) >> PAGE_SHIFT, NULL,
				  NULL);
}

/**
 * svm_range_best_prefetch_location - decide the best prefetch location
 * @prange: svm range structure
 *
 * For xnack off:
 * If range map to single GPU, the best prefetch location is prefetch_loc, which
 * can be CPU or GPU.
 *
 * If range is ACCESS or ACCESS_IN_PLACE by mGPUs, only if mGPU connection on
 * XGMI same hive, the best prefetch location is prefetch_loc GPU, othervise
 * the best prefetch location is always CPU, because GPU can not have coherent
 * mapping VRAM of other GPUs even with large-BAR PCIe connection.
 *
 * For xnack on:
 * If range is not ACCESS_IN_PLACE by mGPUs, the best prefetch location is
 * prefetch_loc, other GPU access will generate vm fault and trigger migration.
 *
 * If range is ACCESS_IN_PLACE by mGPUs, only if mGPU connection on XGMI same
 * hive, the best prefetch location is prefetch_loc GPU, otherwise the best
 * prefetch location is always CPU.
 *
 * Context: Process context
 *
 * Return:
 * 0 for CPU or GPU id
 */
static uint32_t
svm_range_best_prefetch_location(struct svm_range *prange)
{
	DECLARE_BITMAP(bitmap, MAX_GPU_INSTANCE);
	uint32_t best_loc = prange->prefetch_loc;
	struct kfd_process_device *pdd;
	struct amdgpu_device *bo_adev;
	struct kfd_process *p;
	uint32_t gpuidx;

	p = container_of(prange->svms, struct kfd_process, svms);

	if (!best_loc || best_loc == KFD_IOCTL_SVM_LOCATION_UNDEFINED)
		goto out;

	bo_adev = svm_range_get_adev_by_id(prange, best_loc);
	if (!bo_adev) {
		WARN_ONCE(1, "failed to get device by id 0x%x\n", best_loc);
		best_loc = 0;
		goto out;
	}

	if (p->xnack_enabled)
		bitmap_copy(bitmap, prange->bitmap_aip, MAX_GPU_INSTANCE);
	else
		bitmap_or(bitmap, prange->bitmap_access, prange->bitmap_aip,
			  MAX_GPU_INSTANCE);

	for_each_set_bit(gpuidx, bitmap, MAX_GPU_INSTANCE) {
		pdd = kfd_process_device_from_gpuidx(p, gpuidx);
		if (!pdd) {
			pr_debug("failed to get device by idx 0x%x\n", gpuidx);
			continue;
		}

		if (pdd->dev->adev == bo_adev)
			continue;

		if (!amdgpu_xgmi_same_hive(pdd->dev->adev, bo_adev)) {
			best_loc = 0;
			break;
		}
	}

out:
	pr_debug("xnack %d svms 0x%p [0x%lx 0x%lx] best loc 0x%x\n",
		 p->xnack_enabled, &p->svms, prange->start, prange->last,
		 best_loc);

	return best_loc;
}

/* FIXME: This is a workaround for page locking bug when some pages are
 * invalid during migration to VRAM
 */
void svm_range_prefault(struct svm_range *prange, struct mm_struct *mm,
			void *owner)
{
	struct hmm_range *hmm_range;
	int r;

	if (prange->validated_once)
		return;

	r = amdgpu_hmm_range_get_pages(&prange->notifier, mm, NULL,
				       prange->start << PAGE_SHIFT,
				       prange->npages, &hmm_range,
				       false, true, owner);
	if (!r) {
		amdgpu_hmm_range_get_pages_done(hmm_range);
		prange->validated_once = true;
	}
}

/* svm_range_trigger_migration - start page migration if prefetch loc changed
 * @mm: current process mm_struct
 * @prange: svm range structure
 * @migrated: output, true if migration is triggered
 *
 * If range perfetch_loc is GPU, actual loc is cpu 0, then migrate the range
 * from ram to vram.
 * If range prefetch_loc is cpu 0, actual loc is GPU, then migrate the range
 * from vram to ram.
 *
 * If GPU vm fault retry is not enabled, migration interact with MMU notifier
 * and restore work:
 * 1. migrate_vma_setup invalidate pages, MMU notifier callback svm_range_evict
 *    stops all queues, schedule restore work
 * 2. svm_range_restore_work wait for migration is done by
 *    a. svm_range_validate_vram takes prange->migrate_mutex
 *    b. svm_range_validate_ram HMM get pages wait for CPU fault handle returns
 * 3. restore work update mappings of GPU, resume all queues.
 *
 * Context: Process context
 *
 * Return:
 * 0 - OK, otherwise - error code of migration
 */
static int
svm_range_trigger_migration(struct mm_struct *mm, struct svm_range *prange,
			    bool *migrated)
{
	uint32_t best_loc;
	int r = 0;

	*migrated = false;
	best_loc = svm_range_best_prefetch_location(prange);

	if (best_loc == KFD_IOCTL_SVM_LOCATION_UNDEFINED ||
	    best_loc == prange->actual_loc)
		return 0;

	if (!best_loc) {
		r = svm_migrate_vram_to_ram(prange, mm);
		*migrated = !r;
		return r;
	}

	r = svm_migrate_to_vram(prange, best_loc, mm);
	*migrated = !r;

	return r;
}

int svm_range_schedule_evict_svm_bo(struct amdgpu_amdkfd_fence *fence)
{
	if (!fence)
		return -EINVAL;

	if (dma_fence_is_signaled(&fence->base))
		return 0;

	if (fence->svm_bo) {
		WRITE_ONCE(fence->svm_bo->evicting, 1);
		schedule_work(&fence->svm_bo->eviction_work);
	}

	return 0;
}

static void svm_range_evict_svm_bo_worker(struct work_struct *work)
{
	struct svm_range_bo *svm_bo;
	struct kfd_process *p;
	struct mm_struct *mm;

	svm_bo = container_of(work, struct svm_range_bo, eviction_work);
	if (!svm_bo_ref_unless_zero(svm_bo))
		return; /* svm_bo was freed while eviction was pending */

	/* svm_range_bo_release destroys this worker thread. So during
	 * the lifetime of this thread, kfd_process and mm will be valid.
	 */
	p = container_of(svm_bo->svms, struct kfd_process, svms);
	mm = p->mm;
	if (!mm)
		return;

	mmap_read_lock(mm);
	spin_lock(&svm_bo->list_lock);
	while (!list_empty(&svm_bo->range_list)) {
		struct svm_range *prange =
				list_first_entry(&svm_bo->range_list,
						struct svm_range, svm_bo_list);
		int retries = 3;

		list_del_init(&prange->svm_bo_list);
		spin_unlock(&svm_bo->list_lock);

		pr_debug("svms 0x%p [0x%lx 0x%lx]\n", prange->svms,
			 prange->start, prange->last);

		mutex_lock(&prange->migrate_mutex);
		do {
			svm_migrate_vram_to_ram(prange,
						svm_bo->eviction_fence->mm);
		} while (prange->actual_loc && --retries);
		WARN(prange->actual_loc, "Migration failed during eviction");

		mutex_lock(&prange->lock);
		prange->svm_bo = NULL;
		mutex_unlock(&prange->lock);

		mutex_unlock(&prange->migrate_mutex);

		spin_lock(&svm_bo->list_lock);
	}
	spin_unlock(&svm_bo->list_lock);
	mmap_read_unlock(mm);

	dma_fence_signal(&svm_bo->eviction_fence->base);
	/* This is the last reference to svm_bo, after svm_range_vram_node_free
	 * has been called in svm_migrate_vram_to_ram
	 */
	WARN_ONCE(kref_read(&svm_bo->kref) != 1, "This was not the last reference\n");
	svm_range_bo_unref(svm_bo);
}

static int
svm_range_set_attr(struct kfd_process *p, uint64_t start, uint64_t size,
		   uint32_t nattr, struct kfd_ioctl_svm_attribute *attrs)
{
	struct mm_struct *mm = current->mm;
	struct list_head update_list;
	struct list_head insert_list;
	struct list_head remove_list;
	struct svm_range_list *svms;
	struct svm_range *prange;
	struct svm_range *next;
	int r = 0;

	pr_debug("pasid 0x%x svms 0x%p [0x%llx 0x%llx] pages 0x%llx\n",
		 p->pasid, &p->svms, start, start + size - 1, size);

	r = svm_range_check_attr(p, nattr, attrs);
	if (r)
		return r;

	svms = &p->svms;

	svm_range_list_lock_and_flush_work(svms, mm);

	r = svm_range_is_valid(p, start, size);
	if (r) {
		pr_debug("invalid range r=%d\n", r);
		mmap_write_unlock(mm);
		goto out;
	}

	mutex_lock(&svms->lock);

	/* Add new range and split existing ranges as needed */
	r = svm_range_add(p, start, size, nattr, attrs, &update_list,
			  &insert_list, &remove_list);
	if (r) {
		mutex_unlock(&svms->lock);
		mmap_write_unlock(mm);
		goto out;
	}
	/* Apply changes as a transaction */
	list_for_each_entry_safe(prange, next, &insert_list, insert_list) {
		svm_range_add_to_svms(prange);
		svm_range_add_notifier_locked(mm, prange);
	}
	list_for_each_entry(prange, &update_list, update_list) {
		svm_range_apply_attrs(p, prange, nattr, attrs);
		/* TODO: unmap ranges from GPU that lost access */
	}
	list_for_each_entry_safe(prange, next, &remove_list,
				remove_list) {
		pr_debug("unlink old 0x%p prange 0x%p [0x%lx 0x%lx]\n",
			 prange->svms, prange, prange->start,
			 prange->last);
		svm_range_unlink(prange);
		svm_range_remove_notifier(prange);
		svm_range_free(prange);
	}

	mmap_write_downgrade(mm);
	/* Trigger migrations and revalidate and map to GPUs as needed. If
	 * this fails we may be left with partially completed actions. There
	 * is no clean way of rolling back to the previous state in such a
	 * case because the rollback wouldn't be guaranteed to work either.
	 */
	list_for_each_entry(prange, &update_list, update_list) {
		bool migrated;

		mutex_lock(&prange->migrate_mutex);

		r = svm_range_trigger_migration(mm, prange, &migrated);
		if (r)
			goto out_unlock_range;

		if (migrated && !p->xnack_enabled) {
			pr_debug("restore_work will update mappings of GPUs\n");
			mutex_unlock(&prange->migrate_mutex);
			continue;
		}

		r = svm_range_validate_and_map(mm, prange, MAX_GPU_INSTANCE,
					       true, true);
		if (r)
			pr_debug("failed %d to map svm range\n", r);

out_unlock_range:
		mutex_unlock(&prange->migrate_mutex);
		if (r)
			break;
	}

	svm_range_debug_dump(svms);

	mutex_unlock(&svms->lock);
	mmap_read_unlock(mm);
out:
	pr_debug("pasid 0x%x svms 0x%p [0x%llx 0x%llx] done, r=%d\n", p->pasid,
		 &p->svms, start, start + size - 1, r);

	return r;
}

static int
svm_range_get_attr(struct kfd_process *p, uint64_t start, uint64_t size,
		   uint32_t nattr, struct kfd_ioctl_svm_attribute *attrs)
{
	DECLARE_BITMAP(bitmap_access, MAX_GPU_INSTANCE);
	DECLARE_BITMAP(bitmap_aip, MAX_GPU_INSTANCE);
	bool get_preferred_loc = false;
	bool get_prefetch_loc = false;
	bool get_granularity = false;
	bool get_accessible = false;
	bool get_flags = false;
	uint64_t last = start + size - 1UL;
	struct mm_struct *mm = current->mm;
	uint8_t granularity = 0xff;
	struct interval_tree_node *node;
	struct svm_range_list *svms;
	struct svm_range *prange;
	uint32_t prefetch_loc = KFD_IOCTL_SVM_LOCATION_UNDEFINED;
	uint32_t location = KFD_IOCTL_SVM_LOCATION_UNDEFINED;
	uint32_t flags_and = 0xffffffff;
	uint32_t flags_or = 0;
	int gpuidx;
	uint32_t i;
	int r = 0;

	pr_debug("svms 0x%p [0x%llx 0x%llx] nattr 0x%x\n", &p->svms, start,
		 start + size - 1, nattr);

	/* Flush pending deferred work to avoid racing with deferred actions from
	 * previous memory map changes (e.g. munmap). Concurrent memory map changes
	 * can still race with get_attr because we don't hold the mmap lock. But that
	 * would be a race condition in the application anyway, and undefined
	 * behaviour is acceptable in that case.
	 */
	flush_work(&p->svms.deferred_list_work);

	mmap_read_lock(mm);
	r = svm_range_is_valid(p, start, size);
	mmap_read_unlock(mm);
	if (r) {
		pr_debug("invalid range r=%d\n", r);
		return r;
	}

	for (i = 0; i < nattr; i++) {
		switch (attrs[i].type) {
		case KFD_IOCTL_SVM_ATTR_PREFERRED_LOC:
			get_preferred_loc = true;
			break;
		case KFD_IOCTL_SVM_ATTR_PREFETCH_LOC:
			get_prefetch_loc = true;
			break;
		case KFD_IOCTL_SVM_ATTR_ACCESS:
			get_accessible = true;
			break;
		case KFD_IOCTL_SVM_ATTR_SET_FLAGS:
		case KFD_IOCTL_SVM_ATTR_CLR_FLAGS:
			get_flags = true;
			break;
		case KFD_IOCTL_SVM_ATTR_GRANULARITY:
			get_granularity = true;
			break;
		case KFD_IOCTL_SVM_ATTR_ACCESS_IN_PLACE:
		case KFD_IOCTL_SVM_ATTR_NO_ACCESS:
			fallthrough;
		default:
			pr_debug("get invalid attr type 0x%x\n", attrs[i].type);
			return -EINVAL;
		}
	}

	svms = &p->svms;

	mutex_lock(&svms->lock);

	node = interval_tree_iter_first(&svms->objects, start, last);
	if (!node) {
		pr_debug("range attrs not found return default values\n");
		svm_range_set_default_attributes(&location, &prefetch_loc,
						 &granularity, &flags_and);
		flags_or = flags_and;
		if (p->xnack_enabled)
			bitmap_copy(bitmap_access, svms->bitmap_supported,
				    MAX_GPU_INSTANCE);
		else
			bitmap_zero(bitmap_access, MAX_GPU_INSTANCE);
		bitmap_zero(bitmap_aip, MAX_GPU_INSTANCE);
		goto fill_values;
	}
	bitmap_copy(bitmap_access, svms->bitmap_supported, MAX_GPU_INSTANCE);
	bitmap_copy(bitmap_aip, svms->bitmap_supported, MAX_GPU_INSTANCE);

	while (node) {
		struct interval_tree_node *next;

		prange = container_of(node, struct svm_range, it_node);
		next = interval_tree_iter_next(node, start, last);

		if (get_preferred_loc) {
			if (prange->preferred_loc ==
					KFD_IOCTL_SVM_LOCATION_UNDEFINED ||
			    (location != KFD_IOCTL_SVM_LOCATION_UNDEFINED &&
			     location != prange->preferred_loc)) {
				location = KFD_IOCTL_SVM_LOCATION_UNDEFINED;
				get_preferred_loc = false;
			} else {
				location = prange->preferred_loc;
			}
		}
		if (get_prefetch_loc) {
			if (prange->prefetch_loc ==
					KFD_IOCTL_SVM_LOCATION_UNDEFINED ||
			    (prefetch_loc != KFD_IOCTL_SVM_LOCATION_UNDEFINED &&
			     prefetch_loc != prange->prefetch_loc)) {
				prefetch_loc = KFD_IOCTL_SVM_LOCATION_UNDEFINED;
				get_prefetch_loc = false;
			} else {
				prefetch_loc = prange->prefetch_loc;
			}
		}
		if (get_accessible) {
			bitmap_and(bitmap_access, bitmap_access,
				   prange->bitmap_access, MAX_GPU_INSTANCE);
			bitmap_and(bitmap_aip, bitmap_aip,
				   prange->bitmap_aip, MAX_GPU_INSTANCE);
		}
		if (get_flags) {
			flags_and &= prange->flags;
			flags_or |= prange->flags;
		}

		if (get_granularity && prange->granularity < granularity)
			granularity = prange->granularity;

		node = next;
	}
fill_values:
	mutex_unlock(&svms->lock);

	for (i = 0; i < nattr; i++) {
		switch (attrs[i].type) {
		case KFD_IOCTL_SVM_ATTR_PREFERRED_LOC:
			attrs[i].value = location;
			break;
		case KFD_IOCTL_SVM_ATTR_PREFETCH_LOC:
			attrs[i].value = prefetch_loc;
			break;
		case KFD_IOCTL_SVM_ATTR_ACCESS:
			gpuidx = kfd_process_gpuidx_from_gpuid(p,
							       attrs[i].value);
			if (gpuidx < 0) {
				pr_debug("invalid gpuid %x\n", attrs[i].value);
				return -EINVAL;
			}
			if (test_bit(gpuidx, bitmap_access))
				attrs[i].type = KFD_IOCTL_SVM_ATTR_ACCESS;
			else if (test_bit(gpuidx, bitmap_aip))
				attrs[i].type =
					KFD_IOCTL_SVM_ATTR_ACCESS_IN_PLACE;
			else
				attrs[i].type = KFD_IOCTL_SVM_ATTR_NO_ACCESS;
			break;
		case KFD_IOCTL_SVM_ATTR_SET_FLAGS:
			attrs[i].value = flags_and;
			break;
		case KFD_IOCTL_SVM_ATTR_CLR_FLAGS:
			attrs[i].value = ~flags_or;
			break;
		case KFD_IOCTL_SVM_ATTR_GRANULARITY:
			attrs[i].value = (uint32_t)granularity;
			break;
		}
	}

	return 0;
}

int
svm_ioctl(struct kfd_process *p, enum kfd_ioctl_svm_op op, uint64_t start,
	  uint64_t size, uint32_t nattrs, struct kfd_ioctl_svm_attribute *attrs)
{
	int r;

	start >>= PAGE_SHIFT;
	size >>= PAGE_SHIFT;

	switch (op) {
	case KFD_IOCTL_SVM_OP_SET_ATTR:
		r = svm_range_set_attr(p, start, size, nattrs, attrs);
		break;
	case KFD_IOCTL_SVM_OP_GET_ATTR:
		r = svm_range_get_attr(p, start, size, nattrs, attrs);
		break;
	default:
		r = EINVAL;
		break;
	}

	return r;
}<|MERGE_RESOLUTION|>--- conflicted
+++ resolved
@@ -2744,7 +2744,6 @@
 		pr_debug("svms 0x%p [0x%lx %lx] already restored\n",
 			 svms, prange->start, prange->last);
 		r = 0;
-<<<<<<< HEAD
 		goto out_unlock_range;
 	}
 
@@ -2758,21 +2757,6 @@
 		goto out_unlock_range;
 	}
 
-=======
-		goto out_unlock_range;
-	}
-
-	/* __do_munmap removed VMA, return success as we are handling stale
-	 * retry fault.
-	 */
-	vma = find_vma(mm, addr << PAGE_SHIFT);
-	if (!vma || (addr << PAGE_SHIFT) < vma->vm_start) {
-		pr_debug("address 0x%llx VMA is removed\n", addr);
-		r = 0;
-		goto out_unlock_range;
-	}
-
->>>>>>> 817b8b9c
 	if (!svm_fault_allowed(vma, write_fault)) {
 		pr_debug("fault addr 0x%llx no %s permission\n", addr,
 			write_fault ? "write" : "read");
