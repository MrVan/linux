--- conflicted
+++ resolved
@@ -15,9 +15,6 @@
 	{"INTC1044", }, /* Fan for Tiger Lake generation */ \
 	{"INTC1048", }, /* Fan for Alder Lake generation */ \
 	{"INTC10A2", }, /* Fan for Raptor Lake generation */ \
-<<<<<<< HEAD
-	{"PNP0C0B", } /* Generic ACPI fan */
-=======
 	{"PNP0C0B", } /* Generic ACPI fan */
 
 #define ACPI_FPS_NAME_LEN	20
@@ -58,5 +55,4 @@
 int acpi_fan_get_fst(struct acpi_device *device, struct acpi_fan_fst *fst);
 int acpi_fan_create_attributes(struct acpi_device *device);
 void acpi_fan_delete_attributes(struct acpi_device *device);
-#endif
->>>>>>> 95cd2cdc
+#endif