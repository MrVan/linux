// SPDX-License-Identifier: GPL-2.0-only
/*
 * drivers/acpi/resource.c - ACPI device resources interpretation.
 *
 * Copyright (C) 2012, Intel Corp.
 * Author: Rafael J. Wysocki <rafael.j.wysocki@intel.com>
 *
 * ~~~~~~~~~~~~~~~~~~~~~~~~~~~~~~~~~~~~~~~~~~~~~~~~~~~~~~~~~~~~~~~~~~~~~~~~~~~
 *
 * ~~~~~~~~~~~~~~~~~~~~~~~~~~~~~~~~~~~~~~~~~~~~~~~~~~~~~~~~~~~~~~~~~~~~~~~~~~~
 */

#include <linux/acpi.h>
#include <linux/device.h>
#include <linux/export.h>
#include <linux/ioport.h>
#include <linux/slab.h>
#include <linux/irq.h>
#include <linux/dmi.h>

#ifdef CONFIG_X86
#define valid_IRQ(i) (((i) != 0) && ((i) != 2))
static inline bool acpi_iospace_resource_valid(struct resource *res)
{
	/* On X86 IO space is limited to the [0 - 64K] IO port range */
	return res->end < 0x10003;
}
#else
#define valid_IRQ(i) (true)
/*
 * ACPI IO descriptors on arches other than X86 contain MMIO CPU physical
 * addresses mapping IO space in CPU physical address space, IO space
 * resources can be placed anywhere in the 64-bit physical address space.
 */
static inline bool
acpi_iospace_resource_valid(struct resource *res) { return true; }
#endif

#if IS_ENABLED(CONFIG_ACPI_GENERIC_GSI)
static inline bool is_gsi(struct acpi_resource_extended_irq *ext_irq)
{
	return ext_irq->resource_source.string_length == 0 &&
	       ext_irq->producer_consumer == ACPI_CONSUMER;
}
#else
static inline bool is_gsi(struct acpi_resource_extended_irq *ext_irq)
{
	return true;
}
#endif

static bool acpi_dev_resource_len_valid(u64 start, u64 end, u64 len, bool io)
{
	u64 reslen = end - start + 1;

	/*
	 * CHECKME: len might be required to check versus a minimum
	 * length as well. 1 for io is fine, but for memory it does
	 * not make any sense at all.
	 * Note: some BIOSes report incorrect length for ACPI address space
	 * descriptor, so remove check of 'reslen == len' to avoid regression.
	 */
	if (len && reslen && start <= end)
		return true;

	pr_debug("ACPI: invalid or unassigned resource %s [%016llx - %016llx] length [%016llx]\n",
		io ? "io" : "mem", start, end, len);

	return false;
}

static void acpi_dev_memresource_flags(struct resource *res, u64 len,
				       u8 write_protect)
{
	res->flags = IORESOURCE_MEM;

	if (!acpi_dev_resource_len_valid(res->start, res->end, len, false))
		res->flags |= IORESOURCE_DISABLED | IORESOURCE_UNSET;

	if (write_protect == ACPI_READ_WRITE_MEMORY)
		res->flags |= IORESOURCE_MEM_WRITEABLE;
}

static void acpi_dev_get_memresource(struct resource *res, u64 start, u64 len,
				     u8 write_protect)
{
	res->start = start;
	res->end = start + len - 1;
	acpi_dev_memresource_flags(res, len, write_protect);
}

/**
 * acpi_dev_resource_memory - Extract ACPI memory resource information.
 * @ares: Input ACPI resource object.
 * @res: Output generic resource object.
 *
 * Check if the given ACPI resource object represents a memory resource and
 * if that's the case, use the information in it to populate the generic
 * resource object pointed to by @res.
 *
 * Return:
 * 1) false with res->flags setting to zero: not the expected resource type
 * 2) false with IORESOURCE_DISABLED in res->flags: valid unassigned resource
 * 3) true: valid assigned resource
 */
bool acpi_dev_resource_memory(struct acpi_resource *ares, struct resource *res)
{
	struct acpi_resource_memory24 *memory24;
	struct acpi_resource_memory32 *memory32;
	struct acpi_resource_fixed_memory32 *fixed_memory32;

	switch (ares->type) {
	case ACPI_RESOURCE_TYPE_MEMORY24:
		memory24 = &ares->data.memory24;
		acpi_dev_get_memresource(res, memory24->minimum << 8,
					 memory24->address_length << 8,
					 memory24->write_protect);
		break;
	case ACPI_RESOURCE_TYPE_MEMORY32:
		memory32 = &ares->data.memory32;
		acpi_dev_get_memresource(res, memory32->minimum,
					 memory32->address_length,
					 memory32->write_protect);
		break;
	case ACPI_RESOURCE_TYPE_FIXED_MEMORY32:
		fixed_memory32 = &ares->data.fixed_memory32;
		acpi_dev_get_memresource(res, fixed_memory32->address,
					 fixed_memory32->address_length,
					 fixed_memory32->write_protect);
		break;
	default:
		res->flags = 0;
		return false;
	}

	return !(res->flags & IORESOURCE_DISABLED);
}
EXPORT_SYMBOL_GPL(acpi_dev_resource_memory);

static void acpi_dev_ioresource_flags(struct resource *res, u64 len,
				      u8 io_decode, u8 translation_type)
{
	res->flags = IORESOURCE_IO;

	if (!acpi_dev_resource_len_valid(res->start, res->end, len, true))
		res->flags |= IORESOURCE_DISABLED | IORESOURCE_UNSET;

	if (!acpi_iospace_resource_valid(res))
		res->flags |= IORESOURCE_DISABLED | IORESOURCE_UNSET;

	if (io_decode == ACPI_DECODE_16)
		res->flags |= IORESOURCE_IO_16BIT_ADDR;
	if (translation_type == ACPI_SPARSE_TRANSLATION)
		res->flags |= IORESOURCE_IO_SPARSE;
}

static void acpi_dev_get_ioresource(struct resource *res, u64 start, u64 len,
				    u8 io_decode)
{
	res->start = start;
	res->end = start + len - 1;
	acpi_dev_ioresource_flags(res, len, io_decode, 0);
}

/**
 * acpi_dev_resource_io - Extract ACPI I/O resource information.
 * @ares: Input ACPI resource object.
 * @res: Output generic resource object.
 *
 * Check if the given ACPI resource object represents an I/O resource and
 * if that's the case, use the information in it to populate the generic
 * resource object pointed to by @res.
 *
 * Return:
 * 1) false with res->flags setting to zero: not the expected resource type
 * 2) false with IORESOURCE_DISABLED in res->flags: valid unassigned resource
 * 3) true: valid assigned resource
 */
bool acpi_dev_resource_io(struct acpi_resource *ares, struct resource *res)
{
	struct acpi_resource_io *io;
	struct acpi_resource_fixed_io *fixed_io;

	switch (ares->type) {
	case ACPI_RESOURCE_TYPE_IO:
		io = &ares->data.io;
		acpi_dev_get_ioresource(res, io->minimum,
					io->address_length,
					io->io_decode);
		break;
	case ACPI_RESOURCE_TYPE_FIXED_IO:
		fixed_io = &ares->data.fixed_io;
		acpi_dev_get_ioresource(res, fixed_io->address,
					fixed_io->address_length,
					ACPI_DECODE_10);
		break;
	default:
		res->flags = 0;
		return false;
	}

	return !(res->flags & IORESOURCE_DISABLED);
}
EXPORT_SYMBOL_GPL(acpi_dev_resource_io);

static bool acpi_decode_space(struct resource_win *win,
			      struct acpi_resource_address *addr,
			      struct acpi_address64_attribute *attr)
{
	u8 iodec = attr->granularity == 0xfff ? ACPI_DECODE_10 : ACPI_DECODE_16;
	bool wp = addr->info.mem.write_protect;
	u64 len = attr->address_length;
	u64 start, end, offset = 0;
	struct resource *res = &win->res;

	/*
	 * Filter out invalid descriptor according to ACPI Spec 5.0, section
	 * 6.4.3.5 Address Space Resource Descriptors.
	 */
	if ((addr->min_address_fixed != addr->max_address_fixed && len) ||
	    (addr->min_address_fixed && addr->max_address_fixed && !len))
		pr_debug("ACPI: Invalid address space min_addr_fix %d, max_addr_fix %d, len %llx\n",
			 addr->min_address_fixed, addr->max_address_fixed, len);

	/*
	 * For bridges that translate addresses across the bridge,
	 * translation_offset is the offset that must be added to the
	 * address on the secondary side to obtain the address on the
	 * primary side. Non-bridge devices must list 0 for all Address
	 * Translation offset bits.
	 */
	if (addr->producer_consumer == ACPI_PRODUCER)
		offset = attr->translation_offset;
	else if (attr->translation_offset)
		pr_debug("ACPI: translation_offset(%lld) is invalid for non-bridge device.\n",
			 attr->translation_offset);
	start = attr->minimum + offset;
	end = attr->maximum + offset;

	win->offset = offset;
	res->start = start;
	res->end = end;
	if (sizeof(resource_size_t) < sizeof(u64) &&
	    (offset != win->offset || start != res->start || end != res->end)) {
		pr_warn("acpi resource window ([%#llx-%#llx] ignored, not CPU addressable)\n",
			attr->minimum, attr->maximum);
		return false;
	}

	switch (addr->resource_type) {
	case ACPI_MEMORY_RANGE:
		acpi_dev_memresource_flags(res, len, wp);
		break;
	case ACPI_IO_RANGE:
		acpi_dev_ioresource_flags(res, len, iodec,
					  addr->info.io.translation_type);
		break;
	case ACPI_BUS_NUMBER_RANGE:
		res->flags = IORESOURCE_BUS;
		break;
	default:
		return false;
	}

	if (addr->producer_consumer == ACPI_PRODUCER)
		res->flags |= IORESOURCE_WINDOW;

	if (addr->info.mem.caching == ACPI_PREFETCHABLE_MEMORY)
		res->flags |= IORESOURCE_PREFETCH;

	return !(res->flags & IORESOURCE_DISABLED);
}

/**
 * acpi_dev_resource_address_space - Extract ACPI address space information.
 * @ares: Input ACPI resource object.
 * @win: Output generic resource object.
 *
 * Check if the given ACPI resource object represents an address space resource
 * and if that's the case, use the information in it to populate the generic
 * resource object pointed to by @win.
 *
 * Return:
 * 1) false with win->res.flags setting to zero: not the expected resource type
 * 2) false with IORESOURCE_DISABLED in win->res.flags: valid unassigned
 *    resource
 * 3) true: valid assigned resource
 */
bool acpi_dev_resource_address_space(struct acpi_resource *ares,
				     struct resource_win *win)
{
	struct acpi_resource_address64 addr;

	win->res.flags = 0;
	if (ACPI_FAILURE(acpi_resource_to_address64(ares, &addr)))
		return false;

	return acpi_decode_space(win, (struct acpi_resource_address *)&addr,
				 &addr.address);
}
EXPORT_SYMBOL_GPL(acpi_dev_resource_address_space);

/**
 * acpi_dev_resource_ext_address_space - Extract ACPI address space information.
 * @ares: Input ACPI resource object.
 * @win: Output generic resource object.
 *
 * Check if the given ACPI resource object represents an extended address space
 * resource and if that's the case, use the information in it to populate the
 * generic resource object pointed to by @win.
 *
 * Return:
 * 1) false with win->res.flags setting to zero: not the expected resource type
 * 2) false with IORESOURCE_DISABLED in win->res.flags: valid unassigned
 *    resource
 * 3) true: valid assigned resource
 */
bool acpi_dev_resource_ext_address_space(struct acpi_resource *ares,
					 struct resource_win *win)
{
	struct acpi_resource_extended_address64 *ext_addr;

	win->res.flags = 0;
	if (ares->type != ACPI_RESOURCE_TYPE_EXTENDED_ADDRESS64)
		return false;

	ext_addr = &ares->data.ext_address64;

	return acpi_decode_space(win, (struct acpi_resource_address *)ext_addr,
				 &ext_addr->address);
}
EXPORT_SYMBOL_GPL(acpi_dev_resource_ext_address_space);

/**
 * acpi_dev_irq_flags - Determine IRQ resource flags.
 * @triggering: Triggering type as provided by ACPI.
 * @polarity: Interrupt polarity as provided by ACPI.
 * @shareable: Whether or not the interrupt is shareable.
 * @wake_capable: Wake capability as provided by ACPI.
 */
unsigned long acpi_dev_irq_flags(u8 triggering, u8 polarity, u8 shareable, u8 wake_capable)
{
	unsigned long flags;

	if (triggering == ACPI_LEVEL_SENSITIVE)
		flags = polarity == ACPI_ACTIVE_LOW ?
			IORESOURCE_IRQ_LOWLEVEL : IORESOURCE_IRQ_HIGHLEVEL;
	else
		flags = polarity == ACPI_ACTIVE_LOW ?
			IORESOURCE_IRQ_LOWEDGE : IORESOURCE_IRQ_HIGHEDGE;

	if (shareable == ACPI_SHARED)
		flags |= IORESOURCE_IRQ_SHAREABLE;

	if (wake_capable == ACPI_WAKE_CAPABLE)
		flags |= IORESOURCE_IRQ_WAKECAPABLE;

	return flags | IORESOURCE_IRQ;
}
EXPORT_SYMBOL_GPL(acpi_dev_irq_flags);

/**
 * acpi_dev_get_irq_type - Determine irq type.
 * @triggering: Triggering type as provided by ACPI.
 * @polarity: Interrupt polarity as provided by ACPI.
 */
unsigned int acpi_dev_get_irq_type(int triggering, int polarity)
{
	switch (polarity) {
	case ACPI_ACTIVE_LOW:
		return triggering == ACPI_EDGE_SENSITIVE ?
		       IRQ_TYPE_EDGE_FALLING :
		       IRQ_TYPE_LEVEL_LOW;
	case ACPI_ACTIVE_HIGH:
		return triggering == ACPI_EDGE_SENSITIVE ?
		       IRQ_TYPE_EDGE_RISING :
		       IRQ_TYPE_LEVEL_HIGH;
	case ACPI_ACTIVE_BOTH:
		if (triggering == ACPI_EDGE_SENSITIVE)
			return IRQ_TYPE_EDGE_BOTH;
		fallthrough;
	default:
		return IRQ_TYPE_NONE;
	}
}
EXPORT_SYMBOL_GPL(acpi_dev_get_irq_type);

/*
 * DMI matches for boards where the DSDT specifies the kbd IRQ as
 * level active-low and using the override changes this to rising edge,
 * stopping the keyboard from working.
 */
static const struct dmi_system_id irq1_level_low_skip_override[] = {
	{
		/* MEDION P15651 */
		.matches = {
			DMI_MATCH(DMI_SYS_VENDOR, "MEDION"),
			DMI_MATCH(DMI_BOARD_NAME, "M15T"),
		},
	},
	{
		/* MEDION S17405 */
		.matches = {
			DMI_MATCH(DMI_SYS_VENDOR, "MEDION"),
			DMI_MATCH(DMI_BOARD_NAME, "M17T"),
		},
	},
	{
		/* MEDION S17413 */
		.matches = {
			DMI_MATCH(DMI_SYS_VENDOR, "MEDION"),
			DMI_MATCH(DMI_BOARD_NAME, "M1xA"),
		},
	},
	{
		/* Asus Vivobook K3402ZA */
		.matches = {
			DMI_MATCH(DMI_SYS_VENDOR, "ASUSTeK COMPUTER INC."),
			DMI_MATCH(DMI_BOARD_NAME, "K3402ZA"),
		},
	},
	{
		/* Asus Vivobook K3502ZA */
		.matches = {
			DMI_MATCH(DMI_SYS_VENDOR, "ASUSTeK COMPUTER INC."),
			DMI_MATCH(DMI_BOARD_NAME, "K3502ZA"),
		},
	},
	{
		/* Asus Vivobook S5402ZA */
		.matches = {
			DMI_MATCH(DMI_SYS_VENDOR, "ASUSTeK COMPUTER INC."),
			DMI_MATCH(DMI_BOARD_NAME, "S5402ZA"),
		},
	},
	{
		/* Asus Vivobook S5602ZA */
		.matches = {
			DMI_MATCH(DMI_SYS_VENDOR, "ASUSTeK COMPUTER INC."),
			DMI_MATCH(DMI_BOARD_NAME, "S5602ZA"),
		},
	},
	{
		/* Asus ExpertBook B1402CBA */
		.matches = {
			DMI_MATCH(DMI_SYS_VENDOR, "ASUSTeK COMPUTER INC."),
			DMI_MATCH(DMI_BOARD_NAME, "B1402CBA"),
		},
	},
	{
		/* Asus ExpertBook B1502CBA */
		.matches = {
			DMI_MATCH(DMI_SYS_VENDOR, "ASUSTeK COMPUTER INC."),
			DMI_MATCH(DMI_BOARD_NAME, "B1502CBA"),
		},
	},
	{
		/* Asus ExpertBook B2402CBA */
		.matches = {
			DMI_MATCH(DMI_SYS_VENDOR, "ASUSTeK COMPUTER INC."),
			DMI_MATCH(DMI_BOARD_NAME, "B2402CBA"),
		},
	},
	{
		/* Asus ExpertBook B2402FBA */
		.matches = {
			DMI_MATCH(DMI_SYS_VENDOR, "ASUSTeK COMPUTER INC."),
			DMI_MATCH(DMI_BOARD_NAME, "B2402FBA"),
		},
	},
	{
		/* Asus ExpertBook B2502 */
		.matches = {
			DMI_MATCH(DMI_SYS_VENDOR, "ASUSTeK COMPUTER INC."),
			DMI_MATCH(DMI_BOARD_NAME, "B2502CBA"),
		},
	},
	{
		/* LG Electronics 17U70P */
		.matches = {
			DMI_MATCH(DMI_SYS_VENDOR, "LG Electronics"),
			DMI_MATCH(DMI_BOARD_NAME, "17U70P"),
		},
	},
	{ }
};

/*
 * DMI matches for AMD Zen boards where the DSDT specifies the kbd IRQ
 * as falling edge and this must be overridden to rising edge,
 * to have a working keyboard.
 */
static const struct dmi_system_id irq1_edge_low_force_override[] = {
	{
		/* TongFang GMxRGxx/XMG CORE 15 (M22)/TUXEDO Stellaris 15 Gen4 AMD */
		.matches = {
			DMI_MATCH(DMI_BOARD_NAME, "GMxRGxx"),
		},
	},
	{
		/* MAINGEAR Vector Pro 2 15 */
		.matches = {
			DMI_MATCH(DMI_SYS_VENDOR, "Micro Electronics Inc"),
			DMI_MATCH(DMI_PRODUCT_NAME, "MG-VCP2-15A3070T"),
		}
	},
	{
		/* MAINGEAR Vector Pro 2 17 */
		.matches = {
			DMI_MATCH(DMI_SYS_VENDOR, "Micro Electronics Inc"),
			DMI_MATCH(DMI_PRODUCT_NAME, "MG-VCP2-17A3070T"),
		},
	},
	{
<<<<<<< HEAD
		/* TongFang GM6BGEQ / PCSpecialist Elimina Pro 16 M, RTX 3050 */
=======
		/*
		 * PCSpecialist Elimina Pro 16 M
		 *
		 * Some models have product-name "Elimina Pro 16 M",
		 * others "GM6BGEQ". Match on board-name to match both.
		 */
>>>>>>> 424009ab
		.matches = {
			DMI_MATCH(DMI_BOARD_NAME, "GM6BGEQ"),
		},
	},
	{
		/* TongFang GM6BG5Q, RTX 4050 */
		.matches = {
			DMI_MATCH(DMI_BOARD_NAME, "GM6BG5Q"),
		},
	},
	{
		/* TongFang GM6BG0Q / PCSpecialist Elimina Pro 16 M, RTX 4060 */
		.matches = {
			DMI_MATCH(DMI_BOARD_NAME, "GM6BG0Q"),
		},
	},
	{ }
};

struct irq_override_cmp {
	const struct dmi_system_id *system;
	unsigned char irq;
	unsigned char triggering;
	unsigned char polarity;
	unsigned char shareable;
	bool override;
};

static const struct irq_override_cmp override_table[] = {
	{ irq1_level_low_skip_override, 1, ACPI_LEVEL_SENSITIVE, ACPI_ACTIVE_LOW, 0, false },
	{ irq1_edge_low_force_override, 1, ACPI_EDGE_SENSITIVE, ACPI_ACTIVE_LOW, 1, true },
};

static bool acpi_dev_irq_override(u32 gsi, u8 triggering, u8 polarity,
				  u8 shareable)
{
	int i;

	for (i = 0; i < ARRAY_SIZE(override_table); i++) {
		const struct irq_override_cmp *entry = &override_table[i];

		if (dmi_check_system(entry->system) &&
		    entry->irq == gsi &&
		    entry->triggering == triggering &&
		    entry->polarity == polarity &&
		    entry->shareable == shareable)
			return entry->override;
	}

#ifdef CONFIG_X86
	/*
	 * Always use the MADT override info, except for the i8042 PS/2 ctrl
	 * IRQs (1 and 12). For these the DSDT IRQ settings should sometimes
	 * be used otherwise PS/2 keyboards / mice will not work.
	 */
	if (gsi != 1 && gsi != 12)
		return true;

	/* If the override comes from an INT_SRC_OVR MADT entry, honor it. */
	if (acpi_int_src_ovr[gsi])
		return true;

	/*
	 * IRQ override isn't needed on modern AMD Zen systems and
	 * this override breaks active low IRQs on AMD Ryzen 6000 and
	 * newer systems. Skip it.
	 */
	if (boot_cpu_has(X86_FEATURE_ZEN))
		return false;
#endif

	return true;
}

static void acpi_dev_get_irqresource(struct resource *res, u32 gsi,
				     u8 triggering, u8 polarity, u8 shareable,
				     u8 wake_capable, bool check_override)
{
	int irq, p, t;

	if (!valid_IRQ(gsi)) {
		irqresource_disabled(res, gsi);
		return;
	}

	/*
	 * In IO-APIC mode, use overridden attribute. Two reasons:
	 * 1. BIOS bug in DSDT
	 * 2. BIOS uses IO-APIC mode Interrupt Source Override
	 *
	 * We do this only if we are dealing with IRQ() or IRQNoFlags()
	 * resource (the legacy ISA resources). With modern ACPI 5 devices
	 * using extended IRQ descriptors we take the IRQ configuration
	 * from _CRS directly.
	 */
	if (check_override &&
	    acpi_dev_irq_override(gsi, triggering, polarity, shareable) &&
	    !acpi_get_override_irq(gsi, &t, &p)) {
		u8 trig = t ? ACPI_LEVEL_SENSITIVE : ACPI_EDGE_SENSITIVE;
		u8 pol = p ? ACPI_ACTIVE_LOW : ACPI_ACTIVE_HIGH;

		if (triggering != trig || polarity != pol) {
			pr_warn("ACPI: IRQ %d override to %s%s, %s%s\n", gsi,
				t ? "level" : "edge",
				trig == triggering ? "" : "(!)",
				p ? "low" : "high",
				pol == polarity ? "" : "(!)");
			triggering = trig;
			polarity = pol;
		}
	}

	res->flags = acpi_dev_irq_flags(triggering, polarity, shareable, wake_capable);
	irq = acpi_register_gsi(NULL, gsi, triggering, polarity);
	if (irq >= 0) {
		res->start = irq;
		res->end = irq;
	} else {
		irqresource_disabled(res, gsi);
	}
}

/**
 * acpi_dev_resource_interrupt - Extract ACPI interrupt resource information.
 * @ares: Input ACPI resource object.
 * @index: Index into the array of GSIs represented by the resource.
 * @res: Output generic resource object.
 *
 * Check if the given ACPI resource object represents an interrupt resource
 * and @index does not exceed the resource's interrupt count (true is returned
 * in that case regardless of the results of the other checks)).  If that's the
 * case, register the GSI corresponding to @index from the array of interrupts
 * represented by the resource and populate the generic resource object pointed
 * to by @res accordingly.  If the registration of the GSI is not successful,
 * IORESOURCE_DISABLED will be set it that object's flags.
 *
 * Return:
 * 1) false with res->flags setting to zero: not the expected resource type
 * 2) false with IORESOURCE_DISABLED in res->flags: valid unassigned resource
 * 3) true: valid assigned resource
 */
bool acpi_dev_resource_interrupt(struct acpi_resource *ares, int index,
				 struct resource *res)
{
	struct acpi_resource_irq *irq;
	struct acpi_resource_extended_irq *ext_irq;

	switch (ares->type) {
	case ACPI_RESOURCE_TYPE_IRQ:
		/*
		 * Per spec, only one interrupt per descriptor is allowed in
		 * _CRS, but some firmware violates this, so parse them all.
		 */
		irq = &ares->data.irq;
		if (index >= irq->interrupt_count) {
			irqresource_disabled(res, 0);
			return false;
		}
		acpi_dev_get_irqresource(res, irq->interrupts[index],
					 irq->triggering, irq->polarity,
					 irq->shareable, irq->wake_capable,
					 true);
		break;
	case ACPI_RESOURCE_TYPE_EXTENDED_IRQ:
		ext_irq = &ares->data.extended_irq;
		if (index >= ext_irq->interrupt_count) {
			irqresource_disabled(res, 0);
			return false;
		}
		if (is_gsi(ext_irq))
			acpi_dev_get_irqresource(res, ext_irq->interrupts[index],
					 ext_irq->triggering, ext_irq->polarity,
					 ext_irq->shareable, ext_irq->wake_capable,
					 false);
		else
			irqresource_disabled(res, 0);
		break;
	default:
		res->flags = 0;
		return false;
	}

	return true;
}
EXPORT_SYMBOL_GPL(acpi_dev_resource_interrupt);

/**
 * acpi_dev_free_resource_list - Free resource from %acpi_dev_get_resources().
 * @list: The head of the resource list to free.
 */
void acpi_dev_free_resource_list(struct list_head *list)
{
	resource_list_free(list);
}
EXPORT_SYMBOL_GPL(acpi_dev_free_resource_list);

struct res_proc_context {
	struct list_head *list;
	int (*preproc)(struct acpi_resource *, void *);
	void *preproc_data;
	int count;
	int error;
};

static acpi_status acpi_dev_new_resource_entry(struct resource_win *win,
					       struct res_proc_context *c)
{
	struct resource_entry *rentry;

	rentry = resource_list_create_entry(NULL, 0);
	if (!rentry) {
		c->error = -ENOMEM;
		return AE_NO_MEMORY;
	}
	*rentry->res = win->res;
	rentry->offset = win->offset;
	resource_list_add_tail(rentry, c->list);
	c->count++;
	return AE_OK;
}

static acpi_status acpi_dev_process_resource(struct acpi_resource *ares,
					     void *context)
{
	struct res_proc_context *c = context;
	struct resource_win win;
	struct resource *res = &win.res;
	int i;

	if (c->preproc) {
		int ret;

		ret = c->preproc(ares, c->preproc_data);
		if (ret < 0) {
			c->error = ret;
			return AE_ABORT_METHOD;
		} else if (ret > 0) {
			return AE_OK;
		}
	}

	memset(&win, 0, sizeof(win));

	if (acpi_dev_resource_memory(ares, res)
	    || acpi_dev_resource_io(ares, res)
	    || acpi_dev_resource_address_space(ares, &win)
	    || acpi_dev_resource_ext_address_space(ares, &win))
		return acpi_dev_new_resource_entry(&win, c);

	for (i = 0; acpi_dev_resource_interrupt(ares, i, res); i++) {
		acpi_status status;

		status = acpi_dev_new_resource_entry(&win, c);
		if (ACPI_FAILURE(status))
			return status;
	}

	return AE_OK;
}

static int __acpi_dev_get_resources(struct acpi_device *adev,
				    struct list_head *list,
				    int (*preproc)(struct acpi_resource *, void *),
				    void *preproc_data, char *method)
{
	struct res_proc_context c;
	acpi_status status;

	if (!adev || !adev->handle || !list_empty(list))
		return -EINVAL;

	if (!acpi_has_method(adev->handle, method))
		return 0;

	c.list = list;
	c.preproc = preproc;
	c.preproc_data = preproc_data;
	c.count = 0;
	c.error = 0;
	status = acpi_walk_resources(adev->handle, method,
				     acpi_dev_process_resource, &c);
	if (ACPI_FAILURE(status)) {
		acpi_dev_free_resource_list(list);
		return c.error ? c.error : -EIO;
	}

	return c.count;
}

/**
 * acpi_dev_get_resources - Get current resources of a device.
 * @adev: ACPI device node to get the resources for.
 * @list: Head of the resultant list of resources (must be empty).
 * @preproc: The caller's preprocessing routine.
 * @preproc_data: Pointer passed to the caller's preprocessing routine.
 *
 * Evaluate the _CRS method for the given device node and process its output by
 * (1) executing the @preproc() routine provided by the caller, passing the
 * resource pointer and @preproc_data to it as arguments, for each ACPI resource
 * returned and (2) converting all of the returned ACPI resources into struct
 * resource objects if possible.  If the return value of @preproc() in step (1)
 * is different from 0, step (2) is not applied to the given ACPI resource and
 * if that value is negative, the whole processing is aborted and that value is
 * returned as the final error code.
 *
 * The resultant struct resource objects are put on the list pointed to by
 * @list, that must be empty initially, as members of struct resource_entry
 * objects.  Callers of this routine should use %acpi_dev_free_resource_list() to
 * free that list.
 *
 * The number of resources in the output list is returned on success, an error
 * code reflecting the error condition is returned otherwise.
 */
int acpi_dev_get_resources(struct acpi_device *adev, struct list_head *list,
			   int (*preproc)(struct acpi_resource *, void *),
			   void *preproc_data)
{
	return __acpi_dev_get_resources(adev, list, preproc, preproc_data,
					METHOD_NAME__CRS);
}
EXPORT_SYMBOL_GPL(acpi_dev_get_resources);

static int is_memory(struct acpi_resource *ares, void *not_used)
{
	struct resource_win win;
	struct resource *res = &win.res;

	memset(&win, 0, sizeof(win));

	if (acpi_dev_filter_resource_type(ares, IORESOURCE_MEM))
		return 1;

	return !(acpi_dev_resource_memory(ares, res)
	       || acpi_dev_resource_address_space(ares, &win)
	       || acpi_dev_resource_ext_address_space(ares, &win));
}

/**
 * acpi_dev_get_dma_resources - Get current DMA resources of a device.
 * @adev: ACPI device node to get the resources for.
 * @list: Head of the resultant list of resources (must be empty).
 *
 * Evaluate the _DMA method for the given device node and process its
 * output.
 *
 * The resultant struct resource objects are put on the list pointed to
 * by @list, that must be empty initially, as members of struct
 * resource_entry objects.  Callers of this routine should use
 * %acpi_dev_free_resource_list() to free that list.
 *
 * The number of resources in the output list is returned on success,
 * an error code reflecting the error condition is returned otherwise.
 */
int acpi_dev_get_dma_resources(struct acpi_device *adev, struct list_head *list)
{
	return __acpi_dev_get_resources(adev, list, is_memory, NULL,
					METHOD_NAME__DMA);
}
EXPORT_SYMBOL_GPL(acpi_dev_get_dma_resources);

/**
 * acpi_dev_get_memory_resources - Get current memory resources of a device.
 * @adev: ACPI device node to get the resources for.
 * @list: Head of the resultant list of resources (must be empty).
 *
 * This is a helper function that locates all memory type resources of @adev
 * with acpi_dev_get_resources().
 *
 * The number of resources in the output list is returned on success, an error
 * code reflecting the error condition is returned otherwise.
 */
int acpi_dev_get_memory_resources(struct acpi_device *adev, struct list_head *list)
{
	return acpi_dev_get_resources(adev, list, is_memory, NULL);
}
EXPORT_SYMBOL_GPL(acpi_dev_get_memory_resources);

/**
 * acpi_dev_filter_resource_type - Filter ACPI resource according to resource
 *				   types
 * @ares: Input ACPI resource object.
 * @types: Valid resource types of IORESOURCE_XXX
 *
 * This is a helper function to support acpi_dev_get_resources(), which filters
 * ACPI resource objects according to resource types.
 */
int acpi_dev_filter_resource_type(struct acpi_resource *ares,
				  unsigned long types)
{
	unsigned long type = 0;

	switch (ares->type) {
	case ACPI_RESOURCE_TYPE_MEMORY24:
	case ACPI_RESOURCE_TYPE_MEMORY32:
	case ACPI_RESOURCE_TYPE_FIXED_MEMORY32:
		type = IORESOURCE_MEM;
		break;
	case ACPI_RESOURCE_TYPE_IO:
	case ACPI_RESOURCE_TYPE_FIXED_IO:
		type = IORESOURCE_IO;
		break;
	case ACPI_RESOURCE_TYPE_IRQ:
	case ACPI_RESOURCE_TYPE_EXTENDED_IRQ:
		type = IORESOURCE_IRQ;
		break;
	case ACPI_RESOURCE_TYPE_DMA:
	case ACPI_RESOURCE_TYPE_FIXED_DMA:
		type = IORESOURCE_DMA;
		break;
	case ACPI_RESOURCE_TYPE_GENERIC_REGISTER:
		type = IORESOURCE_REG;
		break;
	case ACPI_RESOURCE_TYPE_ADDRESS16:
	case ACPI_RESOURCE_TYPE_ADDRESS32:
	case ACPI_RESOURCE_TYPE_ADDRESS64:
	case ACPI_RESOURCE_TYPE_EXTENDED_ADDRESS64:
		if (ares->data.address.resource_type == ACPI_MEMORY_RANGE)
			type = IORESOURCE_MEM;
		else if (ares->data.address.resource_type == ACPI_IO_RANGE)
			type = IORESOURCE_IO;
		else if (ares->data.address.resource_type ==
			 ACPI_BUS_NUMBER_RANGE)
			type = IORESOURCE_BUS;
		break;
	default:
		break;
	}

	return (type & types) ? 0 : 1;
}
EXPORT_SYMBOL_GPL(acpi_dev_filter_resource_type);

static int acpi_dev_consumes_res(struct acpi_device *adev, struct resource *res)
{
	struct list_head resource_list;
	struct resource_entry *rentry;
	int ret, found = 0;

	INIT_LIST_HEAD(&resource_list);
	ret = acpi_dev_get_resources(adev, &resource_list, NULL, NULL);
	if (ret < 0)
		return 0;

	list_for_each_entry(rentry, &resource_list, node) {
		if (resource_contains(rentry->res, res)) {
			found = 1;
			break;
		}

	}

	acpi_dev_free_resource_list(&resource_list);
	return found;
}

static acpi_status acpi_res_consumer_cb(acpi_handle handle, u32 depth,
					 void *context, void **ret)
{
	struct resource *res = context;
	struct acpi_device **consumer = (struct acpi_device **) ret;
	struct acpi_device *adev = acpi_fetch_acpi_dev(handle);

	if (!adev)
		return AE_OK;

	if (acpi_dev_consumes_res(adev, res)) {
		*consumer = adev;
		return AE_CTRL_TERMINATE;
	}

	return AE_OK;
}

/**
 * acpi_resource_consumer - Find the ACPI device that consumes @res.
 * @res: Resource to search for.
 *
 * Search the current resource settings (_CRS) of every ACPI device node
 * for @res.  If we find an ACPI device whose _CRS includes @res, return
 * it.  Otherwise, return NULL.
 */
struct acpi_device *acpi_resource_consumer(struct resource *res)
{
	struct acpi_device *consumer = NULL;

	acpi_get_devices(NULL, acpi_res_consumer_cb, res, (void **) &consumer);
	return consumer;
}<|MERGE_RESOLUTION|>--- conflicted
+++ resolved
@@ -512,16 +512,7 @@
 		},
 	},
 	{
-<<<<<<< HEAD
 		/* TongFang GM6BGEQ / PCSpecialist Elimina Pro 16 M, RTX 3050 */
-=======
-		/*
-		 * PCSpecialist Elimina Pro 16 M
-		 *
-		 * Some models have product-name "Elimina Pro 16 M",
-		 * others "GM6BGEQ". Match on board-name to match both.
-		 */
->>>>>>> 424009ab
 		.matches = {
 			DMI_MATCH(DMI_BOARD_NAME, "GM6BGEQ"),
 		},
