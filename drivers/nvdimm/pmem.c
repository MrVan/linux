// SPDX-License-Identifier: GPL-2.0-only
/*
 * Persistent Memory Driver
 *
 * Copyright (c) 2014-2015, Intel Corporation.
 * Copyright (c) 2015, Christoph Hellwig <hch@lst.de>.
 * Copyright (c) 2015, Boaz Harrosh <boaz@plexistor.com>.
 */

#include <linux/blkdev.h>
#include <linux/pagemap.h>
#include <linux/hdreg.h>
#include <linux/init.h>
#include <linux/platform_device.h>
#include <linux/set_memory.h>
#include <linux/module.h>
#include <linux/moduleparam.h>
#include <linux/badblocks.h>
#include <linux/memremap.h>
#include <linux/vmalloc.h>
#include <linux/blk-mq.h>
#include <linux/pfn_t.h>
#include <linux/slab.h>
#include <linux/uio.h>
#include <linux/dax.h>
#include <linux/nd.h>
#include <linux/mm.h>
#include <asm/cacheflush.h>
#include "pmem.h"
#include "btt.h"
#include "pfn.h"
#include "nd.h"

static struct device *to_dev(struct pmem_device *pmem)
{
	/*
	 * nvdimm bus services need a 'dev' parameter, and we record the device
	 * at init in bb.dev.
	 */
	return pmem->bb.dev;
}

static struct nd_region *to_region(struct pmem_device *pmem)
{
	return to_nd_region(to_dev(pmem)->parent);
}

static void hwpoison_clear(struct pmem_device *pmem,
		phys_addr_t phys, unsigned int len)
{
	unsigned long pfn_start, pfn_end, pfn;

	/* only pmem in the linear map supports HWPoison */
	if (is_vmalloc_addr(pmem->virt_addr))
		return;

	pfn_start = PHYS_PFN(phys);
	pfn_end = pfn_start + PHYS_PFN(len);
	for (pfn = pfn_start; pfn < pfn_end; pfn++) {
		struct page *page = pfn_to_page(pfn);

		/*
		 * Note, no need to hold a get_dev_pagemap() reference
		 * here since we're in the driver I/O path and
		 * outstanding I/O requests pin the dev_pagemap.
		 */
		if (test_and_clear_pmem_poison(page))
			clear_mce_nospec(pfn);
	}
}

static blk_status_t pmem_clear_poison(struct pmem_device *pmem,
		phys_addr_t offset, unsigned int len)
{
	struct device *dev = to_dev(pmem);
	sector_t sector;
	long cleared;
	blk_status_t rc = BLK_STS_OK;

	sector = (offset - pmem->data_offset) / 512;

	cleared = nvdimm_clear_poison(dev, pmem->phys_addr + offset, len);
	if (cleared < len)
		rc = BLK_STS_IOERR;
	if (cleared > 0 && cleared / 512) {
		hwpoison_clear(pmem, pmem->phys_addr + offset, cleared);
		cleared /= 512;
		dev_dbg(dev, "%#llx clear %ld sector%s\n",
				(unsigned long long) sector, cleared,
				cleared > 1 ? "s" : "");
		badblocks_clear(&pmem->bb, sector, cleared);
		if (pmem->bb_state)
			sysfs_notify_dirent(pmem->bb_state);
	}

	arch_invalidate_pmem(pmem->virt_addr + offset, len);

	return rc;
}

static void write_pmem(void *pmem_addr, struct page *page,
		unsigned int off, unsigned int len)
{
	unsigned int chunk;
	void *mem;

	while (len) {
		mem = kmap_atomic(page);
		chunk = min_t(unsigned int, len, PAGE_SIZE - off);
		memcpy_flushcache(pmem_addr, mem + off, chunk);
		kunmap_atomic(mem);
		len -= chunk;
		off = 0;
		page++;
		pmem_addr += chunk;
	}
}

static blk_status_t read_pmem(struct page *page, unsigned int off,
		void *pmem_addr, unsigned int len)
{
	unsigned int chunk;
	unsigned long rem;
	void *mem;

	while (len) {
		mem = kmap_atomic(page);
		chunk = min_t(unsigned int, len, PAGE_SIZE - off);
		rem = copy_mc_to_kernel(mem + off, pmem_addr, chunk);
		kunmap_atomic(mem);
		if (rem)
			return BLK_STS_IOERR;
		len -= chunk;
		off = 0;
		page++;
		pmem_addr += chunk;
	}
	return BLK_STS_OK;
}

static blk_status_t pmem_do_read(struct pmem_device *pmem,
			struct page *page, unsigned int page_off,
			sector_t sector, unsigned int len)
{
	blk_status_t rc;
	phys_addr_t pmem_off = sector * 512 + pmem->data_offset;
	void *pmem_addr = pmem->virt_addr + pmem_off;

	if (unlikely(is_bad_pmem(&pmem->bb, sector, len)))
		return BLK_STS_IOERR;

	rc = read_pmem(page, page_off, pmem_addr, len);
	flush_dcache_page(page);
	return rc;
}

static blk_status_t pmem_do_write(struct pmem_device *pmem,
			struct page *page, unsigned int page_off,
			sector_t sector, unsigned int len)
{
	blk_status_t rc = BLK_STS_OK;
	bool bad_pmem = false;
	phys_addr_t pmem_off = sector * 512 + pmem->data_offset;
	void *pmem_addr = pmem->virt_addr + pmem_off;

	if (unlikely(is_bad_pmem(&pmem->bb, sector, len)))
		bad_pmem = true;

	/*
	 * Note that we write the data both before and after
	 * clearing poison.  The write before clear poison
	 * handles situations where the latest written data is
	 * preserved and the clear poison operation simply marks
	 * the address range as valid without changing the data.
	 * In this case application software can assume that an
	 * interrupted write will either return the new good
	 * data or an error.
	 *
	 * However, if pmem_clear_poison() leaves the data in an
	 * indeterminate state we need to perform the write
	 * after clear poison.
	 */
	flush_dcache_page(page);
	write_pmem(pmem_addr, page, page_off, len);
	if (unlikely(bad_pmem)) {
		rc = pmem_clear_poison(pmem, pmem_off, len);
		write_pmem(pmem_addr, page, page_off, len);
	}

	return rc;
}

static void pmem_submit_bio(struct bio *bio)
{
	int ret = 0;
	blk_status_t rc = 0;
	bool do_acct;
	unsigned long start;
	struct bio_vec bvec;
	struct bvec_iter iter;
	struct pmem_device *pmem = bio->bi_bdev->bd_disk->private_data;
	struct nd_region *nd_region = to_region(pmem);

	if (bio->bi_opf & REQ_PREFLUSH)
		ret = nvdimm_flush(nd_region, bio);

	do_acct = blk_queue_io_stat(bio->bi_bdev->bd_disk->queue);
	if (do_acct)
		start = bio_start_io_acct(bio);
	bio_for_each_segment(bvec, bio, iter) {
		if (op_is_write(bio_op(bio)))
			rc = pmem_do_write(pmem, bvec.bv_page, bvec.bv_offset,
				iter.bi_sector, bvec.bv_len);
		else
			rc = pmem_do_read(pmem, bvec.bv_page, bvec.bv_offset,
				iter.bi_sector, bvec.bv_len);
		if (rc) {
			bio->bi_status = rc;
			break;
		}
	}
	if (do_acct)
		bio_end_io_acct(bio, start);

	if (bio->bi_opf & REQ_FUA)
		ret = nvdimm_flush(nd_region, bio);

	if (ret)
		bio->bi_status = errno_to_blk_status(ret);

	bio_endio(bio);
}

static int pmem_rw_page(struct block_device *bdev, sector_t sector,
		       struct page *page, unsigned int op)
{
	struct pmem_device *pmem = bdev->bd_disk->private_data;
	blk_status_t rc;

	if (op_is_write(op))
		rc = pmem_do_write(pmem, page, 0, sector, thp_size(page));
	else
		rc = pmem_do_read(pmem, page, 0, sector, thp_size(page));
	/*
	 * The ->rw_page interface is subtle and tricky.  The core
	 * retries on any error, so we can only invoke page_endio() in
	 * the successful completion case.  Otherwise, we'll see crashes
	 * caused by double completion.
	 */
	if (rc == 0)
		page_endio(page, op_is_write(op), 0);

	return blk_status_to_errno(rc);
}

/* see "strong" declaration in tools/testing/nvdimm/pmem-dax.c */
__weak long __pmem_direct_access(struct pmem_device *pmem, pgoff_t pgoff,
		long nr_pages, void **kaddr, pfn_t *pfn)
{
	resource_size_t offset = PFN_PHYS(pgoff) + pmem->data_offset;

	if (unlikely(is_bad_pmem(&pmem->bb, PFN_PHYS(pgoff) / 512,
					PFN_PHYS(nr_pages))))
		return -EIO;

	if (kaddr)
		*kaddr = pmem->virt_addr + offset;
	if (pfn)
		*pfn = phys_to_pfn_t(pmem->phys_addr + offset, pmem->pfn_flags);

	/*
	 * If badblocks are present, limit known good range to the
	 * requested range.
	 */
	if (unlikely(pmem->bb.count))
		return nr_pages;
	return PHYS_PFN(pmem->size - pmem->pfn_pad - offset);
}

static const struct block_device_operations pmem_fops = {
	.owner =		THIS_MODULE,
	.submit_bio =		pmem_submit_bio,
	.rw_page =		pmem_rw_page,
};

static int pmem_dax_zero_page_range(struct dax_device *dax_dev, pgoff_t pgoff,
				    size_t nr_pages)
{
	struct pmem_device *pmem = dax_get_private(dax_dev);

	return blk_status_to_errno(pmem_do_write(pmem, ZERO_PAGE(0), 0,
				   PFN_PHYS(pgoff) >> SECTOR_SHIFT,
				   PAGE_SIZE));
}

static long pmem_dax_direct_access(struct dax_device *dax_dev,
		pgoff_t pgoff, long nr_pages, void **kaddr, pfn_t *pfn)
{
	struct pmem_device *pmem = dax_get_private(dax_dev);

	return __pmem_direct_access(pmem, pgoff, nr_pages, kaddr, pfn);
}

/*
 * Use the 'no check' versions of copy_from_iter_flushcache() and
 * copy_mc_to_iter() to bypass HARDENED_USERCOPY overhead. Bounds
 * checking, both file offset and device offset, is handled by
 * dax_iomap_actor()
 */
static size_t pmem_copy_from_iter(struct dax_device *dax_dev, pgoff_t pgoff,
		void *addr, size_t bytes, struct iov_iter *i)
{
	return _copy_from_iter_flushcache(addr, bytes, i);
}

static size_t pmem_copy_to_iter(struct dax_device *dax_dev, pgoff_t pgoff,
		void *addr, size_t bytes, struct iov_iter *i)
{
	return _copy_mc_to_iter(addr, bytes, i);
}

static const struct dax_operations pmem_dax_ops = {
	.direct_access = pmem_dax_direct_access,
	.dax_supported = generic_fsdax_supported,
	.copy_from_iter = pmem_copy_from_iter,
	.copy_to_iter = pmem_copy_to_iter,
	.zero_page_range = pmem_dax_zero_page_range,
};

<<<<<<< HEAD
=======
static ssize_t write_cache_show(struct device *dev,
		struct device_attribute *attr, char *buf)
{
	struct pmem_device *pmem = dev_to_disk(dev)->private_data;

	return sprintf(buf, "%d\n", !!dax_write_cache_enabled(pmem->dax_dev));
}

static ssize_t write_cache_store(struct device *dev,
		struct device_attribute *attr, const char *buf, size_t len)
{
	struct pmem_device *pmem = dev_to_disk(dev)->private_data;
	bool write_cache;
	int rc;

	rc = strtobool(buf, &write_cache);
	if (rc)
		return rc;
	dax_write_cache(pmem->dax_dev, write_cache);
	return len;
}
static DEVICE_ATTR_RW(write_cache);

static umode_t dax_visible(struct kobject *kobj, struct attribute *a, int n)
{
#ifndef CONFIG_ARCH_HAS_PMEM_API
	if (a == &dev_attr_write_cache.attr)
		return 0;
#endif
	return a->mode;
}

static struct attribute *dax_attributes[] = {
	&dev_attr_write_cache.attr,
	NULL,
};

static const struct attribute_group dax_attribute_group = {
	.name		= "dax",
	.attrs		= dax_attributes,
	.is_visible	= dax_visible,
};

>>>>>>> df0cc57e
static const struct attribute_group *pmem_attribute_groups[] = {
	&dax_attribute_group,
	NULL,
};

static void pmem_release_disk(void *__pmem)
{
	struct pmem_device *pmem = __pmem;

	kill_dax(pmem->dax_dev);
	put_dax(pmem->dax_dev);
	del_gendisk(pmem->disk);

	blk_cleanup_disk(pmem->disk);
}

static int pmem_attach_disk(struct device *dev,
		struct nd_namespace_common *ndns)
{
	struct nd_namespace_io *nsio = to_nd_namespace_io(&ndns->dev);
	struct nd_region *nd_region = to_nd_region(dev->parent);
	int nid = dev_to_node(dev), fua;
	struct resource *res = &nsio->res;
	struct range bb_range;
	struct nd_pfn *nd_pfn = NULL;
	struct dax_device *dax_dev;
	struct nd_pfn_sb *pfn_sb;
	struct pmem_device *pmem;
	struct request_queue *q;
	struct gendisk *disk;
	void *addr;
	int rc;
	unsigned long flags = 0UL;

	pmem = devm_kzalloc(dev, sizeof(*pmem), GFP_KERNEL);
	if (!pmem)
		return -ENOMEM;

	rc = devm_namespace_enable(dev, ndns, nd_info_block_reserve());
	if (rc)
		return rc;

	/* while nsio_rw_bytes is active, parse a pfn info block if present */
	if (is_nd_pfn(dev)) {
		nd_pfn = to_nd_pfn(dev);
		rc = nvdimm_setup_pfn(nd_pfn, &pmem->pgmap);
		if (rc)
			return rc;
	}

	/* we're attaching a block device, disable raw namespace access */
	devm_namespace_disable(dev, ndns);

	dev_set_drvdata(dev, pmem);
	pmem->phys_addr = res->start;
	pmem->size = resource_size(res);
	fua = nvdimm_has_flush(nd_region);
	if (!IS_ENABLED(CONFIG_ARCH_HAS_UACCESS_FLUSHCACHE) || fua < 0) {
		dev_warn(dev, "unable to guarantee persistence of writes\n");
		fua = 0;
	}

	if (!devm_request_mem_region(dev, res->start, resource_size(res),
				dev_name(&ndns->dev))) {
		dev_warn(dev, "could not reserve region %pR\n", res);
		return -EBUSY;
	}

	disk = blk_alloc_disk(nid);
	if (!disk)
		return -ENOMEM;
	q = disk->queue;

	pmem->disk = disk;
	pmem->pgmap.owner = pmem;
	pmem->pfn_flags = PFN_DEV;
	if (is_nd_pfn(dev)) {
		pmem->pgmap.type = MEMORY_DEVICE_FS_DAX;
		addr = devm_memremap_pages(dev, &pmem->pgmap);
		pfn_sb = nd_pfn->pfn_sb;
		pmem->data_offset = le64_to_cpu(pfn_sb->dataoff);
		pmem->pfn_pad = resource_size(res) -
			range_len(&pmem->pgmap.range);
		pmem->pfn_flags |= PFN_MAP;
		bb_range = pmem->pgmap.range;
		bb_range.start += pmem->data_offset;
	} else if (pmem_should_map_pages(dev)) {
		pmem->pgmap.range.start = res->start;
		pmem->pgmap.range.end = res->end;
		pmem->pgmap.nr_range = 1;
		pmem->pgmap.type = MEMORY_DEVICE_FS_DAX;
		addr = devm_memremap_pages(dev, &pmem->pgmap);
		pmem->pfn_flags |= PFN_MAP;
		bb_range = pmem->pgmap.range;
	} else {
		addr = devm_memremap(dev, pmem->phys_addr,
				pmem->size, ARCH_MEMREMAP_PMEM);
		bb_range.start =  res->start;
		bb_range.end = res->end;
	}

	if (IS_ERR(addr)) {
		rc = PTR_ERR(addr);
		goto out;
	}
	pmem->virt_addr = addr;

	blk_queue_write_cache(q, true, fua);
	blk_queue_physical_block_size(q, PAGE_SIZE);
	blk_queue_logical_block_size(q, pmem_sector_size(ndns));
	blk_queue_max_hw_sectors(q, UINT_MAX);
	blk_queue_flag_set(QUEUE_FLAG_NONROT, q);
	if (pmem->pfn_flags & PFN_MAP)
		blk_queue_flag_set(QUEUE_FLAG_DAX, q);

	disk->fops		= &pmem_fops;
	disk->private_data	= pmem;
	nvdimm_namespace_disk_name(ndns, disk->disk_name);
	set_capacity(disk, (pmem->size - pmem->pfn_pad - pmem->data_offset)
			/ 512);
	if (devm_init_badblocks(dev, &pmem->bb))
		return -ENOMEM;
	nvdimm_badblocks_populate(nd_region, &pmem->bb, &bb_range);
	disk->bb = &pmem->bb;

	if (is_nvdimm_sync(nd_region))
		flags = DAXDEV_F_SYNC;
	dax_dev = alloc_dax(pmem, disk->disk_name, &pmem_dax_ops, flags);
	if (IS_ERR(dax_dev)) {
<<<<<<< HEAD
		return PTR_ERR(dax_dev);
=======
		rc = PTR_ERR(dax_dev);
		goto out;
>>>>>>> df0cc57e
	}
	dax_write_cache(dax_dev, nvdimm_has_cache(nd_region));
	pmem->dax_dev = dax_dev;

<<<<<<< HEAD
	device_add_disk(dev, disk, pmem_attribute_groups);
=======
	rc = device_add_disk(dev, disk, pmem_attribute_groups);
	if (rc)
		goto out_cleanup_dax;
>>>>>>> df0cc57e
	if (devm_add_action_or_reset(dev, pmem_release_disk, pmem))
		return -ENOMEM;

	nvdimm_check_and_set_ro(disk);

	pmem->bb_state = sysfs_get_dirent(disk_to_dev(disk)->kobj.sd,
					  "badblocks");
	if (!pmem->bb_state)
		dev_warn(dev, "'badblocks' notification disabled\n");
	return 0;

out_cleanup_dax:
	kill_dax(pmem->dax_dev);
	put_dax(pmem->dax_dev);
out:
	blk_cleanup_disk(pmem->disk);
	return rc;
}

static int nd_pmem_probe(struct device *dev)
{
	int ret;
	struct nd_namespace_common *ndns;

	ndns = nvdimm_namespace_common_probe(dev);
	if (IS_ERR(ndns))
		return PTR_ERR(ndns);

	if (is_nd_btt(dev))
		return nvdimm_namespace_attach_btt(ndns);

	if (is_nd_pfn(dev))
		return pmem_attach_disk(dev, ndns);

	ret = devm_namespace_enable(dev, ndns, nd_info_block_reserve());
	if (ret)
		return ret;

	ret = nd_btt_probe(dev, ndns);
	if (ret == 0)
		return -ENXIO;

	/*
	 * We have two failure conditions here, there is no
	 * info reserver block or we found a valid info reserve block
	 * but failed to initialize the pfn superblock.
	 *
	 * For the first case consider namespace as a raw pmem namespace
	 * and attach a disk.
	 *
	 * For the latter, consider this a success and advance the namespace
	 * seed.
	 */
	ret = nd_pfn_probe(dev, ndns);
	if (ret == 0)
		return -ENXIO;
	else if (ret == -EOPNOTSUPP)
		return ret;

	ret = nd_dax_probe(dev, ndns);
	if (ret == 0)
		return -ENXIO;
	else if (ret == -EOPNOTSUPP)
		return ret;

	/* probe complete, attach handles namespace enabling */
	devm_namespace_disable(dev, ndns);

	return pmem_attach_disk(dev, ndns);
}

static void nd_pmem_remove(struct device *dev)
{
	struct pmem_device *pmem = dev_get_drvdata(dev);

	if (is_nd_btt(dev))
		nvdimm_namespace_detach_btt(to_nd_btt(dev));
	else {
		/*
		 * Note, this assumes nd_device_lock() context to not
		 * race nd_pmem_notify()
		 */
		sysfs_put(pmem->bb_state);
		pmem->bb_state = NULL;
	}
	nvdimm_flush(to_nd_region(dev->parent), NULL);
}

static void nd_pmem_shutdown(struct device *dev)
{
	nvdimm_flush(to_nd_region(dev->parent), NULL);
}

static void pmem_revalidate_poison(struct device *dev)
{
	struct nd_region *nd_region;
	resource_size_t offset = 0, end_trunc = 0;
	struct nd_namespace_common *ndns;
	struct nd_namespace_io *nsio;
	struct badblocks *bb;
	struct range range;
	struct kernfs_node *bb_state;

	if (is_nd_btt(dev)) {
		struct nd_btt *nd_btt = to_nd_btt(dev);

		ndns = nd_btt->ndns;
		nd_region = to_nd_region(ndns->dev.parent);
		nsio = to_nd_namespace_io(&ndns->dev);
		bb = &nsio->bb;
		bb_state = NULL;
	} else {
		struct pmem_device *pmem = dev_get_drvdata(dev);

		nd_region = to_region(pmem);
		bb = &pmem->bb;
		bb_state = pmem->bb_state;

		if (is_nd_pfn(dev)) {
			struct nd_pfn *nd_pfn = to_nd_pfn(dev);
			struct nd_pfn_sb *pfn_sb = nd_pfn->pfn_sb;

			ndns = nd_pfn->ndns;
			offset = pmem->data_offset +
					__le32_to_cpu(pfn_sb->start_pad);
			end_trunc = __le32_to_cpu(pfn_sb->end_trunc);
		} else {
			ndns = to_ndns(dev);
		}

		nsio = to_nd_namespace_io(&ndns->dev);
	}

	range.start = nsio->res.start + offset;
	range.end = nsio->res.end - end_trunc;
	nvdimm_badblocks_populate(nd_region, bb, &range);
	if (bb_state)
		sysfs_notify_dirent(bb_state);
}

static void pmem_revalidate_region(struct device *dev)
{
	struct pmem_device *pmem;

	if (is_nd_btt(dev)) {
		struct nd_btt *nd_btt = to_nd_btt(dev);
		struct btt *btt = nd_btt->btt;

		nvdimm_check_and_set_ro(btt->btt_disk);
		return;
	}

	pmem = dev_get_drvdata(dev);
	nvdimm_check_and_set_ro(pmem->disk);
}

static void nd_pmem_notify(struct device *dev, enum nvdimm_event event)
{
	switch (event) {
	case NVDIMM_REVALIDATE_POISON:
		pmem_revalidate_poison(dev);
		break;
	case NVDIMM_REVALIDATE_REGION:
		pmem_revalidate_region(dev);
		break;
	default:
		dev_WARN_ONCE(dev, 1, "notify: unknown event: %d\n", event);
		break;
	}
}

MODULE_ALIAS("pmem");
MODULE_ALIAS_ND_DEVICE(ND_DEVICE_NAMESPACE_IO);
MODULE_ALIAS_ND_DEVICE(ND_DEVICE_NAMESPACE_PMEM);
static struct nd_device_driver nd_pmem_driver = {
	.probe = nd_pmem_probe,
	.remove = nd_pmem_remove,
	.notify = nd_pmem_notify,
	.shutdown = nd_pmem_shutdown,
	.drv = {
		.name = "nd_pmem",
	},
	.type = ND_DRIVER_NAMESPACE_IO | ND_DRIVER_NAMESPACE_PMEM,
};

module_nd_driver(nd_pmem_driver);

MODULE_AUTHOR("Ross Zwisler <ross.zwisler@linux.intel.com>");
MODULE_LICENSE("GPL v2");<|MERGE_RESOLUTION|>--- conflicted
+++ resolved
@@ -327,8 +327,6 @@
 	.zero_page_range = pmem_dax_zero_page_range,
 };
 
-<<<<<<< HEAD
-=======
 static ssize_t write_cache_show(struct device *dev,
 		struct device_attribute *attr, char *buf)
 {
@@ -372,7 +370,6 @@
 	.is_visible	= dax_visible,
 };
 
->>>>>>> df0cc57e
 static const struct attribute_group *pmem_attribute_groups[] = {
 	&dax_attribute_group,
 	NULL,
@@ -502,23 +499,15 @@
 		flags = DAXDEV_F_SYNC;
 	dax_dev = alloc_dax(pmem, disk->disk_name, &pmem_dax_ops, flags);
 	if (IS_ERR(dax_dev)) {
-<<<<<<< HEAD
-		return PTR_ERR(dax_dev);
-=======
 		rc = PTR_ERR(dax_dev);
 		goto out;
->>>>>>> df0cc57e
 	}
 	dax_write_cache(dax_dev, nvdimm_has_cache(nd_region));
 	pmem->dax_dev = dax_dev;
 
-<<<<<<< HEAD
-	device_add_disk(dev, disk, pmem_attribute_groups);
-=======
 	rc = device_add_disk(dev, disk, pmem_attribute_groups);
 	if (rc)
 		goto out_cleanup_dax;
->>>>>>> df0cc57e
 	if (devm_add_action_or_reset(dev, pmem_release_disk, pmem))
 		return -ENOMEM;
 
