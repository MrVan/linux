--- conflicted
+++ resolved
@@ -95,13 +95,9 @@
 	 */
 	if (vmcore_opened)
 		pr_warn_once("Unexpected vmcore callback unregistration\n");
-<<<<<<< HEAD
-	up_write(&vmcore_cb_rwsem);
-=======
 	spin_unlock(&vmcore_cb_lock);
 
 	synchronize_srcu(&vmcore_cb_srcu);
->>>>>>> 95cd2cdc
 }
 EXPORT_SYMBOL_GPL(unregister_vmcore_cb);
 
@@ -110,14 +106,8 @@
 	struct vmcore_cb *cb;
 	bool ret = true;
 
-<<<<<<< HEAD
-	lockdep_assert_held_read(&vmcore_cb_rwsem);
-
-	list_for_each_entry(cb, &vmcore_cb_list, next) {
-=======
 	list_for_each_entry_srcu(cb, &vmcore_cb_list, next,
 				 srcu_read_lock_held(&vmcore_cb_srcu)) {
->>>>>>> 95cd2cdc
 		if (unlikely(!cb->pfn_is_ram))
 			continue;
 		ret = cb->pfn_is_ram(cb, pfn);
@@ -587,11 +577,7 @@
 	 * Check if a callback was registered to avoid looping over all
 	 * pages without a reason.
 	 */
-<<<<<<< HEAD
-	down_read(&vmcore_cb_rwsem);
-=======
 	idx = srcu_read_lock(&vmcore_cb_srcu);
->>>>>>> 95cd2cdc
 	if (!list_empty(&vmcore_cb_list))
 		ret = remap_oldmem_pfn_checked(vma, from, pfn, size, prot);
 	else
