/* SPDX-License-Identifier: GPL-2.0 */
/*
 * fs/f2fs/f2fs.h
 *
 * Copyright (c) 2012 Samsung Electronics Co., Ltd.
 *             http://www.samsung.com/
 */
#ifndef _LINUX_F2FS_H
#define _LINUX_F2FS_H

#include <linux/uio.h>
#include <linux/types.h>
#include <linux/page-flags.h>
#include <linux/buffer_head.h>
#include <linux/slab.h>
#include <linux/crc32.h>
#include <linux/magic.h>
#include <linux/kobject.h>
#include <linux/sched.h>
#include <linux/cred.h>
#include <linux/vmalloc.h>
#include <linux/bio.h>
#include <linux/blkdev.h>
#include <linux/quotaops.h>
#include <linux/part_stat.h>
#include <crypto/hash.h>

#include <linux/fscrypt.h>
#include <linux/fsverity.h>

struct pagevec;

#ifdef CONFIG_F2FS_CHECK_FS
#define f2fs_bug_on(sbi, condition)	BUG_ON(condition)
#else
#define f2fs_bug_on(sbi, condition)					\
	do {								\
		if (WARN_ON(condition))					\
			set_sbi_flag(sbi, SBI_NEED_FSCK);		\
	} while (0)
#endif

enum {
	FAULT_KMALLOC,
	FAULT_KVMALLOC,
	FAULT_PAGE_ALLOC,
	FAULT_PAGE_GET,
	FAULT_ALLOC_BIO,	/* it's obsolete due to bio_alloc() will never fail */
	FAULT_ALLOC_NID,
	FAULT_ORPHAN,
	FAULT_BLOCK,
	FAULT_DIR_DEPTH,
	FAULT_EVICT_INODE,
	FAULT_TRUNCATE,
	FAULT_READ_IO,
	FAULT_CHECKPOINT,
	FAULT_DISCARD,
	FAULT_WRITE_IO,
	FAULT_SLAB_ALLOC,
	FAULT_DQUOT_INIT,
	FAULT_LOCK_OP,
	FAULT_MAX,
};

#ifdef CONFIG_F2FS_FAULT_INJECTION
#define F2FS_ALL_FAULT_TYPE		((1 << FAULT_MAX) - 1)

struct f2fs_fault_info {
	atomic_t inject_ops;
	unsigned int inject_rate;
	unsigned int inject_type;
};

extern const char *f2fs_fault_name[FAULT_MAX];
#define IS_FAULT_SET(fi, type) ((fi)->inject_type & (1 << (type)))
#endif

/*
 * For mount options
 */
#define F2FS_MOUNT_DISABLE_ROLL_FORWARD	0x00000002
#define F2FS_MOUNT_DISCARD		0x00000004
#define F2FS_MOUNT_NOHEAP		0x00000008
#define F2FS_MOUNT_XATTR_USER		0x00000010
#define F2FS_MOUNT_POSIX_ACL		0x00000020
#define F2FS_MOUNT_DISABLE_EXT_IDENTIFY	0x00000040
#define F2FS_MOUNT_INLINE_XATTR		0x00000080
#define F2FS_MOUNT_INLINE_DATA		0x00000100
#define F2FS_MOUNT_INLINE_DENTRY	0x00000200
#define F2FS_MOUNT_FLUSH_MERGE		0x00000400
#define F2FS_MOUNT_NOBARRIER		0x00000800
#define F2FS_MOUNT_FASTBOOT		0x00001000
#define F2FS_MOUNT_EXTENT_CACHE		0x00002000
#define F2FS_MOUNT_DATA_FLUSH		0x00008000
#define F2FS_MOUNT_FAULT_INJECTION	0x00010000
#define F2FS_MOUNT_USRQUOTA		0x00080000
#define F2FS_MOUNT_GRPQUOTA		0x00100000
#define F2FS_MOUNT_PRJQUOTA		0x00200000
#define F2FS_MOUNT_QUOTA		0x00400000
#define F2FS_MOUNT_INLINE_XATTR_SIZE	0x00800000
#define F2FS_MOUNT_RESERVE_ROOT		0x01000000
#define F2FS_MOUNT_DISABLE_CHECKPOINT	0x02000000
#define F2FS_MOUNT_NORECOVERY		0x04000000
#define F2FS_MOUNT_ATGC			0x08000000
#define F2FS_MOUNT_MERGE_CHECKPOINT	0x10000000
#define	F2FS_MOUNT_GC_MERGE		0x20000000
#define F2FS_MOUNT_COMPRESS_CACHE	0x40000000

#define F2FS_OPTION(sbi)	((sbi)->mount_opt)
#define clear_opt(sbi, option)	(F2FS_OPTION(sbi).opt &= ~F2FS_MOUNT_##option)
#define set_opt(sbi, option)	(F2FS_OPTION(sbi).opt |= F2FS_MOUNT_##option)
#define test_opt(sbi, option)	(F2FS_OPTION(sbi).opt & F2FS_MOUNT_##option)

#define ver_after(a, b)	(typecheck(unsigned long long, a) &&		\
		typecheck(unsigned long long, b) &&			\
		((long long)((a) - (b)) > 0))

typedef u32 block_t;	/*
			 * should not change u32, since it is the on-disk block
			 * address format, __le32.
			 */
typedef u32 nid_t;

#define COMPRESS_EXT_NUM		16

/*
 * An implementation of an rwsem that is explicitly unfair to readers. This
 * prevents priority inversion when a low-priority reader acquires the read lock
 * while sleeping on the write lock but the write lock is needed by
 * higher-priority clients.
 */

struct f2fs_rwsem {
        struct rw_semaphore internal_rwsem;
#ifdef CONFIG_F2FS_UNFAIR_RWSEM
        wait_queue_head_t read_waiters;
#endif
};

struct f2fs_mount_info {
	unsigned int opt;
	int write_io_size_bits;		/* Write IO size bits */
	block_t root_reserved_blocks;	/* root reserved blocks */
	kuid_t s_resuid;		/* reserved blocks for uid */
	kgid_t s_resgid;		/* reserved blocks for gid */
	int active_logs;		/* # of active logs */
	int inline_xattr_size;		/* inline xattr size */
#ifdef CONFIG_F2FS_FAULT_INJECTION
	struct f2fs_fault_info fault_info;	/* For fault injection */
#endif
#ifdef CONFIG_QUOTA
	/* Names of quota files with journalled quota */
	char *s_qf_names[MAXQUOTAS];
	int s_jquota_fmt;			/* Format of quota to use */
#endif
	/* For which write hints are passed down to block layer */
	int whint_mode;
	int alloc_mode;			/* segment allocation policy */
	int fsync_mode;			/* fsync policy */
	int fs_mode;			/* fs mode: LFS or ADAPTIVE */
	int bggc_mode;			/* bggc mode: off, on or sync */
	int discard_unit;		/*
					 * discard command's offset/size should
					 * be aligned to this unit: block,
					 * segment or section
					 */
	struct fscrypt_dummy_policy dummy_enc_policy; /* test dummy encryption */
	block_t unusable_cap_perc;	/* percentage for cap */
	block_t unusable_cap;		/* Amount of space allowed to be
					 * unusable when disabling checkpoint
					 */

	/* For compression */
	unsigned char compress_algorithm;	/* algorithm type */
	unsigned char compress_log_size;	/* cluster log size */
	unsigned char compress_level;		/* compress level */
	bool compress_chksum;			/* compressed data chksum */
	unsigned char compress_ext_cnt;		/* extension count */
	unsigned char nocompress_ext_cnt;		/* nocompress extension count */
	int compress_mode;			/* compression mode */
	unsigned char extensions[COMPRESS_EXT_NUM][F2FS_EXTENSION_LEN];	/* extensions */
	unsigned char noextensions[COMPRESS_EXT_NUM][F2FS_EXTENSION_LEN]; /* extensions */
};

#define F2FS_FEATURE_ENCRYPT		0x0001
#define F2FS_FEATURE_BLKZONED		0x0002
#define F2FS_FEATURE_ATOMIC_WRITE	0x0004
#define F2FS_FEATURE_EXTRA_ATTR		0x0008
#define F2FS_FEATURE_PRJQUOTA		0x0010
#define F2FS_FEATURE_INODE_CHKSUM	0x0020
#define F2FS_FEATURE_FLEXIBLE_INLINE_XATTR	0x0040
#define F2FS_FEATURE_QUOTA_INO		0x0080
#define F2FS_FEATURE_INODE_CRTIME	0x0100
#define F2FS_FEATURE_LOST_FOUND		0x0200
#define F2FS_FEATURE_VERITY		0x0400
#define F2FS_FEATURE_SB_CHKSUM		0x0800
#define F2FS_FEATURE_CASEFOLD		0x1000
#define F2FS_FEATURE_COMPRESSION	0x2000
#define F2FS_FEATURE_RO			0x4000

#define __F2FS_HAS_FEATURE(raw_super, mask)				\
	((raw_super->feature & cpu_to_le32(mask)) != 0)
#define F2FS_HAS_FEATURE(sbi, mask)	__F2FS_HAS_FEATURE(sbi->raw_super, mask)
#define F2FS_SET_FEATURE(sbi, mask)					\
	(sbi->raw_super->feature |= cpu_to_le32(mask))
#define F2FS_CLEAR_FEATURE(sbi, mask)					\
	(sbi->raw_super->feature &= ~cpu_to_le32(mask))

/*
 * Default values for user and/or group using reserved blocks
 */
#define	F2FS_DEF_RESUID		0
#define	F2FS_DEF_RESGID		0

/*
 * For checkpoint manager
 */
enum {
	NAT_BITMAP,
	SIT_BITMAP
};

#define	CP_UMOUNT	0x00000001
#define	CP_FASTBOOT	0x00000002
#define	CP_SYNC		0x00000004
#define	CP_RECOVERY	0x00000008
#define	CP_DISCARD	0x00000010
#define CP_TRIMMED	0x00000020
#define CP_PAUSE	0x00000040
#define CP_RESIZE 	0x00000080

#define MAX_DISCARD_BLOCKS(sbi)		BLKS_PER_SEC(sbi)
#define DEF_MAX_DISCARD_REQUEST		8	/* issue 8 discards per round */
#define DEF_MIN_DISCARD_ISSUE_TIME	50	/* 50 ms, if exists */
#define DEF_MID_DISCARD_ISSUE_TIME	500	/* 500 ms, if device busy */
#define DEF_MAX_DISCARD_ISSUE_TIME	60000	/* 60 s, if no candidates */
#define DEF_DISCARD_URGENT_UTIL		80	/* do more discard over 80% */
#define DEF_CP_INTERVAL			60	/* 60 secs */
#define DEF_IDLE_INTERVAL		5	/* 5 secs */
#define DEF_DISABLE_INTERVAL		5	/* 5 secs */
#define DEF_DISABLE_QUICK_INTERVAL	1	/* 1 secs */
#define DEF_UMOUNT_DISCARD_TIMEOUT	5	/* 5 secs */

struct cp_control {
	int reason;
	__u64 trim_start;
	__u64 trim_end;
	__u64 trim_minlen;
};

/*
 * indicate meta/data type
 */
enum {
	META_CP,
	META_NAT,
	META_SIT,
	META_SSA,
	META_MAX,
	META_POR,
	DATA_GENERIC,		/* check range only */
	DATA_GENERIC_ENHANCE,	/* strong check on range and segment bitmap */
	DATA_GENERIC_ENHANCE_READ,	/*
					 * strong check on range and segment
					 * bitmap but no warning due to race
					 * condition of read on truncated area
					 * by extent_cache
					 */
	META_GENERIC,
};

/* for the list of ino */
enum {
	ORPHAN_INO,		/* for orphan ino list */
	APPEND_INO,		/* for append ino list */
	UPDATE_INO,		/* for update ino list */
	TRANS_DIR_INO,		/* for trasactions dir ino list */
	FLUSH_INO,		/* for multiple device flushing */
	MAX_INO_ENTRY,		/* max. list */
};

struct ino_entry {
	struct list_head list;		/* list head */
	nid_t ino;			/* inode number */
	unsigned int dirty_device;	/* dirty device bitmap */
};

/* for the list of inodes to be GCed */
struct inode_entry {
	struct list_head list;	/* list head */
	struct inode *inode;	/* vfs inode pointer */
};

struct fsync_node_entry {
	struct list_head list;	/* list head */
	struct page *page;	/* warm node page pointer */
	unsigned int seq_id;	/* sequence id */
};

struct ckpt_req {
	struct completion wait;		/* completion for checkpoint done */
	struct llist_node llnode;	/* llist_node to be linked in wait queue */
	int ret;			/* return code of checkpoint */
	ktime_t queue_time;		/* request queued time */
};

struct ckpt_req_control {
	struct task_struct *f2fs_issue_ckpt;	/* checkpoint task */
	int ckpt_thread_ioprio;			/* checkpoint merge thread ioprio */
	wait_queue_head_t ckpt_wait_queue;	/* waiting queue for wake-up */
	atomic_t issued_ckpt;		/* # of actually issued ckpts */
	atomic_t total_ckpt;		/* # of total ckpts */
	atomic_t queued_ckpt;		/* # of queued ckpts */
	struct llist_head issue_list;	/* list for command issue */
	spinlock_t stat_lock;		/* lock for below checkpoint time stats */
	unsigned int cur_time;		/* cur wait time in msec for currently issued checkpoint */
	unsigned int peak_time;		/* peak wait time in msec until now */
};

/* for the bitmap indicate blocks to be discarded */
struct discard_entry {
	struct list_head list;	/* list head */
	block_t start_blkaddr;	/* start blockaddr of current segment */
	unsigned char discard_map[SIT_VBLOCK_MAP_SIZE];	/* segment discard bitmap */
};

/* default discard granularity of inner discard thread, unit: block count */
#define DEFAULT_DISCARD_GRANULARITY		16

/* max discard pend list number */
#define MAX_PLIST_NUM		512
#define plist_idx(blk_num)	((blk_num) >= MAX_PLIST_NUM ?		\
					(MAX_PLIST_NUM - 1) : ((blk_num) - 1))

enum {
	D_PREP,			/* initial */
	D_PARTIAL,		/* partially submitted */
	D_SUBMIT,		/* all submitted */
	D_DONE,			/* finished */
};

struct discard_info {
	block_t lstart;			/* logical start address */
	block_t len;			/* length */
	block_t start;			/* actual start address in dev */
};

struct discard_cmd {
	struct rb_node rb_node;		/* rb node located in rb-tree */
	union {
		struct {
			block_t lstart;	/* logical start address */
			block_t len;	/* length */
			block_t start;	/* actual start address in dev */
		};
		struct discard_info di;	/* discard info */

	};
	struct list_head list;		/* command list */
	struct completion wait;		/* compleation */
	struct block_device *bdev;	/* bdev */
	unsigned short ref;		/* reference count */
	unsigned char state;		/* state */
	unsigned char queued;		/* queued discard */
	int error;			/* bio error */
	spinlock_t lock;		/* for state/bio_ref updating */
	unsigned short bio_ref;		/* bio reference count */
};

enum {
	DPOLICY_BG,
	DPOLICY_FORCE,
	DPOLICY_FSTRIM,
	DPOLICY_UMOUNT,
	MAX_DPOLICY,
};

struct discard_policy {
	int type;			/* type of discard */
	unsigned int min_interval;	/* used for candidates exist */
	unsigned int mid_interval;	/* used for device busy */
	unsigned int max_interval;	/* used for candidates not exist */
	unsigned int max_requests;	/* # of discards issued per round */
	unsigned int io_aware_gran;	/* minimum granularity discard not be aware of I/O */
	bool io_aware;			/* issue discard in idle time */
	bool sync;			/* submit discard with REQ_SYNC flag */
	bool ordered;			/* issue discard by lba order */
	bool timeout;			/* discard timeout for put_super */
	unsigned int granularity;	/* discard granularity */
};

struct discard_cmd_control {
	struct task_struct *f2fs_issue_discard;	/* discard thread */
	struct list_head entry_list;		/* 4KB discard entry list */
	struct list_head pend_list[MAX_PLIST_NUM];/* store pending entries */
	struct list_head wait_list;		/* store on-flushing entries */
	struct list_head fstrim_list;		/* in-flight discard from fstrim */
	wait_queue_head_t discard_wait_queue;	/* waiting queue for wake-up */
	unsigned int discard_wake;		/* to wake up discard thread */
	struct mutex cmd_lock;
	unsigned int nr_discards;		/* # of discards in the list */
	unsigned int max_discards;		/* max. discards to be issued */
	unsigned int max_discard_request;	/* max. discard request per round */
	unsigned int min_discard_issue_time;	/* min. interval between discard issue */
	unsigned int mid_discard_issue_time;	/* mid. interval between discard issue */
	unsigned int max_discard_issue_time;	/* max. interval between discard issue */
	unsigned int discard_granularity;	/* discard granularity */
	unsigned int undiscard_blks;		/* # of undiscard blocks */
	unsigned int next_pos;			/* next discard position */
	atomic_t issued_discard;		/* # of issued discard */
	atomic_t queued_discard;		/* # of queued discard */
	atomic_t discard_cmd_cnt;		/* # of cached cmd count */
	struct rb_root_cached root;		/* root of discard rb-tree */
	bool rbtree_check;			/* config for consistence check */
};

/* for the list of fsync inodes, used only during recovery */
struct fsync_inode_entry {
	struct list_head list;	/* list head */
	struct inode *inode;	/* vfs inode pointer */
	block_t blkaddr;	/* block address locating the last fsync */
	block_t last_dentry;	/* block address locating the last dentry */
};

#define nats_in_cursum(jnl)		(le16_to_cpu((jnl)->n_nats))
#define sits_in_cursum(jnl)		(le16_to_cpu((jnl)->n_sits))

#define nat_in_journal(jnl, i)		((jnl)->nat_j.entries[i].ne)
#define nid_in_journal(jnl, i)		((jnl)->nat_j.entries[i].nid)
#define sit_in_journal(jnl, i)		((jnl)->sit_j.entries[i].se)
#define segno_in_journal(jnl, i)	((jnl)->sit_j.entries[i].segno)

#define MAX_NAT_JENTRIES(jnl)	(NAT_JOURNAL_ENTRIES - nats_in_cursum(jnl))
#define MAX_SIT_JENTRIES(jnl)	(SIT_JOURNAL_ENTRIES - sits_in_cursum(jnl))

static inline int update_nats_in_cursum(struct f2fs_journal *journal, int i)
{
	int before = nats_in_cursum(journal);

	journal->n_nats = cpu_to_le16(before + i);
	return before;
}

static inline int update_sits_in_cursum(struct f2fs_journal *journal, int i)
{
	int before = sits_in_cursum(journal);

	journal->n_sits = cpu_to_le16(before + i);
	return before;
}

static inline bool __has_cursum_space(struct f2fs_journal *journal,
							int size, int type)
{
	if (type == NAT_JOURNAL)
		return size <= MAX_NAT_JENTRIES(journal);
	return size <= MAX_SIT_JENTRIES(journal);
}

/* for inline stuff */
#define DEF_INLINE_RESERVED_SIZE	1
static inline int get_extra_isize(struct inode *inode);
static inline int get_inline_xattr_addrs(struct inode *inode);
#define MAX_INLINE_DATA(inode)	(sizeof(__le32) *			\
				(CUR_ADDRS_PER_INODE(inode) -		\
				get_inline_xattr_addrs(inode) -	\
				DEF_INLINE_RESERVED_SIZE))

/* for inline dir */
#define NR_INLINE_DENTRY(inode)	(MAX_INLINE_DATA(inode) * BITS_PER_BYTE / \
				((SIZE_OF_DIR_ENTRY + F2FS_SLOT_LEN) * \
				BITS_PER_BYTE + 1))
#define INLINE_DENTRY_BITMAP_SIZE(inode) \
	DIV_ROUND_UP(NR_INLINE_DENTRY(inode), BITS_PER_BYTE)
#define INLINE_RESERVED_SIZE(inode)	(MAX_INLINE_DATA(inode) - \
				((SIZE_OF_DIR_ENTRY + F2FS_SLOT_LEN) * \
				NR_INLINE_DENTRY(inode) + \
				INLINE_DENTRY_BITMAP_SIZE(inode)))

/*
 * For INODE and NODE manager
 */
/* for directory operations */

struct f2fs_filename {
	/*
	 * The filename the user specified.  This is NULL for some
	 * filesystem-internal operations, e.g. converting an inline directory
	 * to a non-inline one, or roll-forward recovering an encrypted dentry.
	 */
	const struct qstr *usr_fname;

	/*
	 * The on-disk filename.  For encrypted directories, this is encrypted.
	 * This may be NULL for lookups in an encrypted dir without the key.
	 */
	struct fscrypt_str disk_name;

	/* The dirhash of this filename */
	f2fs_hash_t hash;

#ifdef CONFIG_FS_ENCRYPTION
	/*
	 * For lookups in encrypted directories: either the buffer backing
	 * disk_name, or a buffer that holds the decoded no-key name.
	 */
	struct fscrypt_str crypto_buf;
#endif
#if IS_ENABLED(CONFIG_UNICODE)
	/*
	 * For casefolded directories: the casefolded name, but it's left NULL
	 * if the original name is not valid Unicode, if the directory is both
	 * casefolded and encrypted and its encryption key is unavailable, or if
	 * the filesystem is doing an internal operation where usr_fname is also
	 * NULL.  In all these cases we fall back to treating the name as an
	 * opaque byte sequence.
	 */
	struct fscrypt_str cf_name;
#endif
};

struct f2fs_dentry_ptr {
	struct inode *inode;
	void *bitmap;
	struct f2fs_dir_entry *dentry;
	__u8 (*filename)[F2FS_SLOT_LEN];
	int max;
	int nr_bitmap;
};

static inline void make_dentry_ptr_block(struct inode *inode,
		struct f2fs_dentry_ptr *d, struct f2fs_dentry_block *t)
{
	d->inode = inode;
	d->max = NR_DENTRY_IN_BLOCK;
	d->nr_bitmap = SIZE_OF_DENTRY_BITMAP;
	d->bitmap = t->dentry_bitmap;
	d->dentry = t->dentry;
	d->filename = t->filename;
}

static inline void make_dentry_ptr_inline(struct inode *inode,
					struct f2fs_dentry_ptr *d, void *t)
{
	int entry_cnt = NR_INLINE_DENTRY(inode);
	int bitmap_size = INLINE_DENTRY_BITMAP_SIZE(inode);
	int reserved_size = INLINE_RESERVED_SIZE(inode);

	d->inode = inode;
	d->max = entry_cnt;
	d->nr_bitmap = bitmap_size;
	d->bitmap = t;
	d->dentry = t + bitmap_size + reserved_size;
	d->filename = t + bitmap_size + reserved_size +
					SIZE_OF_DIR_ENTRY * entry_cnt;
}

/*
 * XATTR_NODE_OFFSET stores xattrs to one node block per file keeping -1
 * as its node offset to distinguish from index node blocks.
 * But some bits are used to mark the node block.
 */
#define XATTR_NODE_OFFSET	((((unsigned int)-1) << OFFSET_BIT_SHIFT) \
				>> OFFSET_BIT_SHIFT)
enum {
	ALLOC_NODE,			/* allocate a new node page if needed */
	LOOKUP_NODE,			/* look up a node without readahead */
	LOOKUP_NODE_RA,			/*
					 * look up a node with readahead called
					 * by get_data_block.
					 */
};

#define DEFAULT_RETRY_IO_COUNT	8	/* maximum retry read IO or flush count */

/* congestion wait timeout value, default: 20ms */
#define	DEFAULT_IO_TIMEOUT	(msecs_to_jiffies(20))

/* maximum retry quota flush count */
#define DEFAULT_RETRY_QUOTA_FLUSH_COUNT		8

/* maximum retry of EIO'ed meta page */
#define MAX_RETRY_META_PAGE_EIO			100

#define F2FS_LINK_MAX	0xffffffff	/* maximum link count per file */

#define MAX_DIR_RA_PAGES	4	/* maximum ra pages of dir */

/* dirty segments threshold for triggering CP */
#define DEFAULT_DIRTY_THRESHOLD		4

/* for in-memory extent cache entry */
#define F2FS_MIN_EXTENT_LEN	64	/* minimum extent length */

/* number of extent info in extent cache we try to shrink */
#define EXTENT_CACHE_SHRINK_NUMBER	128

#define RECOVERY_MAX_RA_BLOCKS		BIO_MAX_VECS
#define RECOVERY_MIN_RA_BLOCKS		1

struct rb_entry {
	struct rb_node rb_node;		/* rb node located in rb-tree */
	union {
		struct {
			unsigned int ofs;	/* start offset of the entry */
			unsigned int len;	/* length of the entry */
		};
		unsigned long long key;		/* 64-bits key */
	} __packed;
};

struct extent_info {
	unsigned int fofs;		/* start offset in a file */
	unsigned int len;		/* length of the extent */
	u32 blk;			/* start block address of the extent */
#ifdef CONFIG_F2FS_FS_COMPRESSION
	unsigned int c_len;		/* physical extent length of compressed blocks */
#endif
};

struct extent_node {
	struct rb_node rb_node;		/* rb node located in rb-tree */
	struct extent_info ei;		/* extent info */
	struct list_head list;		/* node in global extent list of sbi */
	struct extent_tree *et;		/* extent tree pointer */
};

struct extent_tree {
	nid_t ino;			/* inode number */
	struct rb_root_cached root;	/* root of extent info rb-tree */
	struct extent_node *cached_en;	/* recently accessed extent node */
	struct extent_info largest;	/* largested extent info */
	struct list_head list;		/* to be used by sbi->zombie_list */
	rwlock_t lock;			/* protect extent info rb-tree */
	atomic_t node_cnt;		/* # of extent node in rb-tree*/
	bool largest_updated;		/* largest extent updated */
};

/*
 * This structure is taken from ext4_map_blocks.
 *
 * Note that, however, f2fs uses NEW and MAPPED flags for f2fs_map_blocks().
 */
#define F2FS_MAP_NEW		(1 << BH_New)
#define F2FS_MAP_MAPPED		(1 << BH_Mapped)
#define F2FS_MAP_UNWRITTEN	(1 << BH_Unwritten)
#define F2FS_MAP_FLAGS		(F2FS_MAP_NEW | F2FS_MAP_MAPPED |\
				F2FS_MAP_UNWRITTEN)

struct f2fs_map_blocks {
	struct block_device *m_bdev;	/* for multi-device dio */
	block_t m_pblk;
	block_t m_lblk;
	unsigned int m_len;
	unsigned int m_flags;
	pgoff_t *m_next_pgofs;		/* point next possible non-hole pgofs */
	pgoff_t *m_next_extent;		/* point to next possible extent */
	int m_seg_type;
	bool m_may_create;		/* indicate it is from write path */
	bool m_multidev_dio;		/* indicate it allows multi-device dio */
};

/* for flag in get_data_block */
enum {
	F2FS_GET_BLOCK_DEFAULT,
	F2FS_GET_BLOCK_FIEMAP,
	F2FS_GET_BLOCK_BMAP,
	F2FS_GET_BLOCK_DIO,
	F2FS_GET_BLOCK_PRE_DIO,
	F2FS_GET_BLOCK_PRE_AIO,
	F2FS_GET_BLOCK_PRECACHE,
};

/*
 * i_advise uses FADVISE_XXX_BIT. We can add additional hints later.
 */
#define FADVISE_COLD_BIT	0x01
#define FADVISE_LOST_PINO_BIT	0x02
#define FADVISE_ENCRYPT_BIT	0x04
#define FADVISE_ENC_NAME_BIT	0x08
#define FADVISE_KEEP_SIZE_BIT	0x10
#define FADVISE_HOT_BIT		0x20
#define FADVISE_VERITY_BIT	0x40
#define FADVISE_TRUNC_BIT	0x80

#define FADVISE_MODIFIABLE_BITS	(FADVISE_COLD_BIT | FADVISE_HOT_BIT)

#define file_is_cold(inode)	is_file(inode, FADVISE_COLD_BIT)
#define file_set_cold(inode)	set_file(inode, FADVISE_COLD_BIT)
#define file_clear_cold(inode)	clear_file(inode, FADVISE_COLD_BIT)

#define file_wrong_pino(inode)	is_file(inode, FADVISE_LOST_PINO_BIT)
#define file_lost_pino(inode)	set_file(inode, FADVISE_LOST_PINO_BIT)
#define file_got_pino(inode)	clear_file(inode, FADVISE_LOST_PINO_BIT)

#define file_is_encrypt(inode)	is_file(inode, FADVISE_ENCRYPT_BIT)
#define file_set_encrypt(inode)	set_file(inode, FADVISE_ENCRYPT_BIT)

#define file_enc_name(inode)	is_file(inode, FADVISE_ENC_NAME_BIT)
#define file_set_enc_name(inode) set_file(inode, FADVISE_ENC_NAME_BIT)

#define file_keep_isize(inode)	is_file(inode, FADVISE_KEEP_SIZE_BIT)
#define file_set_keep_isize(inode) set_file(inode, FADVISE_KEEP_SIZE_BIT)

#define file_is_hot(inode)	is_file(inode, FADVISE_HOT_BIT)
#define file_set_hot(inode)	set_file(inode, FADVISE_HOT_BIT)
#define file_clear_hot(inode)	clear_file(inode, FADVISE_HOT_BIT)

#define file_is_verity(inode)	is_file(inode, FADVISE_VERITY_BIT)
#define file_set_verity(inode)	set_file(inode, FADVISE_VERITY_BIT)

#define file_should_truncate(inode)	is_file(inode, FADVISE_TRUNC_BIT)
#define file_need_truncate(inode)	set_file(inode, FADVISE_TRUNC_BIT)
#define file_dont_truncate(inode)	clear_file(inode, FADVISE_TRUNC_BIT)

#define DEF_DIR_LEVEL		0

enum {
	GC_FAILURE_PIN,
	GC_FAILURE_ATOMIC,
	MAX_GC_FAILURE
};

/* used for f2fs_inode_info->flags */
enum {
	FI_NEW_INODE,		/* indicate newly allocated inode */
	FI_DIRTY_INODE,		/* indicate inode is dirty or not */
	FI_AUTO_RECOVER,	/* indicate inode is recoverable */
	FI_DIRTY_DIR,		/* indicate directory has dirty pages */
	FI_INC_LINK,		/* need to increment i_nlink */
	FI_ACL_MODE,		/* indicate acl mode */
	FI_NO_ALLOC,		/* should not allocate any blocks */
	FI_FREE_NID,		/* free allocated nide */
	FI_NO_EXTENT,		/* not to use the extent cache */
	FI_INLINE_XATTR,	/* used for inline xattr */
	FI_INLINE_DATA,		/* used for inline data*/
	FI_INLINE_DENTRY,	/* used for inline dentry */
	FI_APPEND_WRITE,	/* inode has appended data */
	FI_UPDATE_WRITE,	/* inode has in-place-update data */
	FI_NEED_IPU,		/* used for ipu per file */
	FI_ATOMIC_FILE,		/* indicate atomic file */
	FI_ATOMIC_COMMIT,	/* indicate the state of atomical committing */
	FI_VOLATILE_FILE,	/* indicate volatile file */
	FI_FIRST_BLOCK_WRITTEN,	/* indicate #0 data block was written */
	FI_DROP_CACHE,		/* drop dirty page cache */
	FI_DATA_EXIST,		/* indicate data exists */
	FI_INLINE_DOTS,		/* indicate inline dot dentries */
	FI_SKIP_WRITES,		/* should skip data page writeback */
	FI_OPU_WRITE,		/* used for opu per file */
	FI_DIRTY_FILE,		/* indicate regular/symlink has dirty pages */
	FI_PREALLOCATED_ALL,	/* all blocks for write were preallocated */
	FI_HOT_DATA,		/* indicate file is hot */
	FI_EXTRA_ATTR,		/* indicate file has extra attribute */
	FI_PROJ_INHERIT,	/* indicate file inherits projectid */
	FI_PIN_FILE,		/* indicate file should not be gced */
	FI_ATOMIC_REVOKE_REQUEST, /* request to drop atomic data */
	FI_VERITY_IN_PROGRESS,	/* building fs-verity Merkle tree */
	FI_COMPRESSED_FILE,	/* indicate file's data can be compressed */
	FI_COMPRESS_CORRUPT,	/* indicate compressed cluster is corrupted */
	FI_MMAP_FILE,		/* indicate file was mmapped */
	FI_ENABLE_COMPRESS,	/* enable compression in "user" compression mode */
	FI_COMPRESS_RELEASED,	/* compressed blocks were released */
	FI_ALIGNED_WRITE,	/* enable aligned write */
	FI_MAX,			/* max flag, never be used */
};

struct f2fs_inode_info {
	struct inode vfs_inode;		/* serve a vfs inode */
	unsigned long i_flags;		/* keep an inode flags for ioctl */
	unsigned char i_advise;		/* use to give file attribute hints */
	unsigned char i_dir_level;	/* use for dentry level for large dir */
	unsigned int i_current_depth;	/* only for directory depth */
	/* for gc failure statistic */
	unsigned int i_gc_failures[MAX_GC_FAILURE];
	unsigned int i_pino;		/* parent inode number */
	umode_t i_acl_mode;		/* keep file acl mode temporarily */

	/* Use below internally in f2fs*/
	unsigned long flags[BITS_TO_LONGS(FI_MAX)];	/* use to pass per-file flags */
	struct f2fs_rwsem i_sem;	/* protect fi info */
	atomic_t dirty_pages;		/* # of dirty pages */
	f2fs_hash_t chash;		/* hash value of given file name */
	unsigned int clevel;		/* maximum level of given file name */
	struct task_struct *task;	/* lookup and create consistency */
	struct task_struct *cp_task;	/* separate cp/wb IO stats*/
	nid_t i_xattr_nid;		/* node id that contains xattrs */
	loff_t	last_disk_size;		/* lastly written file size */
	spinlock_t i_size_lock;		/* protect last_disk_size */

#ifdef CONFIG_QUOTA
	struct dquot *i_dquot[MAXQUOTAS];

	/* quota space reservation, managed internally by quota code */
	qsize_t i_reserved_quota;
#endif
	struct list_head dirty_list;	/* dirty list for dirs and files */
	struct list_head gdirty_list;	/* linked in global dirty list */
	struct list_head inmem_ilist;	/* list for inmem inodes */
	struct list_head inmem_pages;	/* inmemory pages managed by f2fs */
	struct task_struct *inmem_task;	/* store inmemory task */
	struct mutex inmem_lock;	/* lock for inmemory pages */
	struct extent_tree *extent_tree;	/* cached extent_tree entry */

	/* avoid racing between foreground op and gc */
	struct f2fs_rwsem i_gc_rwsem[2];
	struct f2fs_rwsem i_xattr_sem; /* avoid racing between reading and changing EAs */

	int i_extra_isize;		/* size of extra space located in i_addr */
	kprojid_t i_projid;		/* id for project quota */
	int i_inline_xattr_size;	/* inline xattr size */
	struct timespec64 i_crtime;	/* inode creation time */
	struct timespec64 i_disk_time[4];/* inode disk times */

	/* for file compress */
	atomic_t i_compr_blocks;		/* # of compressed blocks */
	unsigned char i_compress_algorithm;	/* algorithm type */
	unsigned char i_log_cluster_size;	/* log of cluster size */
	unsigned char i_compress_level;		/* compress level (lz4hc,zstd) */
	unsigned short i_compress_flag;		/* compress flag */
	unsigned int i_cluster_size;		/* cluster size */
};

static inline void get_extent_info(struct extent_info *ext,
					struct f2fs_extent *i_ext)
{
	ext->fofs = le32_to_cpu(i_ext->fofs);
	ext->blk = le32_to_cpu(i_ext->blk);
	ext->len = le32_to_cpu(i_ext->len);
}

static inline void set_raw_extent(struct extent_info *ext,
					struct f2fs_extent *i_ext)
{
	i_ext->fofs = cpu_to_le32(ext->fofs);
	i_ext->blk = cpu_to_le32(ext->blk);
	i_ext->len = cpu_to_le32(ext->len);
}

static inline void set_extent_info(struct extent_info *ei, unsigned int fofs,
						u32 blk, unsigned int len)
{
	ei->fofs = fofs;
	ei->blk = blk;
	ei->len = len;
#ifdef CONFIG_F2FS_FS_COMPRESSION
	ei->c_len = 0;
#endif
}

static inline bool __is_discard_mergeable(struct discard_info *back,
			struct discard_info *front, unsigned int max_len)
{
	return (back->lstart + back->len == front->lstart) &&
		(back->len + front->len <= max_len);
}

static inline bool __is_discard_back_mergeable(struct discard_info *cur,
			struct discard_info *back, unsigned int max_len)
{
	return __is_discard_mergeable(back, cur, max_len);
}

static inline bool __is_discard_front_mergeable(struct discard_info *cur,
			struct discard_info *front, unsigned int max_len)
{
	return __is_discard_mergeable(cur, front, max_len);
}

static inline bool __is_extent_mergeable(struct extent_info *back,
						struct extent_info *front)
{
#ifdef CONFIG_F2FS_FS_COMPRESSION
	if (back->c_len && back->len != back->c_len)
		return false;
	if (front->c_len && front->len != front->c_len)
		return false;
#endif
	return (back->fofs + back->len == front->fofs &&
			back->blk + back->len == front->blk);
}

static inline bool __is_back_mergeable(struct extent_info *cur,
						struct extent_info *back)
{
	return __is_extent_mergeable(back, cur);
}

static inline bool __is_front_mergeable(struct extent_info *cur,
						struct extent_info *front)
{
	return __is_extent_mergeable(cur, front);
}

extern void f2fs_mark_inode_dirty_sync(struct inode *inode, bool sync);
static inline void __try_update_largest_extent(struct extent_tree *et,
						struct extent_node *en)
{
	if (en->ei.len > et->largest.len) {
		et->largest = en->ei;
		et->largest_updated = true;
	}
}

/*
 * For free nid management
 */
enum nid_state {
	FREE_NID,		/* newly added to free nid list */
	PREALLOC_NID,		/* it is preallocated */
	MAX_NID_STATE,
};

enum nat_state {
	TOTAL_NAT,
	DIRTY_NAT,
	RECLAIMABLE_NAT,
	MAX_NAT_STATE,
};

struct f2fs_nm_info {
	block_t nat_blkaddr;		/* base disk address of NAT */
	nid_t max_nid;			/* maximum possible node ids */
	nid_t available_nids;		/* # of available node ids */
	nid_t next_scan_nid;		/* the next nid to be scanned */
	nid_t max_rf_node_blocks;	/* max # of nodes for recovery */
	unsigned int ram_thresh;	/* control the memory footprint */
	unsigned int ra_nid_pages;	/* # of nid pages to be readaheaded */
	unsigned int dirty_nats_ratio;	/* control dirty nats ratio threshold */

	/* NAT cache management */
	struct radix_tree_root nat_root;/* root of the nat entry cache */
	struct radix_tree_root nat_set_root;/* root of the nat set cache */
	struct f2fs_rwsem nat_tree_lock;	/* protect nat entry tree */
	struct list_head nat_entries;	/* cached nat entry list (clean) */
	spinlock_t nat_list_lock;	/* protect clean nat entry list */
	unsigned int nat_cnt[MAX_NAT_STATE]; /* the # of cached nat entries */
	unsigned int nat_blocks;	/* # of nat blocks */

	/* free node ids management */
	struct radix_tree_root free_nid_root;/* root of the free_nid cache */
	struct list_head free_nid_list;		/* list for free nids excluding preallocated nids */
	unsigned int nid_cnt[MAX_NID_STATE];	/* the number of free node id */
	spinlock_t nid_list_lock;	/* protect nid lists ops */
	struct mutex build_lock;	/* lock for build free nids */
	unsigned char **free_nid_bitmap;
	unsigned char *nat_block_bitmap;
	unsigned short *free_nid_count;	/* free nid count of NAT block */

	/* for checkpoint */
	char *nat_bitmap;		/* NAT bitmap pointer */

	unsigned int nat_bits_blocks;	/* # of nat bits blocks */
	unsigned char *nat_bits;	/* NAT bits blocks */
	unsigned char *full_nat_bits;	/* full NAT pages */
	unsigned char *empty_nat_bits;	/* empty NAT pages */
#ifdef CONFIG_F2FS_CHECK_FS
	char *nat_bitmap_mir;		/* NAT bitmap mirror */
#endif
	int bitmap_size;		/* bitmap size */
};

/*
 * this structure is used as one of function parameters.
 * all the information are dedicated to a given direct node block determined
 * by the data offset in a file.
 */
struct dnode_of_data {
	struct inode *inode;		/* vfs inode pointer */
	struct page *inode_page;	/* its inode page, NULL is possible */
	struct page *node_page;		/* cached direct node page */
	nid_t nid;			/* node id of the direct node block */
	unsigned int ofs_in_node;	/* data offset in the node page */
	bool inode_page_locked;		/* inode page is locked or not */
	bool node_changed;		/* is node block changed */
	char cur_level;			/* level of hole node page */
	char max_level;			/* level of current page located */
	block_t	data_blkaddr;		/* block address of the node block */
};

static inline void set_new_dnode(struct dnode_of_data *dn, struct inode *inode,
		struct page *ipage, struct page *npage, nid_t nid)
{
	memset(dn, 0, sizeof(*dn));
	dn->inode = inode;
	dn->inode_page = ipage;
	dn->node_page = npage;
	dn->nid = nid;
}

/*
 * For SIT manager
 *
 * By default, there are 6 active log areas across the whole main area.
 * When considering hot and cold data separation to reduce cleaning overhead,
 * we split 3 for data logs and 3 for node logs as hot, warm, and cold types,
 * respectively.
 * In the current design, you should not change the numbers intentionally.
 * Instead, as a mount option such as active_logs=x, you can use 2, 4, and 6
 * logs individually according to the underlying devices. (default: 6)
 * Just in case, on-disk layout covers maximum 16 logs that consist of 8 for
 * data and 8 for node logs.
 */
#define	NR_CURSEG_DATA_TYPE	(3)
#define NR_CURSEG_NODE_TYPE	(3)
#define NR_CURSEG_INMEM_TYPE	(2)
#define NR_CURSEG_RO_TYPE	(2)
#define NR_CURSEG_PERSIST_TYPE	(NR_CURSEG_DATA_TYPE + NR_CURSEG_NODE_TYPE)
#define NR_CURSEG_TYPE		(NR_CURSEG_INMEM_TYPE + NR_CURSEG_PERSIST_TYPE)

enum {
	CURSEG_HOT_DATA	= 0,	/* directory entry blocks */
	CURSEG_WARM_DATA,	/* data blocks */
	CURSEG_COLD_DATA,	/* multimedia or GCed data blocks */
	CURSEG_HOT_NODE,	/* direct node blocks of directory files */
	CURSEG_WARM_NODE,	/* direct node blocks of normal files */
	CURSEG_COLD_NODE,	/* indirect node blocks */
	NR_PERSISTENT_LOG,	/* number of persistent log */
	CURSEG_COLD_DATA_PINNED = NR_PERSISTENT_LOG,
				/* pinned file that needs consecutive block address */
	CURSEG_ALL_DATA_ATGC,	/* SSR alloctor in hot/warm/cold data area */
	NO_CHECK_TYPE,		/* number of persistent & inmem log */
};

struct flush_cmd {
	struct completion wait;
	struct llist_node llnode;
	nid_t ino;
	int ret;
};

struct flush_cmd_control {
	struct task_struct *f2fs_issue_flush;	/* flush thread */
	wait_queue_head_t flush_wait_queue;	/* waiting queue for wake-up */
	atomic_t issued_flush;			/* # of issued flushes */
	atomic_t queued_flush;			/* # of queued flushes */
	struct llist_head issue_list;		/* list for command issue */
	struct llist_node *dispatch_list;	/* list for command dispatch */
};

struct f2fs_sm_info {
	struct sit_info *sit_info;		/* whole segment information */
	struct free_segmap_info *free_info;	/* free segment information */
	struct dirty_seglist_info *dirty_info;	/* dirty segment information */
	struct curseg_info *curseg_array;	/* active segment information */

	struct f2fs_rwsem curseg_lock;	/* for preventing curseg change */

	block_t seg0_blkaddr;		/* block address of 0'th segment */
	block_t main_blkaddr;		/* start block address of main area */
	block_t ssa_blkaddr;		/* start block address of SSA area */

	unsigned int segment_count;	/* total # of segments */
	unsigned int main_segments;	/* # of segments in main area */
	unsigned int reserved_segments;	/* # of reserved segments */
	unsigned int additional_reserved_segments;/* reserved segs for IO align feature */
	unsigned int ovp_segments;	/* # of overprovision segments */

	/* a threshold to reclaim prefree segments */
	unsigned int rec_prefree_segments;

	/* for batched trimming */
	unsigned int trim_sections;		/* # of sections to trim */

	struct list_head sit_entry_set;	/* sit entry set list */

	unsigned int ipu_policy;	/* in-place-update policy */
	unsigned int min_ipu_util;	/* in-place-update threshold */
	unsigned int min_fsync_blocks;	/* threshold for fsync */
	unsigned int min_seq_blocks;	/* threshold for sequential blocks */
	unsigned int min_hot_blocks;	/* threshold for hot block allocation */
	unsigned int min_ssr_sections;	/* threshold to trigger SSR allocation */

	/* for flush command control */
	struct flush_cmd_control *fcc_info;

	/* for discard command control */
	struct discard_cmd_control *dcc_info;
};

/*
 * For superblock
 */
/*
 * COUNT_TYPE for monitoring
 *
 * f2fs monitors the number of several block types such as on-writeback,
 * dirty dentry blocks, dirty node blocks, and dirty meta blocks.
 */
#define WB_DATA_TYPE(p)	(__is_cp_guaranteed(p) ? F2FS_WB_CP_DATA : F2FS_WB_DATA)
enum count_type {
	F2FS_DIRTY_DENTS,
	F2FS_DIRTY_DATA,
	F2FS_DIRTY_QDATA,
	F2FS_DIRTY_NODES,
	F2FS_DIRTY_META,
	F2FS_INMEM_PAGES,
	F2FS_DIRTY_IMETA,
	F2FS_WB_CP_DATA,
	F2FS_WB_DATA,
	F2FS_RD_DATA,
	F2FS_RD_NODE,
	F2FS_RD_META,
	F2FS_DIO_WRITE,
	F2FS_DIO_READ,
	NR_COUNT_TYPE,
};

/*
 * The below are the page types of bios used in submit_bio().
 * The available types are:
 * DATA			User data pages. It operates as async mode.
 * NODE			Node pages. It operates as async mode.
 * META			FS metadata pages such as SIT, NAT, CP.
 * NR_PAGE_TYPE		The number of page types.
 * META_FLUSH		Make sure the previous pages are written
 *			with waiting the bio's completion
 * ...			Only can be used with META.
 */
#define PAGE_TYPE_OF_BIO(type)	((type) > META ? META : (type))
enum page_type {
	DATA,
	NODE,
	META,
	NR_PAGE_TYPE,
	META_FLUSH,
	INMEM,		/* the below types are used by tracepoints only. */
	INMEM_DROP,
	INMEM_INVALIDATE,
	INMEM_REVOKE,
	IPU,
	OPU,
};

enum temp_type {
	HOT = 0,	/* must be zero for meta bio */
	WARM,
	COLD,
	NR_TEMP_TYPE,
};

enum need_lock_type {
	LOCK_REQ = 0,
	LOCK_DONE,
	LOCK_RETRY,
};

enum cp_reason_type {
	CP_NO_NEEDED,
	CP_NON_REGULAR,
	CP_COMPRESSED,
	CP_HARDLINK,
	CP_SB_NEED_CP,
	CP_WRONG_PINO,
	CP_NO_SPC_ROLL,
	CP_NODE_NEED_CP,
	CP_FASTBOOT_MODE,
	CP_SPEC_LOG_NUM,
	CP_RECOVER_DIR,
};

enum iostat_type {
	/* WRITE IO */
	APP_DIRECT_IO,			/* app direct write IOs */
	APP_BUFFERED_IO,		/* app buffered write IOs */
	APP_WRITE_IO,			/* app write IOs */
	APP_MAPPED_IO,			/* app mapped IOs */
	FS_DATA_IO,			/* data IOs from kworker/fsync/reclaimer */
	FS_NODE_IO,			/* node IOs from kworker/fsync/reclaimer */
	FS_META_IO,			/* meta IOs from kworker/reclaimer */
	FS_GC_DATA_IO,			/* data IOs from forground gc */
	FS_GC_NODE_IO,			/* node IOs from forground gc */
	FS_CP_DATA_IO,			/* data IOs from checkpoint */
	FS_CP_NODE_IO,			/* node IOs from checkpoint */
	FS_CP_META_IO,			/* meta IOs from checkpoint */

	/* READ IO */
	APP_DIRECT_READ_IO,		/* app direct read IOs */
	APP_BUFFERED_READ_IO,		/* app buffered read IOs */
	APP_READ_IO,			/* app read IOs */
	APP_MAPPED_READ_IO,		/* app mapped read IOs */
	FS_DATA_READ_IO,		/* data read IOs */
	FS_GDATA_READ_IO,		/* data read IOs from background gc */
	FS_CDATA_READ_IO,		/* compressed data read IOs */
	FS_NODE_READ_IO,		/* node read IOs */
	FS_META_READ_IO,		/* meta read IOs */

	/* other */
	FS_DISCARD,			/* discard */
	NR_IO_TYPE,
};

struct f2fs_io_info {
	struct f2fs_sb_info *sbi;	/* f2fs_sb_info pointer */
	nid_t ino;		/* inode number */
	enum page_type type;	/* contains DATA/NODE/META/META_FLUSH */
	enum temp_type temp;	/* contains HOT/WARM/COLD */
	int op;			/* contains REQ_OP_ */
	int op_flags;		/* req_flag_bits */
	block_t new_blkaddr;	/* new block address to be written */
	block_t old_blkaddr;	/* old block address before Cow */
	struct page *page;	/* page to be written */
	struct page *encrypted_page;	/* encrypted page */
	struct page *compressed_page;	/* compressed page */
	struct list_head list;		/* serialize IOs */
	bool submitted;		/* indicate IO submission */
	int need_lock;		/* indicate we need to lock cp_rwsem */
	bool in_list;		/* indicate fio is in io_list */
	bool is_por;		/* indicate IO is from recovery or not */
	bool retry;		/* need to reallocate block address */
	int compr_blocks;	/* # of compressed block addresses */
	bool encrypted;		/* indicate file is encrypted */
	enum iostat_type io_type;	/* io type */
	struct writeback_control *io_wbc; /* writeback control */
	struct bio **bio;		/* bio for ipu */
	sector_t *last_block;		/* last block number in bio */
	unsigned char version;		/* version of the node */
};

struct bio_entry {
	struct bio *bio;
	struct list_head list;
};

#define is_read_io(rw) ((rw) == READ)
struct f2fs_bio_info {
	struct f2fs_sb_info *sbi;	/* f2fs superblock */
	struct bio *bio;		/* bios to merge */
	sector_t last_block_in_bio;	/* last block number */
	struct f2fs_io_info fio;	/* store buffered io info. */
	struct f2fs_rwsem io_rwsem;	/* blocking op for bio */
	spinlock_t io_lock;		/* serialize DATA/NODE IOs */
	struct list_head io_list;	/* track fios */
	struct list_head bio_list;	/* bio entry list head */
	struct f2fs_rwsem bio_list_lock;	/* lock to protect bio entry list */
};

#define FDEV(i)				(sbi->devs[i])
#define RDEV(i)				(raw_super->devs[i])
struct f2fs_dev_info {
	struct block_device *bdev;
	char path[MAX_PATH_LEN];
	unsigned int total_segments;
	block_t start_blk;
	block_t end_blk;
#ifdef CONFIG_BLK_DEV_ZONED
	unsigned int nr_blkz;		/* Total number of zones */
	unsigned long *blkz_seq;	/* Bitmap indicating sequential zones */
	block_t *zone_capacity_blocks;  /* Array of zone capacity in blks */
#endif
};

enum inode_type {
	DIR_INODE,			/* for dirty dir inode */
	FILE_INODE,			/* for dirty regular/symlink inode */
	DIRTY_META,			/* for all dirtied inode metadata */
	ATOMIC_FILE,			/* for all atomic files */
	NR_INODE_TYPE,
};

/* for inner inode cache management */
struct inode_management {
	struct radix_tree_root ino_root;	/* ino entry array */
	spinlock_t ino_lock;			/* for ino entry lock */
	struct list_head ino_list;		/* inode list head */
	unsigned long ino_num;			/* number of entries */
};

/* for GC_AT */
struct atgc_management {
	bool atgc_enabled;			/* ATGC is enabled or not */
	struct rb_root_cached root;		/* root of victim rb-tree */
	struct list_head victim_list;		/* linked with all victim entries */
	unsigned int victim_count;		/* victim count in rb-tree */
	unsigned int candidate_ratio;		/* candidate ratio */
	unsigned int max_candidate_count;	/* max candidate count */
	unsigned int age_weight;		/* age weight, vblock_weight = 100 - age_weight */
	unsigned long long age_threshold;	/* age threshold */
};

/* For s_flag in struct f2fs_sb_info */
enum {
	SBI_IS_DIRTY,				/* dirty flag for checkpoint */
	SBI_IS_CLOSE,				/* specify unmounting */
	SBI_NEED_FSCK,				/* need fsck.f2fs to fix */
	SBI_POR_DOING,				/* recovery is doing or not */
	SBI_NEED_SB_WRITE,			/* need to recover superblock */
	SBI_NEED_CP,				/* need to checkpoint */
	SBI_IS_SHUTDOWN,			/* shutdown by ioctl */
	SBI_IS_RECOVERED,			/* recovered orphan/data */
	SBI_CP_DISABLED,			/* CP was disabled last mount */
	SBI_CP_DISABLED_QUICK,			/* CP was disabled quickly */
	SBI_QUOTA_NEED_FLUSH,			/* need to flush quota info in CP */
	SBI_QUOTA_SKIP_FLUSH,			/* skip flushing quota in current CP */
	SBI_QUOTA_NEED_REPAIR,			/* quota file may be corrupted */
	SBI_IS_RESIZEFS,			/* resizefs is in process */
	SBI_IS_FREEZING,			/* freezefs is in process */
};

enum {
	CP_TIME,
	REQ_TIME,
	DISCARD_TIME,
	GC_TIME,
	DISABLE_TIME,
	UMOUNT_DISCARD_TIMEOUT,
	MAX_TIME,
};

enum {
	GC_NORMAL,
	GC_IDLE_CB,
	GC_IDLE_GREEDY,
	GC_IDLE_AT,
	GC_URGENT_HIGH,
	GC_URGENT_LOW,
	GC_URGENT_MID,
	MAX_GC_MODE,
};

enum {
	BGGC_MODE_ON,		/* background gc is on */
	BGGC_MODE_OFF,		/* background gc is off */
	BGGC_MODE_SYNC,		/*
				 * background gc is on, migrating blocks
				 * like foreground gc
				 */
};

enum {
	FS_MODE_ADAPTIVE,		/* use both lfs/ssr allocation */
	FS_MODE_LFS,			/* use lfs allocation only */
	FS_MODE_FRAGMENT_SEG,		/* segment fragmentation mode */
	FS_MODE_FRAGMENT_BLK,		/* block fragmentation mode */
};

enum {
	WHINT_MODE_OFF,		/* not pass down write hints */
	WHINT_MODE_USER,	/* try to pass down hints given by users */
	WHINT_MODE_FS,		/* pass down hints with F2FS policy */
};

enum {
	ALLOC_MODE_DEFAULT,	/* stay default */
	ALLOC_MODE_REUSE,	/* reuse segments as much as possible */
};

enum fsync_mode {
	FSYNC_MODE_POSIX,	/* fsync follows posix semantics */
	FSYNC_MODE_STRICT,	/* fsync behaves in line with ext4 */
	FSYNC_MODE_NOBARRIER,	/* fsync behaves nobarrier based on posix */
};

enum {
	COMPR_MODE_FS,		/*
				 * automatically compress compression
				 * enabled files
				 */
	COMPR_MODE_USER,	/*
				 * automatical compression is disabled.
				 * user can control the file compression
				 * using ioctls
				 */
};

enum {
	DISCARD_UNIT_BLOCK,	/* basic discard unit is block */
	DISCARD_UNIT_SEGMENT,	/* basic discard unit is segment */
	DISCARD_UNIT_SECTION,	/* basic discard unit is section */
};

static inline int f2fs_test_bit(unsigned int nr, char *addr);
static inline void f2fs_set_bit(unsigned int nr, char *addr);
static inline void f2fs_clear_bit(unsigned int nr, char *addr);

/*
 * Layout of f2fs page.private:
 *
 * Layout A: lowest bit should be 1
 * | bit0 = 1 | bit1 | bit2 | ... | bit MAX | private data .... |
 * bit 0	PAGE_PRIVATE_NOT_POINTER
 * bit 1	PAGE_PRIVATE_ATOMIC_WRITE
 * bit 2	PAGE_PRIVATE_DUMMY_WRITE
 * bit 3	PAGE_PRIVATE_ONGOING_MIGRATION
 * bit 4	PAGE_PRIVATE_INLINE_INODE
 * bit 5	PAGE_PRIVATE_REF_RESOURCE
 * bit 6-	f2fs private data
 *
 * Layout B: lowest bit should be 0
 * page.private is a wrapped pointer.
 */
enum {
	PAGE_PRIVATE_NOT_POINTER,		/* private contains non-pointer data */
	PAGE_PRIVATE_ATOMIC_WRITE,		/* data page from atomic write path */
	PAGE_PRIVATE_DUMMY_WRITE,		/* data page for padding aligned IO */
	PAGE_PRIVATE_ONGOING_MIGRATION,		/* data page which is on-going migrating */
	PAGE_PRIVATE_INLINE_INODE,		/* inode page contains inline data */
	PAGE_PRIVATE_REF_RESOURCE,		/* dirty page has referenced resources */
	PAGE_PRIVATE_MAX
};

#define PAGE_PRIVATE_GET_FUNC(name, flagname) \
static inline bool page_private_##name(struct page *page) \
{ \
	return PagePrivate(page) && \
		test_bit(PAGE_PRIVATE_NOT_POINTER, &page_private(page)) && \
		test_bit(PAGE_PRIVATE_##flagname, &page_private(page)); \
}

#define PAGE_PRIVATE_SET_FUNC(name, flagname) \
static inline void set_page_private_##name(struct page *page) \
{ \
	if (!PagePrivate(page)) { \
		get_page(page); \
		SetPagePrivate(page); \
		set_page_private(page, 0); \
	} \
	set_bit(PAGE_PRIVATE_NOT_POINTER, &page_private(page)); \
	set_bit(PAGE_PRIVATE_##flagname, &page_private(page)); \
}

#define PAGE_PRIVATE_CLEAR_FUNC(name, flagname) \
static inline void clear_page_private_##name(struct page *page) \
{ \
	clear_bit(PAGE_PRIVATE_##flagname, &page_private(page)); \
	if (page_private(page) == 1 << PAGE_PRIVATE_NOT_POINTER) { \
		set_page_private(page, 0); \
		if (PagePrivate(page)) { \
			ClearPagePrivate(page); \
			put_page(page); \
		}\
	} \
}

PAGE_PRIVATE_GET_FUNC(nonpointer, NOT_POINTER);
PAGE_PRIVATE_GET_FUNC(reference, REF_RESOURCE);
PAGE_PRIVATE_GET_FUNC(inline, INLINE_INODE);
PAGE_PRIVATE_GET_FUNC(gcing, ONGOING_MIGRATION);
PAGE_PRIVATE_GET_FUNC(atomic, ATOMIC_WRITE);
PAGE_PRIVATE_GET_FUNC(dummy, DUMMY_WRITE);

PAGE_PRIVATE_SET_FUNC(reference, REF_RESOURCE);
PAGE_PRIVATE_SET_FUNC(inline, INLINE_INODE);
PAGE_PRIVATE_SET_FUNC(gcing, ONGOING_MIGRATION);
PAGE_PRIVATE_SET_FUNC(atomic, ATOMIC_WRITE);
PAGE_PRIVATE_SET_FUNC(dummy, DUMMY_WRITE);

PAGE_PRIVATE_CLEAR_FUNC(reference, REF_RESOURCE);
PAGE_PRIVATE_CLEAR_FUNC(inline, INLINE_INODE);
PAGE_PRIVATE_CLEAR_FUNC(gcing, ONGOING_MIGRATION);
PAGE_PRIVATE_CLEAR_FUNC(atomic, ATOMIC_WRITE);
PAGE_PRIVATE_CLEAR_FUNC(dummy, DUMMY_WRITE);

static inline unsigned long get_page_private_data(struct page *page)
{
	unsigned long data = page_private(page);

	if (!test_bit(PAGE_PRIVATE_NOT_POINTER, &data))
		return 0;
	return data >> PAGE_PRIVATE_MAX;
}

static inline void set_page_private_data(struct page *page, unsigned long data)
{
	if (!PagePrivate(page)) {
		get_page(page);
		SetPagePrivate(page);
		set_page_private(page, 0);
	}
	set_bit(PAGE_PRIVATE_NOT_POINTER, &page_private(page));
	page_private(page) |= data << PAGE_PRIVATE_MAX;
}

static inline void clear_page_private_data(struct page *page)
{
	page_private(page) &= (1 << PAGE_PRIVATE_MAX) - 1;
	if (page_private(page) == 1 << PAGE_PRIVATE_NOT_POINTER) {
		set_page_private(page, 0);
		if (PagePrivate(page)) {
			ClearPagePrivate(page);
			put_page(page);
		}
	}
}

/* For compression */
enum compress_algorithm_type {
	COMPRESS_LZO,
	COMPRESS_LZ4,
	COMPRESS_ZSTD,
	COMPRESS_LZORLE,
	COMPRESS_MAX,
};

enum compress_flag {
	COMPRESS_CHKSUM,
	COMPRESS_MAX_FLAG,
};

#define	COMPRESS_WATERMARK			20
#define	COMPRESS_PERCENT			20

#define COMPRESS_DATA_RESERVED_SIZE		4
struct compress_data {
	__le32 clen;			/* compressed data size */
	__le32 chksum;			/* compressed data chksum */
	__le32 reserved[COMPRESS_DATA_RESERVED_SIZE];	/* reserved */
	u8 cdata[];			/* compressed data */
};

#define COMPRESS_HEADER_SIZE	(sizeof(struct compress_data))

#define F2FS_COMPRESSED_PAGE_MAGIC	0xF5F2C000

#define	COMPRESS_LEVEL_OFFSET	8

/* compress context */
struct compress_ctx {
	struct inode *inode;		/* inode the context belong to */
	pgoff_t cluster_idx;		/* cluster index number */
	unsigned int cluster_size;	/* page count in cluster */
	unsigned int log_cluster_size;	/* log of cluster size */
	struct page **rpages;		/* pages store raw data in cluster */
	unsigned int nr_rpages;		/* total page number in rpages */
	struct page **cpages;		/* pages store compressed data in cluster */
	unsigned int nr_cpages;		/* total page number in cpages */
	unsigned int valid_nr_cpages;	/* valid page number in cpages */
	void *rbuf;			/* virtual mapped address on rpages */
	struct compress_data *cbuf;	/* virtual mapped address on cpages */
	size_t rlen;			/* valid data length in rbuf */
	size_t clen;			/* valid data length in cbuf */
	void *private;			/* payload buffer for specified compression algorithm */
	void *private2;			/* extra payload buffer */
};

/* compress context for write IO path */
struct compress_io_ctx {
	u32 magic;			/* magic number to indicate page is compressed */
	struct inode *inode;		/* inode the context belong to */
	struct page **rpages;		/* pages store raw data in cluster */
	unsigned int nr_rpages;		/* total page number in rpages */
	atomic_t pending_pages;		/* in-flight compressed page count */
};

/* Context for decompressing one cluster on the read IO path */
struct decompress_io_ctx {
	u32 magic;			/* magic number to indicate page is compressed */
	struct inode *inode;		/* inode the context belong to */
	pgoff_t cluster_idx;		/* cluster index number */
	unsigned int cluster_size;	/* page count in cluster */
	unsigned int log_cluster_size;	/* log of cluster size */
	struct page **rpages;		/* pages store raw data in cluster */
	unsigned int nr_rpages;		/* total page number in rpages */
	struct page **cpages;		/* pages store compressed data in cluster */
	unsigned int nr_cpages;		/* total page number in cpages */
	struct page **tpages;		/* temp pages to pad holes in cluster */
	void *rbuf;			/* virtual mapped address on rpages */
	struct compress_data *cbuf;	/* virtual mapped address on cpages */
	size_t rlen;			/* valid data length in rbuf */
	size_t clen;			/* valid data length in cbuf */

	/*
	 * The number of compressed pages remaining to be read in this cluster.
	 * This is initially nr_cpages.  It is decremented by 1 each time a page
	 * has been read (or failed to be read).  When it reaches 0, the cluster
	 * is decompressed (or an error is reported).
	 *
	 * If an error occurs before all the pages have been submitted for I/O,
	 * then this will never reach 0.  In this case the I/O submitter is
	 * responsible for calling f2fs_decompress_end_io() instead.
	 */
	atomic_t remaining_pages;

	/*
	 * Number of references to this decompress_io_ctx.
	 *
	 * One reference is held for I/O completion.  This reference is dropped
	 * after the pagecache pages are updated and unlocked -- either after
	 * decompression (and verity if enabled), or after an error.
	 *
	 * In addition, each compressed page holds a reference while it is in a
	 * bio.  These references are necessary prevent compressed pages from
	 * being freed while they are still in a bio.
	 */
	refcount_t refcnt;

	bool failed;			/* IO error occurred before decompression? */
	bool need_verity;		/* need fs-verity verification after decompression? */
	void *private;			/* payload buffer for specified decompression algorithm */
	void *private2;			/* extra payload buffer */
	struct work_struct verity_work;	/* work to verify the decompressed pages */
};

#define NULL_CLUSTER			((unsigned int)(~0))
#define MIN_COMPRESS_LOG_SIZE		2
#define MAX_COMPRESS_LOG_SIZE		8
#define MAX_COMPRESS_WINDOW_SIZE(log_size)	((PAGE_SIZE) << (log_size))

struct f2fs_sb_info {
	struct super_block *sb;			/* pointer to VFS super block */
	struct proc_dir_entry *s_proc;		/* proc entry */
	struct f2fs_super_block *raw_super;	/* raw super block pointer */
	struct f2fs_rwsem sb_lock;		/* lock for raw super block */
	int valid_super_block;			/* valid super block no */
	unsigned long s_flag;				/* flags for sbi */
	struct mutex writepages;		/* mutex for writepages() */

#ifdef CONFIG_BLK_DEV_ZONED
	unsigned int blocks_per_blkz;		/* F2FS blocks per zone */
	unsigned int log_blocks_per_blkz;	/* log2 F2FS blocks per zone */
#endif

	/* for node-related operations */
	struct f2fs_nm_info *nm_info;		/* node manager */
	struct inode *node_inode;		/* cache node blocks */

	/* for segment-related operations */
	struct f2fs_sm_info *sm_info;		/* segment manager */

	/* for bio operations */
	struct f2fs_bio_info *write_io[NR_PAGE_TYPE];	/* for write bios */
	/* keep migration IO order for LFS mode */
	struct f2fs_rwsem io_order_lock;
	mempool_t *write_io_dummy;		/* Dummy pages */
	pgoff_t metapage_eio_ofs;		/* EIO page offset */
	int metapage_eio_cnt;			/* EIO count */

	/* for checkpoint */
	struct f2fs_checkpoint *ckpt;		/* raw checkpoint pointer */
	int cur_cp_pack;			/* remain current cp pack */
	spinlock_t cp_lock;			/* for flag in ckpt */
	struct inode *meta_inode;		/* cache meta blocks */
	struct f2fs_rwsem cp_global_sem;	/* checkpoint procedure lock */
	struct f2fs_rwsem cp_rwsem;		/* blocking FS operations */
	struct f2fs_rwsem node_write;		/* locking node writes */
	struct f2fs_rwsem node_change;	/* locking node change */
	wait_queue_head_t cp_wait;
	unsigned long last_time[MAX_TIME];	/* to store time in jiffies */
	long interval_time[MAX_TIME];		/* to store thresholds */
	struct ckpt_req_control cprc_info;	/* for checkpoint request control */

	struct inode_management im[MAX_INO_ENTRY];	/* manage inode cache */

	spinlock_t fsync_node_lock;		/* for node entry lock */
	struct list_head fsync_node_list;	/* node list head */
	unsigned int fsync_seg_id;		/* sequence id */
	unsigned int fsync_node_num;		/* number of node entries */

	/* for orphan inode, use 0'th array */
	unsigned int max_orphans;		/* max orphan inodes */

	/* for inode management */
	struct list_head inode_list[NR_INODE_TYPE];	/* dirty inode list */
	spinlock_t inode_lock[NR_INODE_TYPE];	/* for dirty inode list lock */
	struct mutex flush_lock;		/* for flush exclusion */

	/* for extent tree cache */
	struct radix_tree_root extent_tree_root;/* cache extent cache entries */
	struct mutex extent_tree_lock;	/* locking extent radix tree */
	struct list_head extent_list;		/* lru list for shrinker */
	spinlock_t extent_lock;			/* locking extent lru list */
	atomic_t total_ext_tree;		/* extent tree count */
	struct list_head zombie_list;		/* extent zombie tree list */
	atomic_t total_zombie_tree;		/* extent zombie tree count */
	atomic_t total_ext_node;		/* extent info count */

	/* basic filesystem units */
	unsigned int log_sectors_per_block;	/* log2 sectors per block */
	unsigned int log_blocksize;		/* log2 block size */
	unsigned int blocksize;			/* block size */
	unsigned int root_ino_num;		/* root inode number*/
	unsigned int node_ino_num;		/* node inode number*/
	unsigned int meta_ino_num;		/* meta inode number*/
	unsigned int log_blocks_per_seg;	/* log2 blocks per segment */
	unsigned int blocks_per_seg;		/* blocks per segment */
	unsigned int segs_per_sec;		/* segments per section */
	unsigned int secs_per_zone;		/* sections per zone */
	unsigned int total_sections;		/* total section count */
	unsigned int total_node_count;		/* total node block count */
	unsigned int total_valid_node_count;	/* valid node block count */
	int dir_level;				/* directory level */
	int readdir_ra;				/* readahead inode in readdir */
	u64 max_io_bytes;			/* max io bytes to merge IOs */

	block_t user_block_count;		/* # of user blocks */
	block_t total_valid_block_count;	/* # of valid blocks */
	block_t discard_blks;			/* discard command candidats */
	block_t last_valid_block_count;		/* for recovery */
	block_t reserved_blocks;		/* configurable reserved blocks */
	block_t current_reserved_blocks;	/* current reserved blocks */

	/* Additional tracking for no checkpoint mode */
	block_t unusable_block_count;		/* # of blocks saved by last cp */

	unsigned int nquota_files;		/* # of quota sysfile */
	struct f2fs_rwsem quota_sem;		/* blocking cp for flags */

	/* # of pages, see count_type */
	atomic_t nr_pages[NR_COUNT_TYPE];
	/* # of allocated blocks */
	struct percpu_counter alloc_valid_block_count;
	/* # of node block writes as roll forward recovery */
	struct percpu_counter rf_node_block_count;

	/* writeback control */
	atomic_t wb_sync_req[META];	/* count # of WB_SYNC threads */

	/* valid inode count */
	struct percpu_counter total_valid_inode_count;

	struct f2fs_mount_info mount_opt;	/* mount options */

	/* for cleaning operations */
	struct f2fs_rwsem gc_lock;		/*
						 * semaphore for GC, avoid
						 * race between GC and GC or CP
						 */
	struct f2fs_gc_kthread	*gc_thread;	/* GC thread */
	struct atgc_management am;		/* atgc management */
	unsigned int cur_victim_sec;		/* current victim section num */
	unsigned int gc_mode;			/* current GC state */
	unsigned int next_victim_seg[2];	/* next segment in victim section */
	spinlock_t gc_urgent_high_lock;
	bool gc_urgent_high_limited;		/* indicates having limited trial count */
	unsigned int gc_urgent_high_remaining;	/* remaining trial count for GC_URGENT_HIGH */

	/* for skip statistic */
	unsigned int atomic_files;		/* # of opened atomic file */
	unsigned long long skipped_atomic_files[2];	/* FG_GC and BG_GC */
	unsigned long long skipped_gc_rwsem;		/* FG_GC only */

	/* threshold for gc trials on pinned files */
	u64 gc_pin_file_threshold;
	struct f2fs_rwsem pin_sem;

	/* maximum # of trials to find a victim segment for SSR and GC */
	unsigned int max_victim_search;
	/* migration granularity of garbage collection, unit: segment */
	unsigned int migration_granularity;

	/*
	 * for stat information.
	 * one is for the LFS mode, and the other is for the SSR mode.
	 */
#ifdef CONFIG_F2FS_STAT_FS
	struct f2fs_stat_info *stat_info;	/* FS status information */
	atomic_t meta_count[META_MAX];		/* # of meta blocks */
	unsigned int segment_count[2];		/* # of allocated segments */
	unsigned int block_count[2];		/* # of allocated blocks */
	atomic_t inplace_count;		/* # of inplace update */
	atomic64_t total_hit_ext;		/* # of lookup extent cache */
	atomic64_t read_hit_rbtree;		/* # of hit rbtree extent node */
	atomic64_t read_hit_largest;		/* # of hit largest extent node */
	atomic64_t read_hit_cached;		/* # of hit cached extent node */
	atomic_t inline_xattr;			/* # of inline_xattr inodes */
	atomic_t inline_inode;			/* # of inline_data inodes */
	atomic_t inline_dir;			/* # of inline_dentry inodes */
	atomic_t compr_inode;			/* # of compressed inodes */
	atomic64_t compr_blocks;		/* # of compressed blocks */
	atomic_t vw_cnt;			/* # of volatile writes */
	atomic_t max_aw_cnt;			/* max # of atomic writes */
	atomic_t max_vw_cnt;			/* max # of volatile writes */
	unsigned int io_skip_bggc;		/* skip background gc for in-flight IO */
	unsigned int other_skip_bggc;		/* skip background gc for other reasons */
	unsigned int ndirty_inode[NR_INODE_TYPE];	/* # of dirty inodes */
#endif
	spinlock_t stat_lock;			/* lock for stat operations */

	/* to attach REQ_META|REQ_FUA flags */
	unsigned int data_io_flag;
	unsigned int node_io_flag;

	/* For sysfs suppport */
	struct kobject s_kobj;			/* /sys/fs/f2fs/<devname> */
	struct completion s_kobj_unregister;

	struct kobject s_stat_kobj;		/* /sys/fs/f2fs/<devname>/stat */
	struct completion s_stat_kobj_unregister;

	struct kobject s_feature_list_kobj;		/* /sys/fs/f2fs/<devname>/feature_list */
	struct completion s_feature_list_kobj_unregister;

	/* For shrinker support */
	struct list_head s_list;
	struct mutex umount_mutex;
	unsigned int shrinker_run_no;

	/* For multi devices */
	int s_ndevs;				/* number of devices */
	struct f2fs_dev_info *devs;		/* for device list */
	unsigned int dirty_device;		/* for checkpoint data flush */
	spinlock_t dev_lock;			/* protect dirty_device */
	bool aligned_blksize;			/* all devices has the same logical blksize */

	/* For write statistics */
	u64 sectors_written_start;
	u64 kbytes_written;

	/* Reference to checksum algorithm driver via cryptoapi */
	struct crypto_shash *s_chksum_driver;

	/* Precomputed FS UUID checksum for seeding other checksums */
	__u32 s_chksum_seed;

	struct workqueue_struct *post_read_wq;	/* post read workqueue */

	struct kmem_cache *inline_xattr_slab;	/* inline xattr entry */
	unsigned int inline_xattr_slab_size;	/* default inline xattr slab size */

	/* For reclaimed segs statistics per each GC mode */
	unsigned int gc_segment_mode;		/* GC state for reclaimed segments */
	unsigned int gc_reclaimed_segs[MAX_GC_MODE];	/* Reclaimed segs for each mode */

	unsigned long seq_file_ra_mul;		/* multiplier for ra_pages of seq. files in fadvise */

	int max_fragment_chunk;			/* max chunk size for block fragmentation mode */
	int max_fragment_hole;			/* max hole size for block fragmentation mode */

#ifdef CONFIG_F2FS_FS_COMPRESSION
	struct kmem_cache *page_array_slab;	/* page array entry */
	unsigned int page_array_slab_size;	/* default page array slab size */

	/* For runtime compression statistics */
	u64 compr_written_block;
	u64 compr_saved_block;
	u32 compr_new_inode;

	/* For compressed block cache */
	struct inode *compress_inode;		/* cache compressed blocks */
	unsigned int compress_percent;		/* cache page percentage */
	unsigned int compress_watermark;	/* cache page watermark */
	atomic_t compress_page_hit;		/* cache hit count */
#endif

#ifdef CONFIG_F2FS_IOSTAT
	/* For app/fs IO statistics */
	spinlock_t iostat_lock;
	unsigned long long rw_iostat[NR_IO_TYPE];
	unsigned long long prev_rw_iostat[NR_IO_TYPE];
	bool iostat_enable;
	unsigned long iostat_next_period;
	unsigned int iostat_period_ms;

	/* For io latency related statistics info in one iostat period */
	spinlock_t iostat_lat_lock;
	struct iostat_lat_info *iostat_io_lat;
#endif
};

#ifdef CONFIG_F2FS_FAULT_INJECTION
#define f2fs_show_injection_info(sbi, type)					\
	printk_ratelimited("%sF2FS-fs (%s) : inject %s in %s of %pS\n",	\
		KERN_INFO, sbi->sb->s_id,				\
		f2fs_fault_name[type],					\
		__func__, __builtin_return_address(0))
static inline bool time_to_inject(struct f2fs_sb_info *sbi, int type)
{
	struct f2fs_fault_info *ffi = &F2FS_OPTION(sbi).fault_info;

	if (!ffi->inject_rate)
		return false;

	if (!IS_FAULT_SET(ffi, type))
		return false;

	atomic_inc(&ffi->inject_ops);
	if (atomic_read(&ffi->inject_ops) >= ffi->inject_rate) {
		atomic_set(&ffi->inject_ops, 0);
		return true;
	}
	return false;
}
#else
#define f2fs_show_injection_info(sbi, type) do { } while (0)
static inline bool time_to_inject(struct f2fs_sb_info *sbi, int type)
{
	return false;
}
#endif

/*
 * Test if the mounted volume is a multi-device volume.
 *   - For a single regular disk volume, sbi->s_ndevs is 0.
 *   - For a single zoned disk volume, sbi->s_ndevs is 1.
 *   - For a multi-device volume, sbi->s_ndevs is always 2 or more.
 */
static inline bool f2fs_is_multi_device(struct f2fs_sb_info *sbi)
{
	return sbi->s_ndevs > 1;
}

static inline void f2fs_update_time(struct f2fs_sb_info *sbi, int type)
{
	unsigned long now = jiffies;

	sbi->last_time[type] = now;

	/* DISCARD_TIME and GC_TIME are based on REQ_TIME */
	if (type == REQ_TIME) {
		sbi->last_time[DISCARD_TIME] = now;
		sbi->last_time[GC_TIME] = now;
	}
}

static inline bool f2fs_time_over(struct f2fs_sb_info *sbi, int type)
{
	unsigned long interval = sbi->interval_time[type] * HZ;

	return time_after(jiffies, sbi->last_time[type] + interval);
}

static inline unsigned int f2fs_time_to_wait(struct f2fs_sb_info *sbi,
						int type)
{
	unsigned long interval = sbi->interval_time[type] * HZ;
	unsigned int wait_ms = 0;
	long delta;

	delta = (sbi->last_time[type] + interval) - jiffies;
	if (delta > 0)
		wait_ms = jiffies_to_msecs(delta);

	return wait_ms;
}

/*
 * Inline functions
 */
static inline u32 __f2fs_crc32(struct f2fs_sb_info *sbi, u32 crc,
			      const void *address, unsigned int length)
{
	struct {
		struct shash_desc shash;
		char ctx[4];
	} desc;
	int err;

	BUG_ON(crypto_shash_descsize(sbi->s_chksum_driver) != sizeof(desc.ctx));

	desc.shash.tfm = sbi->s_chksum_driver;
	*(u32 *)desc.ctx = crc;

	err = crypto_shash_update(&desc.shash, address, length);
	BUG_ON(err);

	return *(u32 *)desc.ctx;
}

static inline u32 f2fs_crc32(struct f2fs_sb_info *sbi, const void *address,
			   unsigned int length)
{
	return __f2fs_crc32(sbi, F2FS_SUPER_MAGIC, address, length);
}

static inline bool f2fs_crc_valid(struct f2fs_sb_info *sbi, __u32 blk_crc,
				  void *buf, size_t buf_size)
{
	return f2fs_crc32(sbi, buf, buf_size) == blk_crc;
}

static inline u32 f2fs_chksum(struct f2fs_sb_info *sbi, u32 crc,
			      const void *address, unsigned int length)
{
	return __f2fs_crc32(sbi, crc, address, length);
}

static inline struct f2fs_inode_info *F2FS_I(struct inode *inode)
{
	return container_of(inode, struct f2fs_inode_info, vfs_inode);
}

static inline struct f2fs_sb_info *F2FS_SB(struct super_block *sb)
{
	return sb->s_fs_info;
}

static inline struct f2fs_sb_info *F2FS_I_SB(struct inode *inode)
{
	return F2FS_SB(inode->i_sb);
}

static inline struct f2fs_sb_info *F2FS_M_SB(struct address_space *mapping)
{
	return F2FS_I_SB(mapping->host);
}

static inline struct f2fs_sb_info *F2FS_P_SB(struct page *page)
{
	return F2FS_M_SB(page_file_mapping(page));
}

static inline struct f2fs_super_block *F2FS_RAW_SUPER(struct f2fs_sb_info *sbi)
{
	return (struct f2fs_super_block *)(sbi->raw_super);
}

static inline struct f2fs_checkpoint *F2FS_CKPT(struct f2fs_sb_info *sbi)
{
	return (struct f2fs_checkpoint *)(sbi->ckpt);
}

static inline struct f2fs_node *F2FS_NODE(struct page *page)
{
	return (struct f2fs_node *)page_address(page);
}

static inline struct f2fs_inode *F2FS_INODE(struct page *page)
{
	return &((struct f2fs_node *)page_address(page))->i;
}

static inline struct f2fs_nm_info *NM_I(struct f2fs_sb_info *sbi)
{
	return (struct f2fs_nm_info *)(sbi->nm_info);
}

static inline struct f2fs_sm_info *SM_I(struct f2fs_sb_info *sbi)
{
	return (struct f2fs_sm_info *)(sbi->sm_info);
}

static inline struct sit_info *SIT_I(struct f2fs_sb_info *sbi)
{
	return (struct sit_info *)(SM_I(sbi)->sit_info);
}

static inline struct free_segmap_info *FREE_I(struct f2fs_sb_info *sbi)
{
	return (struct free_segmap_info *)(SM_I(sbi)->free_info);
}

static inline struct dirty_seglist_info *DIRTY_I(struct f2fs_sb_info *sbi)
{
	return (struct dirty_seglist_info *)(SM_I(sbi)->dirty_info);
}

static inline struct address_space *META_MAPPING(struct f2fs_sb_info *sbi)
{
	return sbi->meta_inode->i_mapping;
}

static inline struct address_space *NODE_MAPPING(struct f2fs_sb_info *sbi)
{
	return sbi->node_inode->i_mapping;
}

static inline bool is_sbi_flag_set(struct f2fs_sb_info *sbi, unsigned int type)
{
	return test_bit(type, &sbi->s_flag);
}

static inline void set_sbi_flag(struct f2fs_sb_info *sbi, unsigned int type)
{
	set_bit(type, &sbi->s_flag);
}

static inline void clear_sbi_flag(struct f2fs_sb_info *sbi, unsigned int type)
{
	clear_bit(type, &sbi->s_flag);
}

static inline unsigned long long cur_cp_version(struct f2fs_checkpoint *cp)
{
	return le64_to_cpu(cp->checkpoint_ver);
}

static inline unsigned long f2fs_qf_ino(struct super_block *sb, int type)
{
	if (type < F2FS_MAX_QUOTAS)
		return le32_to_cpu(F2FS_SB(sb)->raw_super->qf_ino[type]);
	return 0;
}

static inline __u64 cur_cp_crc(struct f2fs_checkpoint *cp)
{
	size_t crc_offset = le32_to_cpu(cp->checksum_offset);
	return le32_to_cpu(*((__le32 *)((unsigned char *)cp + crc_offset)));
}

static inline bool __is_set_ckpt_flags(struct f2fs_checkpoint *cp, unsigned int f)
{
	unsigned int ckpt_flags = le32_to_cpu(cp->ckpt_flags);

	return ckpt_flags & f;
}

static inline bool is_set_ckpt_flags(struct f2fs_sb_info *sbi, unsigned int f)
{
	return __is_set_ckpt_flags(F2FS_CKPT(sbi), f);
}

static inline void __set_ckpt_flags(struct f2fs_checkpoint *cp, unsigned int f)
{
	unsigned int ckpt_flags;

	ckpt_flags = le32_to_cpu(cp->ckpt_flags);
	ckpt_flags |= f;
	cp->ckpt_flags = cpu_to_le32(ckpt_flags);
}

static inline void set_ckpt_flags(struct f2fs_sb_info *sbi, unsigned int f)
{
	unsigned long flags;

	spin_lock_irqsave(&sbi->cp_lock, flags);
	__set_ckpt_flags(F2FS_CKPT(sbi), f);
	spin_unlock_irqrestore(&sbi->cp_lock, flags);
}

static inline void __clear_ckpt_flags(struct f2fs_checkpoint *cp, unsigned int f)
{
	unsigned int ckpt_flags;

	ckpt_flags = le32_to_cpu(cp->ckpt_flags);
	ckpt_flags &= (~f);
	cp->ckpt_flags = cpu_to_le32(ckpt_flags);
}

static inline void clear_ckpt_flags(struct f2fs_sb_info *sbi, unsigned int f)
{
	unsigned long flags;

	spin_lock_irqsave(&sbi->cp_lock, flags);
	__clear_ckpt_flags(F2FS_CKPT(sbi), f);
	spin_unlock_irqrestore(&sbi->cp_lock, flags);
}

#define init_f2fs_rwsem(sem)					\
do {								\
	static struct lock_class_key __key;			\
								\
	__init_f2fs_rwsem((sem), #sem, &__key);			\
} while (0)

static inline void __init_f2fs_rwsem(struct f2fs_rwsem *sem,
		const char *sem_name, struct lock_class_key *key)
{
	__init_rwsem(&sem->internal_rwsem, sem_name, key);
#ifdef CONFIG_F2FS_UNFAIR_RWSEM
	init_waitqueue_head(&sem->read_waiters);
#endif
}

static inline int f2fs_rwsem_is_locked(struct f2fs_rwsem *sem)
{
	return rwsem_is_locked(&sem->internal_rwsem);
}

static inline int f2fs_rwsem_is_contended(struct f2fs_rwsem *sem)
{
	return rwsem_is_contended(&sem->internal_rwsem);
}

static inline void f2fs_down_read(struct f2fs_rwsem *sem)
{
#ifdef CONFIG_F2FS_UNFAIR_RWSEM
	wait_event(sem->read_waiters, down_read_trylock(&sem->internal_rwsem));
#else
	down_read(&sem->internal_rwsem);
#endif
}

static inline int f2fs_down_read_trylock(struct f2fs_rwsem *sem)
{
	return down_read_trylock(&sem->internal_rwsem);
}

#ifdef CONFIG_DEBUG_LOCK_ALLOC
static inline void f2fs_down_read_nested(struct f2fs_rwsem *sem, int subclass)
{
	down_read_nested(&sem->internal_rwsem, subclass);
}
#else
#define f2fs_down_read_nested(sem, subclass) f2fs_down_read(sem)
#endif

static inline void f2fs_up_read(struct f2fs_rwsem *sem)
{
	up_read(&sem->internal_rwsem);
}

static inline void f2fs_down_write(struct f2fs_rwsem *sem)
{
	down_write(&sem->internal_rwsem);
}

static inline int f2fs_down_write_trylock(struct f2fs_rwsem *sem)
{
	return down_write_trylock(&sem->internal_rwsem);
}

static inline void f2fs_up_write(struct f2fs_rwsem *sem)
{
	up_write(&sem->internal_rwsem);
#ifdef CONFIG_F2FS_UNFAIR_RWSEM
	wake_up_all(&sem->read_waiters);
#endif
}

static inline void f2fs_lock_op(struct f2fs_sb_info *sbi)
{
	f2fs_down_read(&sbi->cp_rwsem);
}

static inline int f2fs_trylock_op(struct f2fs_sb_info *sbi)
{
	if (time_to_inject(sbi, FAULT_LOCK_OP)) {
		f2fs_show_injection_info(sbi, FAULT_LOCK_OP);
		return 0;
	}
<<<<<<< HEAD
	return down_read_trylock(&sbi->cp_rwsem);
=======
	return f2fs_down_read_trylock(&sbi->cp_rwsem);
>>>>>>> 95cd2cdc
}

static inline void f2fs_unlock_op(struct f2fs_sb_info *sbi)
{
	f2fs_up_read(&sbi->cp_rwsem);
}

static inline void f2fs_lock_all(struct f2fs_sb_info *sbi)
{
	f2fs_down_write(&sbi->cp_rwsem);
}

static inline void f2fs_unlock_all(struct f2fs_sb_info *sbi)
{
	f2fs_up_write(&sbi->cp_rwsem);
}

static inline int __get_cp_reason(struct f2fs_sb_info *sbi)
{
	int reason = CP_SYNC;

	if (test_opt(sbi, FASTBOOT))
		reason = CP_FASTBOOT;
	if (is_sbi_flag_set(sbi, SBI_IS_CLOSE))
		reason = CP_UMOUNT;
	return reason;
}

static inline bool __remain_node_summaries(int reason)
{
	return (reason & (CP_UMOUNT | CP_FASTBOOT));
}

static inline bool __exist_node_summaries(struct f2fs_sb_info *sbi)
{
	return (is_set_ckpt_flags(sbi, CP_UMOUNT_FLAG) ||
			is_set_ckpt_flags(sbi, CP_FASTBOOT_FLAG));
}

/*
 * Check whether the inode has blocks or not
 */
static inline int F2FS_HAS_BLOCKS(struct inode *inode)
{
	block_t xattr_block = F2FS_I(inode)->i_xattr_nid ? 1 : 0;

	return (inode->i_blocks >> F2FS_LOG_SECTORS_PER_BLOCK) > xattr_block;
}

static inline bool f2fs_has_xattr_block(unsigned int ofs)
{
	return ofs == XATTR_NODE_OFFSET;
}

static inline bool __allow_reserved_blocks(struct f2fs_sb_info *sbi,
					struct inode *inode, bool cap)
{
	if (!inode)
		return true;
	if (!test_opt(sbi, RESERVE_ROOT))
		return false;
	if (IS_NOQUOTA(inode))
		return true;
	if (uid_eq(F2FS_OPTION(sbi).s_resuid, current_fsuid()))
		return true;
	if (!gid_eq(F2FS_OPTION(sbi).s_resgid, GLOBAL_ROOT_GID) &&
					in_group_p(F2FS_OPTION(sbi).s_resgid))
		return true;
	if (cap && capable(CAP_SYS_RESOURCE))
		return true;
	return false;
}

static inline void f2fs_i_blocks_write(struct inode *, block_t, bool, bool);
static inline int inc_valid_block_count(struct f2fs_sb_info *sbi,
				 struct inode *inode, blkcnt_t *count)
{
	blkcnt_t diff = 0, release = 0;
	block_t avail_user_block_count;
	int ret;

	ret = dquot_reserve_block(inode, *count);
	if (ret)
		return ret;

	if (time_to_inject(sbi, FAULT_BLOCK)) {
		f2fs_show_injection_info(sbi, FAULT_BLOCK);
		release = *count;
		goto release_quota;
	}

	/*
	 * let's increase this in prior to actual block count change in order
	 * for f2fs_sync_file to avoid data races when deciding checkpoint.
	 */
	percpu_counter_add(&sbi->alloc_valid_block_count, (*count));

	spin_lock(&sbi->stat_lock);
	sbi->total_valid_block_count += (block_t)(*count);
	avail_user_block_count = sbi->user_block_count -
					sbi->current_reserved_blocks;

	if (!__allow_reserved_blocks(sbi, inode, true))
		avail_user_block_count -= F2FS_OPTION(sbi).root_reserved_blocks;

	if (F2FS_IO_ALIGNED(sbi))
		avail_user_block_count -= sbi->blocks_per_seg *
				SM_I(sbi)->additional_reserved_segments;

	if (unlikely(is_sbi_flag_set(sbi, SBI_CP_DISABLED))) {
		if (avail_user_block_count > sbi->unusable_block_count)
			avail_user_block_count -= sbi->unusable_block_count;
		else
			avail_user_block_count = 0;
	}
	if (unlikely(sbi->total_valid_block_count > avail_user_block_count)) {
		diff = sbi->total_valid_block_count - avail_user_block_count;
		if (diff > *count)
			diff = *count;
		*count -= diff;
		release = diff;
		sbi->total_valid_block_count -= diff;
		if (!*count) {
			spin_unlock(&sbi->stat_lock);
			goto enospc;
		}
	}
	spin_unlock(&sbi->stat_lock);

	if (unlikely(release)) {
		percpu_counter_sub(&sbi->alloc_valid_block_count, release);
		dquot_release_reservation_block(inode, release);
	}
	f2fs_i_blocks_write(inode, *count, true, true);
	return 0;

enospc:
	percpu_counter_sub(&sbi->alloc_valid_block_count, release);
release_quota:
	dquot_release_reservation_block(inode, release);
	return -ENOSPC;
}

__printf(2, 3)
void f2fs_printk(struct f2fs_sb_info *sbi, const char *fmt, ...);

#define f2fs_err(sbi, fmt, ...)						\
	f2fs_printk(sbi, KERN_ERR fmt, ##__VA_ARGS__)
#define f2fs_warn(sbi, fmt, ...)					\
	f2fs_printk(sbi, KERN_WARNING fmt, ##__VA_ARGS__)
#define f2fs_notice(sbi, fmt, ...)					\
	f2fs_printk(sbi, KERN_NOTICE fmt, ##__VA_ARGS__)
#define f2fs_info(sbi, fmt, ...)					\
	f2fs_printk(sbi, KERN_INFO fmt, ##__VA_ARGS__)
#define f2fs_debug(sbi, fmt, ...)					\
	f2fs_printk(sbi, KERN_DEBUG fmt, ##__VA_ARGS__)

static inline void dec_valid_block_count(struct f2fs_sb_info *sbi,
						struct inode *inode,
						block_t count)
{
	blkcnt_t sectors = count << F2FS_LOG_SECTORS_PER_BLOCK;

	spin_lock(&sbi->stat_lock);
	f2fs_bug_on(sbi, sbi->total_valid_block_count < (block_t) count);
	sbi->total_valid_block_count -= (block_t)count;
	if (sbi->reserved_blocks &&
		sbi->current_reserved_blocks < sbi->reserved_blocks)
		sbi->current_reserved_blocks = min(sbi->reserved_blocks,
					sbi->current_reserved_blocks + count);
	spin_unlock(&sbi->stat_lock);
	if (unlikely(inode->i_blocks < sectors)) {
		f2fs_warn(sbi, "Inconsistent i_blocks, ino:%lu, iblocks:%llu, sectors:%llu",
			  inode->i_ino,
			  (unsigned long long)inode->i_blocks,
			  (unsigned long long)sectors);
		set_sbi_flag(sbi, SBI_NEED_FSCK);
		return;
	}
	f2fs_i_blocks_write(inode, count, false, true);
}

static inline void inc_page_count(struct f2fs_sb_info *sbi, int count_type)
{
	atomic_inc(&sbi->nr_pages[count_type]);

	if (count_type == F2FS_DIRTY_DENTS ||
			count_type == F2FS_DIRTY_NODES ||
			count_type == F2FS_DIRTY_META ||
			count_type == F2FS_DIRTY_QDATA ||
			count_type == F2FS_DIRTY_IMETA)
		set_sbi_flag(sbi, SBI_IS_DIRTY);
}

static inline void inode_inc_dirty_pages(struct inode *inode)
{
	atomic_inc(&F2FS_I(inode)->dirty_pages);
	inc_page_count(F2FS_I_SB(inode), S_ISDIR(inode->i_mode) ?
				F2FS_DIRTY_DENTS : F2FS_DIRTY_DATA);
	if (IS_NOQUOTA(inode))
		inc_page_count(F2FS_I_SB(inode), F2FS_DIRTY_QDATA);
}

static inline void dec_page_count(struct f2fs_sb_info *sbi, int count_type)
{
	atomic_dec(&sbi->nr_pages[count_type]);
}

static inline void inode_dec_dirty_pages(struct inode *inode)
{
	if (!S_ISDIR(inode->i_mode) && !S_ISREG(inode->i_mode) &&
			!S_ISLNK(inode->i_mode))
		return;

	atomic_dec(&F2FS_I(inode)->dirty_pages);
	dec_page_count(F2FS_I_SB(inode), S_ISDIR(inode->i_mode) ?
				F2FS_DIRTY_DENTS : F2FS_DIRTY_DATA);
	if (IS_NOQUOTA(inode))
		dec_page_count(F2FS_I_SB(inode), F2FS_DIRTY_QDATA);
}

static inline s64 get_pages(struct f2fs_sb_info *sbi, int count_type)
{
	return atomic_read(&sbi->nr_pages[count_type]);
}

static inline int get_dirty_pages(struct inode *inode)
{
	return atomic_read(&F2FS_I(inode)->dirty_pages);
}

static inline int get_blocktype_secs(struct f2fs_sb_info *sbi, int block_type)
{
	unsigned int pages_per_sec = sbi->segs_per_sec * sbi->blocks_per_seg;
	unsigned int segs = (get_pages(sbi, block_type) + pages_per_sec - 1) >>
						sbi->log_blocks_per_seg;

	return segs / sbi->segs_per_sec;
}

static inline block_t valid_user_blocks(struct f2fs_sb_info *sbi)
{
	return sbi->total_valid_block_count;
}

static inline block_t discard_blocks(struct f2fs_sb_info *sbi)
{
	return sbi->discard_blks;
}

static inline unsigned long __bitmap_size(struct f2fs_sb_info *sbi, int flag)
{
	struct f2fs_checkpoint *ckpt = F2FS_CKPT(sbi);

	/* return NAT or SIT bitmap */
	if (flag == NAT_BITMAP)
		return le32_to_cpu(ckpt->nat_ver_bitmap_bytesize);
	else if (flag == SIT_BITMAP)
		return le32_to_cpu(ckpt->sit_ver_bitmap_bytesize);

	return 0;
}

static inline block_t __cp_payload(struct f2fs_sb_info *sbi)
{
	return le32_to_cpu(F2FS_RAW_SUPER(sbi)->cp_payload);
}

static inline void *__bitmap_ptr(struct f2fs_sb_info *sbi, int flag)
{
	struct f2fs_checkpoint *ckpt = F2FS_CKPT(sbi);
	void *tmp_ptr = &ckpt->sit_nat_version_bitmap;
	int offset;

	if (is_set_ckpt_flags(sbi, CP_LARGE_NAT_BITMAP_FLAG)) {
		offset = (flag == SIT_BITMAP) ?
			le32_to_cpu(ckpt->nat_ver_bitmap_bytesize) : 0;
		/*
		 * if large_nat_bitmap feature is enabled, leave checksum
		 * protection for all nat/sit bitmaps.
		 */
		return tmp_ptr + offset + sizeof(__le32);
	}

	if (__cp_payload(sbi) > 0) {
		if (flag == NAT_BITMAP)
			return &ckpt->sit_nat_version_bitmap;
		else
			return (unsigned char *)ckpt + F2FS_BLKSIZE;
	} else {
		offset = (flag == NAT_BITMAP) ?
			le32_to_cpu(ckpt->sit_ver_bitmap_bytesize) : 0;
		return tmp_ptr + offset;
	}
}

static inline block_t __start_cp_addr(struct f2fs_sb_info *sbi)
{
	block_t start_addr = le32_to_cpu(F2FS_RAW_SUPER(sbi)->cp_blkaddr);

	if (sbi->cur_cp_pack == 2)
		start_addr += sbi->blocks_per_seg;
	return start_addr;
}

static inline block_t __start_cp_next_addr(struct f2fs_sb_info *sbi)
{
	block_t start_addr = le32_to_cpu(F2FS_RAW_SUPER(sbi)->cp_blkaddr);

	if (sbi->cur_cp_pack == 1)
		start_addr += sbi->blocks_per_seg;
	return start_addr;
}

static inline void __set_cp_next_pack(struct f2fs_sb_info *sbi)
{
	sbi->cur_cp_pack = (sbi->cur_cp_pack == 1) ? 2 : 1;
}

static inline block_t __start_sum_addr(struct f2fs_sb_info *sbi)
{
	return le32_to_cpu(F2FS_CKPT(sbi)->cp_pack_start_sum);
}

static inline int inc_valid_node_count(struct f2fs_sb_info *sbi,
					struct inode *inode, bool is_inode)
{
	block_t	valid_block_count;
	unsigned int valid_node_count, user_block_count;
	int err;

	if (is_inode) {
		if (inode) {
			err = dquot_alloc_inode(inode);
			if (err)
				return err;
		}
	} else {
		err = dquot_reserve_block(inode, 1);
		if (err)
			return err;
	}

	if (time_to_inject(sbi, FAULT_BLOCK)) {
		f2fs_show_injection_info(sbi, FAULT_BLOCK);
		goto enospc;
	}

	spin_lock(&sbi->stat_lock);

	valid_block_count = sbi->total_valid_block_count +
					sbi->current_reserved_blocks + 1;

	if (!__allow_reserved_blocks(sbi, inode, false))
		valid_block_count += F2FS_OPTION(sbi).root_reserved_blocks;

	if (F2FS_IO_ALIGNED(sbi))
		valid_block_count += sbi->blocks_per_seg *
				SM_I(sbi)->additional_reserved_segments;

	user_block_count = sbi->user_block_count;
	if (unlikely(is_sbi_flag_set(sbi, SBI_CP_DISABLED)))
		user_block_count -= sbi->unusable_block_count;

	if (unlikely(valid_block_count > user_block_count)) {
		spin_unlock(&sbi->stat_lock);
		goto enospc;
	}

	valid_node_count = sbi->total_valid_node_count + 1;
	if (unlikely(valid_node_count > sbi->total_node_count)) {
		spin_unlock(&sbi->stat_lock);
		goto enospc;
	}

	sbi->total_valid_node_count++;
	sbi->total_valid_block_count++;
	spin_unlock(&sbi->stat_lock);

	if (inode) {
		if (is_inode)
			f2fs_mark_inode_dirty_sync(inode, true);
		else
			f2fs_i_blocks_write(inode, 1, true, true);
	}

	percpu_counter_inc(&sbi->alloc_valid_block_count);
	return 0;

enospc:
	if (is_inode) {
		if (inode)
			dquot_free_inode(inode);
	} else {
		dquot_release_reservation_block(inode, 1);
	}
	return -ENOSPC;
}

static inline void dec_valid_node_count(struct f2fs_sb_info *sbi,
					struct inode *inode, bool is_inode)
{
	spin_lock(&sbi->stat_lock);

	f2fs_bug_on(sbi, !sbi->total_valid_block_count);
	f2fs_bug_on(sbi, !sbi->total_valid_node_count);

	sbi->total_valid_node_count--;
	sbi->total_valid_block_count--;
	if (sbi->reserved_blocks &&
		sbi->current_reserved_blocks < sbi->reserved_blocks)
		sbi->current_reserved_blocks++;

	spin_unlock(&sbi->stat_lock);

	if (is_inode) {
		dquot_free_inode(inode);
	} else {
		if (unlikely(inode->i_blocks == 0)) {
			f2fs_warn(sbi, "dec_valid_node_count: inconsistent i_blocks, ino:%lu, iblocks:%llu",
				  inode->i_ino,
				  (unsigned long long)inode->i_blocks);
			set_sbi_flag(sbi, SBI_NEED_FSCK);
			return;
		}
		f2fs_i_blocks_write(inode, 1, false, true);
	}
}

static inline unsigned int valid_node_count(struct f2fs_sb_info *sbi)
{
	return sbi->total_valid_node_count;
}

static inline void inc_valid_inode_count(struct f2fs_sb_info *sbi)
{
	percpu_counter_inc(&sbi->total_valid_inode_count);
}

static inline void dec_valid_inode_count(struct f2fs_sb_info *sbi)
{
	percpu_counter_dec(&sbi->total_valid_inode_count);
}

static inline s64 valid_inode_count(struct f2fs_sb_info *sbi)
{
	return percpu_counter_sum_positive(&sbi->total_valid_inode_count);
}

static inline struct page *f2fs_grab_cache_page(struct address_space *mapping,
						pgoff_t index, bool for_write)
{
	struct page *page;

	if (IS_ENABLED(CONFIG_F2FS_FAULT_INJECTION)) {
		if (!for_write)
			page = find_get_page_flags(mapping, index,
							FGP_LOCK | FGP_ACCESSED);
		else
			page = find_lock_page(mapping, index);
		if (page)
			return page;

		if (time_to_inject(F2FS_M_SB(mapping), FAULT_PAGE_ALLOC)) {
			f2fs_show_injection_info(F2FS_M_SB(mapping),
							FAULT_PAGE_ALLOC);
			return NULL;
		}
	}

	if (!for_write)
		return grab_cache_page(mapping, index);
	return grab_cache_page_write_begin(mapping, index, AOP_FLAG_NOFS);
}

static inline struct page *f2fs_pagecache_get_page(
				struct address_space *mapping, pgoff_t index,
				int fgp_flags, gfp_t gfp_mask)
{
	if (time_to_inject(F2FS_M_SB(mapping), FAULT_PAGE_GET)) {
		f2fs_show_injection_info(F2FS_M_SB(mapping), FAULT_PAGE_GET);
		return NULL;
	}

	return pagecache_get_page(mapping, index, fgp_flags, gfp_mask);
}

static inline void f2fs_copy_page(struct page *src, struct page *dst)
{
	char *src_kaddr = kmap(src);
	char *dst_kaddr = kmap(dst);

	memcpy(dst_kaddr, src_kaddr, PAGE_SIZE);
	kunmap(dst);
	kunmap(src);
}

static inline void f2fs_put_page(struct page *page, int unlock)
{
	if (!page)
		return;

	if (unlock) {
		f2fs_bug_on(F2FS_P_SB(page), !PageLocked(page));
		unlock_page(page);
	}
	put_page(page);
}

static inline void f2fs_put_dnode(struct dnode_of_data *dn)
{
	if (dn->node_page)
		f2fs_put_page(dn->node_page, 1);
	if (dn->inode_page && dn->node_page != dn->inode_page)
		f2fs_put_page(dn->inode_page, 0);
	dn->node_page = NULL;
	dn->inode_page = NULL;
}

static inline struct kmem_cache *f2fs_kmem_cache_create(const char *name,
					size_t size)
{
	return kmem_cache_create(name, size, 0, SLAB_RECLAIM_ACCOUNT, NULL);
}

static inline void *f2fs_kmem_cache_alloc_nofail(struct kmem_cache *cachep,
						gfp_t flags)
{
	void *entry;

	entry = kmem_cache_alloc(cachep, flags);
	if (!entry)
		entry = kmem_cache_alloc(cachep, flags | __GFP_NOFAIL);
	return entry;
}

static inline void *f2fs_kmem_cache_alloc(struct kmem_cache *cachep,
			gfp_t flags, bool nofail, struct f2fs_sb_info *sbi)
{
	if (nofail)
		return f2fs_kmem_cache_alloc_nofail(cachep, flags);

	if (time_to_inject(sbi, FAULT_SLAB_ALLOC)) {
		f2fs_show_injection_info(sbi, FAULT_SLAB_ALLOC);
		return NULL;
	}

	return kmem_cache_alloc(cachep, flags);
}

static inline bool is_inflight_io(struct f2fs_sb_info *sbi, int type)
{
	if (get_pages(sbi, F2FS_RD_DATA) || get_pages(sbi, F2FS_RD_NODE) ||
		get_pages(sbi, F2FS_RD_META) || get_pages(sbi, F2FS_WB_DATA) ||
		get_pages(sbi, F2FS_WB_CP_DATA) ||
		get_pages(sbi, F2FS_DIO_READ) ||
		get_pages(sbi, F2FS_DIO_WRITE))
		return true;

	if (type != DISCARD_TIME && SM_I(sbi) && SM_I(sbi)->dcc_info &&
			atomic_read(&SM_I(sbi)->dcc_info->queued_discard))
		return true;

	if (SM_I(sbi) && SM_I(sbi)->fcc_info &&
			atomic_read(&SM_I(sbi)->fcc_info->queued_flush))
		return true;
	return false;
}

static inline bool is_idle(struct f2fs_sb_info *sbi, int type)
{
	if (sbi->gc_mode == GC_URGENT_HIGH)
		return true;

	if (is_inflight_io(sbi, type))
		return false;

	if (sbi->gc_mode == GC_URGENT_MID)
		return true;

	if (sbi->gc_mode == GC_URGENT_LOW &&
			(type == DISCARD_TIME || type == GC_TIME))
		return true;

	return f2fs_time_over(sbi, type);
}

static inline void f2fs_radix_tree_insert(struct radix_tree_root *root,
				unsigned long index, void *item)
{
	while (radix_tree_insert(root, index, item))
		cond_resched();
}

#define RAW_IS_INODE(p)	((p)->footer.nid == (p)->footer.ino)

static inline bool IS_INODE(struct page *page)
{
	struct f2fs_node *p = F2FS_NODE(page);

	return RAW_IS_INODE(p);
}

static inline int offset_in_addr(struct f2fs_inode *i)
{
	return (i->i_inline & F2FS_EXTRA_ATTR) ?
			(le16_to_cpu(i->i_extra_isize) / sizeof(__le32)) : 0;
}

static inline __le32 *blkaddr_in_node(struct f2fs_node *node)
{
	return RAW_IS_INODE(node) ? node->i.i_addr : node->dn.addr;
}

static inline int f2fs_has_extra_attr(struct inode *inode);
static inline block_t data_blkaddr(struct inode *inode,
			struct page *node_page, unsigned int offset)
{
	struct f2fs_node *raw_node;
	__le32 *addr_array;
	int base = 0;
	bool is_inode = IS_INODE(node_page);

	raw_node = F2FS_NODE(node_page);

	if (is_inode) {
		if (!inode)
			/* from GC path only */
			base = offset_in_addr(&raw_node->i);
		else if (f2fs_has_extra_attr(inode))
			base = get_extra_isize(inode);
	}

	addr_array = blkaddr_in_node(raw_node);
	return le32_to_cpu(addr_array[base + offset]);
}

static inline block_t f2fs_data_blkaddr(struct dnode_of_data *dn)
{
	return data_blkaddr(dn->inode, dn->node_page, dn->ofs_in_node);
}

static inline int f2fs_test_bit(unsigned int nr, char *addr)
{
	int mask;

	addr += (nr >> 3);
	mask = 1 << (7 - (nr & 0x07));
	return mask & *addr;
}

static inline void f2fs_set_bit(unsigned int nr, char *addr)
{
	int mask;

	addr += (nr >> 3);
	mask = 1 << (7 - (nr & 0x07));
	*addr |= mask;
}

static inline void f2fs_clear_bit(unsigned int nr, char *addr)
{
	int mask;

	addr += (nr >> 3);
	mask = 1 << (7 - (nr & 0x07));
	*addr &= ~mask;
}

static inline int f2fs_test_and_set_bit(unsigned int nr, char *addr)
{
	int mask;
	int ret;

	addr += (nr >> 3);
	mask = 1 << (7 - (nr & 0x07));
	ret = mask & *addr;
	*addr |= mask;
	return ret;
}

static inline int f2fs_test_and_clear_bit(unsigned int nr, char *addr)
{
	int mask;
	int ret;

	addr += (nr >> 3);
	mask = 1 << (7 - (nr & 0x07));
	ret = mask & *addr;
	*addr &= ~mask;
	return ret;
}

static inline void f2fs_change_bit(unsigned int nr, char *addr)
{
	int mask;

	addr += (nr >> 3);
	mask = 1 << (7 - (nr & 0x07));
	*addr ^= mask;
}

/*
 * On-disk inode flags (f2fs_inode::i_flags)
 */
#define F2FS_COMPR_FL			0x00000004 /* Compress file */
#define F2FS_SYNC_FL			0x00000008 /* Synchronous updates */
#define F2FS_IMMUTABLE_FL		0x00000010 /* Immutable file */
#define F2FS_APPEND_FL			0x00000020 /* writes to file may only append */
#define F2FS_NODUMP_FL			0x00000040 /* do not dump file */
#define F2FS_NOATIME_FL			0x00000080 /* do not update atime */
#define F2FS_NOCOMP_FL			0x00000400 /* Don't compress */
#define F2FS_INDEX_FL			0x00001000 /* hash-indexed directory */
#define F2FS_DIRSYNC_FL			0x00010000 /* dirsync behaviour (directories only) */
#define F2FS_PROJINHERIT_FL		0x20000000 /* Create with parents projid */
#define F2FS_CASEFOLD_FL		0x40000000 /* Casefolded file */

/* Flags that should be inherited by new inodes from their parent. */
#define F2FS_FL_INHERITED (F2FS_SYNC_FL | F2FS_NODUMP_FL | F2FS_NOATIME_FL | \
			   F2FS_DIRSYNC_FL | F2FS_PROJINHERIT_FL | \
			   F2FS_CASEFOLD_FL | F2FS_COMPR_FL | F2FS_NOCOMP_FL)

/* Flags that are appropriate for regular files (all but dir-specific ones). */
#define F2FS_REG_FLMASK		(~(F2FS_DIRSYNC_FL | F2FS_PROJINHERIT_FL | \
				F2FS_CASEFOLD_FL))

/* Flags that are appropriate for non-directories/regular files. */
#define F2FS_OTHER_FLMASK	(F2FS_NODUMP_FL | F2FS_NOATIME_FL)

static inline __u32 f2fs_mask_flags(umode_t mode, __u32 flags)
{
	if (S_ISDIR(mode))
		return flags;
	else if (S_ISREG(mode))
		return flags & F2FS_REG_FLMASK;
	else
		return flags & F2FS_OTHER_FLMASK;
}

static inline void __mark_inode_dirty_flag(struct inode *inode,
						int flag, bool set)
{
	switch (flag) {
	case FI_INLINE_XATTR:
	case FI_INLINE_DATA:
	case FI_INLINE_DENTRY:
	case FI_NEW_INODE:
		if (set)
			return;
		fallthrough;
	case FI_DATA_EXIST:
	case FI_INLINE_DOTS:
	case FI_PIN_FILE:
	case FI_COMPRESS_RELEASED:
		f2fs_mark_inode_dirty_sync(inode, true);
	}
}

static inline void set_inode_flag(struct inode *inode, int flag)
{
	set_bit(flag, F2FS_I(inode)->flags);
	__mark_inode_dirty_flag(inode, flag, true);
}

static inline int is_inode_flag_set(struct inode *inode, int flag)
{
	return test_bit(flag, F2FS_I(inode)->flags);
}

static inline void clear_inode_flag(struct inode *inode, int flag)
{
	clear_bit(flag, F2FS_I(inode)->flags);
	__mark_inode_dirty_flag(inode, flag, false);
}

static inline bool f2fs_verity_in_progress(struct inode *inode)
{
	return IS_ENABLED(CONFIG_FS_VERITY) &&
	       is_inode_flag_set(inode, FI_VERITY_IN_PROGRESS);
}

static inline void set_acl_inode(struct inode *inode, umode_t mode)
{
	F2FS_I(inode)->i_acl_mode = mode;
	set_inode_flag(inode, FI_ACL_MODE);
	f2fs_mark_inode_dirty_sync(inode, false);
}

static inline void f2fs_i_links_write(struct inode *inode, bool inc)
{
	if (inc)
		inc_nlink(inode);
	else
		drop_nlink(inode);
	f2fs_mark_inode_dirty_sync(inode, true);
}

static inline void f2fs_i_blocks_write(struct inode *inode,
					block_t diff, bool add, bool claim)
{
	bool clean = !is_inode_flag_set(inode, FI_DIRTY_INODE);
	bool recover = is_inode_flag_set(inode, FI_AUTO_RECOVER);

	/* add = 1, claim = 1 should be dquot_reserve_block in pair */
	if (add) {
		if (claim)
			dquot_claim_block(inode, diff);
		else
			dquot_alloc_block_nofail(inode, diff);
	} else {
		dquot_free_block(inode, diff);
	}

	f2fs_mark_inode_dirty_sync(inode, true);
	if (clean || recover)
		set_inode_flag(inode, FI_AUTO_RECOVER);
}

static inline void f2fs_i_size_write(struct inode *inode, loff_t i_size)
{
	bool clean = !is_inode_flag_set(inode, FI_DIRTY_INODE);
	bool recover = is_inode_flag_set(inode, FI_AUTO_RECOVER);

	if (i_size_read(inode) == i_size)
		return;

	i_size_write(inode, i_size);
	f2fs_mark_inode_dirty_sync(inode, true);
	if (clean || recover)
		set_inode_flag(inode, FI_AUTO_RECOVER);
}

static inline void f2fs_i_depth_write(struct inode *inode, unsigned int depth)
{
	F2FS_I(inode)->i_current_depth = depth;
	f2fs_mark_inode_dirty_sync(inode, true);
}

static inline void f2fs_i_gc_failures_write(struct inode *inode,
					unsigned int count)
{
	F2FS_I(inode)->i_gc_failures[GC_FAILURE_PIN] = count;
	f2fs_mark_inode_dirty_sync(inode, true);
}

static inline void f2fs_i_xnid_write(struct inode *inode, nid_t xnid)
{
	F2FS_I(inode)->i_xattr_nid = xnid;
	f2fs_mark_inode_dirty_sync(inode, true);
}

static inline void f2fs_i_pino_write(struct inode *inode, nid_t pino)
{
	F2FS_I(inode)->i_pino = pino;
	f2fs_mark_inode_dirty_sync(inode, true);
}

static inline void get_inline_info(struct inode *inode, struct f2fs_inode *ri)
{
	struct f2fs_inode_info *fi = F2FS_I(inode);

	if (ri->i_inline & F2FS_INLINE_XATTR)
		set_bit(FI_INLINE_XATTR, fi->flags);
	if (ri->i_inline & F2FS_INLINE_DATA)
		set_bit(FI_INLINE_DATA, fi->flags);
	if (ri->i_inline & F2FS_INLINE_DENTRY)
		set_bit(FI_INLINE_DENTRY, fi->flags);
	if (ri->i_inline & F2FS_DATA_EXIST)
		set_bit(FI_DATA_EXIST, fi->flags);
	if (ri->i_inline & F2FS_INLINE_DOTS)
		set_bit(FI_INLINE_DOTS, fi->flags);
	if (ri->i_inline & F2FS_EXTRA_ATTR)
		set_bit(FI_EXTRA_ATTR, fi->flags);
	if (ri->i_inline & F2FS_PIN_FILE)
		set_bit(FI_PIN_FILE, fi->flags);
	if (ri->i_inline & F2FS_COMPRESS_RELEASED)
		set_bit(FI_COMPRESS_RELEASED, fi->flags);
}

static inline void set_raw_inline(struct inode *inode, struct f2fs_inode *ri)
{
	ri->i_inline = 0;

	if (is_inode_flag_set(inode, FI_INLINE_XATTR))
		ri->i_inline |= F2FS_INLINE_XATTR;
	if (is_inode_flag_set(inode, FI_INLINE_DATA))
		ri->i_inline |= F2FS_INLINE_DATA;
	if (is_inode_flag_set(inode, FI_INLINE_DENTRY))
		ri->i_inline |= F2FS_INLINE_DENTRY;
	if (is_inode_flag_set(inode, FI_DATA_EXIST))
		ri->i_inline |= F2FS_DATA_EXIST;
	if (is_inode_flag_set(inode, FI_INLINE_DOTS))
		ri->i_inline |= F2FS_INLINE_DOTS;
	if (is_inode_flag_set(inode, FI_EXTRA_ATTR))
		ri->i_inline |= F2FS_EXTRA_ATTR;
	if (is_inode_flag_set(inode, FI_PIN_FILE))
		ri->i_inline |= F2FS_PIN_FILE;
	if (is_inode_flag_set(inode, FI_COMPRESS_RELEASED))
		ri->i_inline |= F2FS_COMPRESS_RELEASED;
}

static inline int f2fs_has_extra_attr(struct inode *inode)
{
	return is_inode_flag_set(inode, FI_EXTRA_ATTR);
}

static inline int f2fs_has_inline_xattr(struct inode *inode)
{
	return is_inode_flag_set(inode, FI_INLINE_XATTR);
}

static inline int f2fs_compressed_file(struct inode *inode)
{
	return S_ISREG(inode->i_mode) &&
		is_inode_flag_set(inode, FI_COMPRESSED_FILE);
}

static inline bool f2fs_need_compress_data(struct inode *inode)
{
	int compress_mode = F2FS_OPTION(F2FS_I_SB(inode)).compress_mode;

	if (!f2fs_compressed_file(inode))
		return false;

	if (compress_mode == COMPR_MODE_FS)
		return true;
	else if (compress_mode == COMPR_MODE_USER &&
			is_inode_flag_set(inode, FI_ENABLE_COMPRESS))
		return true;

	return false;
}

static inline unsigned int addrs_per_inode(struct inode *inode)
{
	unsigned int addrs = CUR_ADDRS_PER_INODE(inode) -
				get_inline_xattr_addrs(inode);

	if (!f2fs_compressed_file(inode))
		return addrs;
	return ALIGN_DOWN(addrs, F2FS_I(inode)->i_cluster_size);
}

static inline unsigned int addrs_per_block(struct inode *inode)
{
	if (!f2fs_compressed_file(inode))
		return DEF_ADDRS_PER_BLOCK;
	return ALIGN_DOWN(DEF_ADDRS_PER_BLOCK, F2FS_I(inode)->i_cluster_size);
}

static inline void *inline_xattr_addr(struct inode *inode, struct page *page)
{
	struct f2fs_inode *ri = F2FS_INODE(page);

	return (void *)&(ri->i_addr[DEF_ADDRS_PER_INODE -
					get_inline_xattr_addrs(inode)]);
}

static inline int inline_xattr_size(struct inode *inode)
{
	if (f2fs_has_inline_xattr(inode))
		return get_inline_xattr_addrs(inode) * sizeof(__le32);
	return 0;
}

static inline int f2fs_has_inline_data(struct inode *inode)
{
	return is_inode_flag_set(inode, FI_INLINE_DATA);
}

static inline int f2fs_exist_data(struct inode *inode)
{
	return is_inode_flag_set(inode, FI_DATA_EXIST);
}

static inline int f2fs_has_inline_dots(struct inode *inode)
{
	return is_inode_flag_set(inode, FI_INLINE_DOTS);
}

static inline int f2fs_is_mmap_file(struct inode *inode)
{
	return is_inode_flag_set(inode, FI_MMAP_FILE);
}

static inline bool f2fs_is_pinned_file(struct inode *inode)
{
	return is_inode_flag_set(inode, FI_PIN_FILE);
}

static inline bool f2fs_is_atomic_file(struct inode *inode)
{
	return is_inode_flag_set(inode, FI_ATOMIC_FILE);
}

static inline bool f2fs_is_commit_atomic_write(struct inode *inode)
{
	return is_inode_flag_set(inode, FI_ATOMIC_COMMIT);
}

static inline bool f2fs_is_volatile_file(struct inode *inode)
{
	return is_inode_flag_set(inode, FI_VOLATILE_FILE);
}

static inline bool f2fs_is_first_block_written(struct inode *inode)
{
	return is_inode_flag_set(inode, FI_FIRST_BLOCK_WRITTEN);
}

static inline bool f2fs_is_drop_cache(struct inode *inode)
{
	return is_inode_flag_set(inode, FI_DROP_CACHE);
}

static inline void *inline_data_addr(struct inode *inode, struct page *page)
{
	struct f2fs_inode *ri = F2FS_INODE(page);
	int extra_size = get_extra_isize(inode);

	return (void *)&(ri->i_addr[extra_size + DEF_INLINE_RESERVED_SIZE]);
}

static inline int f2fs_has_inline_dentry(struct inode *inode)
{
	return is_inode_flag_set(inode, FI_INLINE_DENTRY);
}

static inline int is_file(struct inode *inode, int type)
{
	return F2FS_I(inode)->i_advise & type;
}

static inline void set_file(struct inode *inode, int type)
{
	if (is_file(inode, type))
		return;
	F2FS_I(inode)->i_advise |= type;
	f2fs_mark_inode_dirty_sync(inode, true);
}

static inline void clear_file(struct inode *inode, int type)
{
	if (!is_file(inode, type))
		return;
	F2FS_I(inode)->i_advise &= ~type;
	f2fs_mark_inode_dirty_sync(inode, true);
}

static inline bool f2fs_is_time_consistent(struct inode *inode)
{
	if (!timespec64_equal(F2FS_I(inode)->i_disk_time, &inode->i_atime))
		return false;
	if (!timespec64_equal(F2FS_I(inode)->i_disk_time + 1, &inode->i_ctime))
		return false;
	if (!timespec64_equal(F2FS_I(inode)->i_disk_time + 2, &inode->i_mtime))
		return false;
	if (!timespec64_equal(F2FS_I(inode)->i_disk_time + 3,
						&F2FS_I(inode)->i_crtime))
		return false;
	return true;
}

static inline bool f2fs_skip_inode_update(struct inode *inode, int dsync)
{
	bool ret;

	if (dsync) {
		struct f2fs_sb_info *sbi = F2FS_I_SB(inode);

		spin_lock(&sbi->inode_lock[DIRTY_META]);
		ret = list_empty(&F2FS_I(inode)->gdirty_list);
		spin_unlock(&sbi->inode_lock[DIRTY_META]);
		return ret;
	}
	if (!is_inode_flag_set(inode, FI_AUTO_RECOVER) ||
			file_keep_isize(inode) ||
			i_size_read(inode) & ~PAGE_MASK)
		return false;

	if (!f2fs_is_time_consistent(inode))
		return false;

	spin_lock(&F2FS_I(inode)->i_size_lock);
	ret = F2FS_I(inode)->last_disk_size == i_size_read(inode);
	spin_unlock(&F2FS_I(inode)->i_size_lock);

	return ret;
}

static inline bool f2fs_readonly(struct super_block *sb)
{
	return sb_rdonly(sb);
}

static inline bool f2fs_cp_error(struct f2fs_sb_info *sbi)
{
	return is_set_ckpt_flags(sbi, CP_ERROR_FLAG);
}

static inline bool is_dot_dotdot(const u8 *name, size_t len)
{
	if (len == 1 && name[0] == '.')
		return true;

	if (len == 2 && name[0] == '.' && name[1] == '.')
		return true;

	return false;
}

static inline void *f2fs_kmalloc(struct f2fs_sb_info *sbi,
					size_t size, gfp_t flags)
{
	if (time_to_inject(sbi, FAULT_KMALLOC)) {
		f2fs_show_injection_info(sbi, FAULT_KMALLOC);
		return NULL;
	}

	return kmalloc(size, flags);
}

static inline void *f2fs_kzalloc(struct f2fs_sb_info *sbi,
					size_t size, gfp_t flags)
{
	return f2fs_kmalloc(sbi, size, flags | __GFP_ZERO);
}

static inline void *f2fs_kvmalloc(struct f2fs_sb_info *sbi,
					size_t size, gfp_t flags)
{
	if (time_to_inject(sbi, FAULT_KVMALLOC)) {
		f2fs_show_injection_info(sbi, FAULT_KVMALLOC);
		return NULL;
	}

	return kvmalloc(size, flags);
}

static inline void *f2fs_kvzalloc(struct f2fs_sb_info *sbi,
					size_t size, gfp_t flags)
{
	return f2fs_kvmalloc(sbi, size, flags | __GFP_ZERO);
}

static inline int get_extra_isize(struct inode *inode)
{
	return F2FS_I(inode)->i_extra_isize / sizeof(__le32);
}

static inline int get_inline_xattr_addrs(struct inode *inode)
{
	return F2FS_I(inode)->i_inline_xattr_size;
}

#define f2fs_get_inode_mode(i) \
	((is_inode_flag_set(i, FI_ACL_MODE)) ? \
	 (F2FS_I(i)->i_acl_mode) : ((i)->i_mode))

#define F2FS_TOTAL_EXTRA_ATTR_SIZE			\
	(offsetof(struct f2fs_inode, i_extra_end) -	\
	offsetof(struct f2fs_inode, i_extra_isize))	\

#define F2FS_OLD_ATTRIBUTE_SIZE	(offsetof(struct f2fs_inode, i_addr))
#define F2FS_FITS_IN_INODE(f2fs_inode, extra_isize, field)		\
		((offsetof(typeof(*(f2fs_inode)), field) +	\
		sizeof((f2fs_inode)->field))			\
		<= (F2FS_OLD_ATTRIBUTE_SIZE + (extra_isize)))	\

#define __is_large_section(sbi)		((sbi)->segs_per_sec > 1)

#define __is_meta_io(fio) (PAGE_TYPE_OF_BIO((fio)->type) == META)

bool f2fs_is_valid_blkaddr(struct f2fs_sb_info *sbi,
					block_t blkaddr, int type);
static inline void verify_blkaddr(struct f2fs_sb_info *sbi,
					block_t blkaddr, int type)
{
	if (!f2fs_is_valid_blkaddr(sbi, blkaddr, type)) {
		f2fs_err(sbi, "invalid blkaddr: %u, type: %d, run fsck to fix.",
			 blkaddr, type);
		f2fs_bug_on(sbi, 1);
	}
}

static inline bool __is_valid_data_blkaddr(block_t blkaddr)
{
	if (blkaddr == NEW_ADDR || blkaddr == NULL_ADDR ||
			blkaddr == COMPRESS_ADDR)
		return false;
	return true;
}

/*
 * file.c
 */
int f2fs_sync_file(struct file *file, loff_t start, loff_t end, int datasync);
void f2fs_truncate_data_blocks(struct dnode_of_data *dn);
int f2fs_do_truncate_blocks(struct inode *inode, u64 from, bool lock);
int f2fs_truncate_blocks(struct inode *inode, u64 from, bool lock);
int f2fs_truncate(struct inode *inode);
int f2fs_getattr(struct user_namespace *mnt_userns, const struct path *path,
		 struct kstat *stat, u32 request_mask, unsigned int flags);
int f2fs_setattr(struct user_namespace *mnt_userns, struct dentry *dentry,
		 struct iattr *attr);
int f2fs_truncate_hole(struct inode *inode, pgoff_t pg_start, pgoff_t pg_end);
void f2fs_truncate_data_blocks_range(struct dnode_of_data *dn, int count);
int f2fs_precache_extents(struct inode *inode);
int f2fs_fileattr_get(struct dentry *dentry, struct fileattr *fa);
int f2fs_fileattr_set(struct user_namespace *mnt_userns,
		      struct dentry *dentry, struct fileattr *fa);
long f2fs_ioctl(struct file *filp, unsigned int cmd, unsigned long arg);
long f2fs_compat_ioctl(struct file *file, unsigned int cmd, unsigned long arg);
int f2fs_transfer_project_quota(struct inode *inode, kprojid_t kprojid);
int f2fs_pin_file_control(struct inode *inode, bool inc);

/*
 * inode.c
 */
void f2fs_set_inode_flags(struct inode *inode);
bool f2fs_inode_chksum_verify(struct f2fs_sb_info *sbi, struct page *page);
void f2fs_inode_chksum_set(struct f2fs_sb_info *sbi, struct page *page);
struct inode *f2fs_iget(struct super_block *sb, unsigned long ino);
struct inode *f2fs_iget_retry(struct super_block *sb, unsigned long ino);
int f2fs_try_to_free_nats(struct f2fs_sb_info *sbi, int nr_shrink);
void f2fs_update_inode(struct inode *inode, struct page *node_page);
void f2fs_update_inode_page(struct inode *inode);
int f2fs_write_inode(struct inode *inode, struct writeback_control *wbc);
void f2fs_evict_inode(struct inode *inode);
void f2fs_handle_failed_inode(struct inode *inode);

/*
 * namei.c
 */
int f2fs_update_extension_list(struct f2fs_sb_info *sbi, const char *name,
							bool hot, bool set);
struct dentry *f2fs_get_parent(struct dentry *child);

/*
 * dir.c
 */
unsigned char f2fs_get_de_type(struct f2fs_dir_entry *de);
int f2fs_init_casefolded_name(const struct inode *dir,
			      struct f2fs_filename *fname);
int f2fs_setup_filename(struct inode *dir, const struct qstr *iname,
			int lookup, struct f2fs_filename *fname);
int f2fs_prepare_lookup(struct inode *dir, struct dentry *dentry,
			struct f2fs_filename *fname);
void f2fs_free_filename(struct f2fs_filename *fname);
struct f2fs_dir_entry *f2fs_find_target_dentry(const struct f2fs_dentry_ptr *d,
			const struct f2fs_filename *fname, int *max_slots);
int f2fs_fill_dentries(struct dir_context *ctx, struct f2fs_dentry_ptr *d,
			unsigned int start_pos, struct fscrypt_str *fstr);
void f2fs_do_make_empty_dir(struct inode *inode, struct inode *parent,
			struct f2fs_dentry_ptr *d);
struct page *f2fs_init_inode_metadata(struct inode *inode, struct inode *dir,
			const struct f2fs_filename *fname, struct page *dpage);
void f2fs_update_parent_metadata(struct inode *dir, struct inode *inode,
			unsigned int current_depth);
int f2fs_room_for_filename(const void *bitmap, int slots, int max_slots);
void f2fs_drop_nlink(struct inode *dir, struct inode *inode);
struct f2fs_dir_entry *__f2fs_find_entry(struct inode *dir,
					 const struct f2fs_filename *fname,
					 struct page **res_page);
struct f2fs_dir_entry *f2fs_find_entry(struct inode *dir,
			const struct qstr *child, struct page **res_page);
struct f2fs_dir_entry *f2fs_parent_dir(struct inode *dir, struct page **p);
ino_t f2fs_inode_by_name(struct inode *dir, const struct qstr *qstr,
			struct page **page);
void f2fs_set_link(struct inode *dir, struct f2fs_dir_entry *de,
			struct page *page, struct inode *inode);
bool f2fs_has_enough_room(struct inode *dir, struct page *ipage,
			  const struct f2fs_filename *fname);
void f2fs_update_dentry(nid_t ino, umode_t mode, struct f2fs_dentry_ptr *d,
			const struct fscrypt_str *name, f2fs_hash_t name_hash,
			unsigned int bit_pos);
int f2fs_add_regular_entry(struct inode *dir, const struct f2fs_filename *fname,
			struct inode *inode, nid_t ino, umode_t mode);
int f2fs_add_dentry(struct inode *dir, const struct f2fs_filename *fname,
			struct inode *inode, nid_t ino, umode_t mode);
int f2fs_do_add_link(struct inode *dir, const struct qstr *name,
			struct inode *inode, nid_t ino, umode_t mode);
void f2fs_delete_entry(struct f2fs_dir_entry *dentry, struct page *page,
			struct inode *dir, struct inode *inode);
int f2fs_do_tmpfile(struct inode *inode, struct inode *dir);
bool f2fs_empty_dir(struct inode *dir);

static inline int f2fs_add_link(struct dentry *dentry, struct inode *inode)
{
	if (fscrypt_is_nokey_name(dentry))
		return -ENOKEY;
	return f2fs_do_add_link(d_inode(dentry->d_parent), &dentry->d_name,
				inode, inode->i_ino, inode->i_mode);
}

/*
 * super.c
 */
int f2fs_inode_dirtied(struct inode *inode, bool sync);
void f2fs_inode_synced(struct inode *inode);
int f2fs_dquot_initialize(struct inode *inode);
int f2fs_enable_quota_files(struct f2fs_sb_info *sbi, bool rdonly);
int f2fs_quota_sync(struct super_block *sb, int type);
loff_t max_file_blocks(struct inode *inode);
void f2fs_quota_off_umount(struct super_block *sb);
int f2fs_commit_super(struct f2fs_sb_info *sbi, bool recover);
int f2fs_sync_fs(struct super_block *sb, int sync);
int f2fs_sanity_check_ckpt(struct f2fs_sb_info *sbi);

/*
 * hash.c
 */
void f2fs_hash_filename(const struct inode *dir, struct f2fs_filename *fname);

/*
 * node.c
 */
struct node_info;

int f2fs_check_nid_range(struct f2fs_sb_info *sbi, nid_t nid);
bool f2fs_available_free_memory(struct f2fs_sb_info *sbi, int type);
bool f2fs_in_warm_node_list(struct f2fs_sb_info *sbi, struct page *page);
void f2fs_init_fsync_node_info(struct f2fs_sb_info *sbi);
void f2fs_del_fsync_node_entry(struct f2fs_sb_info *sbi, struct page *page);
void f2fs_reset_fsync_node_info(struct f2fs_sb_info *sbi);
int f2fs_need_dentry_mark(struct f2fs_sb_info *sbi, nid_t nid);
bool f2fs_is_checkpointed_node(struct f2fs_sb_info *sbi, nid_t nid);
bool f2fs_need_inode_block_update(struct f2fs_sb_info *sbi, nid_t ino);
int f2fs_get_node_info(struct f2fs_sb_info *sbi, nid_t nid,
				struct node_info *ni, bool checkpoint_context);
pgoff_t f2fs_get_next_page_offset(struct dnode_of_data *dn, pgoff_t pgofs);
int f2fs_get_dnode_of_data(struct dnode_of_data *dn, pgoff_t index, int mode);
int f2fs_truncate_inode_blocks(struct inode *inode, pgoff_t from);
int f2fs_truncate_xattr_node(struct inode *inode);
int f2fs_wait_on_node_pages_writeback(struct f2fs_sb_info *sbi,
					unsigned int seq_id);
bool f2fs_nat_bitmap_enabled(struct f2fs_sb_info *sbi);
int f2fs_remove_inode_page(struct inode *inode);
struct page *f2fs_new_inode_page(struct inode *inode);
struct page *f2fs_new_node_page(struct dnode_of_data *dn, unsigned int ofs);
void f2fs_ra_node_page(struct f2fs_sb_info *sbi, nid_t nid);
struct page *f2fs_get_node_page(struct f2fs_sb_info *sbi, pgoff_t nid);
struct page *f2fs_get_node_page_ra(struct page *parent, int start);
int f2fs_move_node_page(struct page *node_page, int gc_type);
void f2fs_flush_inline_data(struct f2fs_sb_info *sbi);
int f2fs_fsync_node_pages(struct f2fs_sb_info *sbi, struct inode *inode,
			struct writeback_control *wbc, bool atomic,
			unsigned int *seq_id);
int f2fs_sync_node_pages(struct f2fs_sb_info *sbi,
			struct writeback_control *wbc,
			bool do_balance, enum iostat_type io_type);
int f2fs_build_free_nids(struct f2fs_sb_info *sbi, bool sync, bool mount);
bool f2fs_alloc_nid(struct f2fs_sb_info *sbi, nid_t *nid);
void f2fs_alloc_nid_done(struct f2fs_sb_info *sbi, nid_t nid);
void f2fs_alloc_nid_failed(struct f2fs_sb_info *sbi, nid_t nid);
int f2fs_try_to_free_nids(struct f2fs_sb_info *sbi, int nr_shrink);
int f2fs_recover_inline_xattr(struct inode *inode, struct page *page);
int f2fs_recover_xattr_data(struct inode *inode, struct page *page);
int f2fs_recover_inode_page(struct f2fs_sb_info *sbi, struct page *page);
int f2fs_restore_node_summary(struct f2fs_sb_info *sbi,
			unsigned int segno, struct f2fs_summary_block *sum);
void f2fs_enable_nat_bits(struct f2fs_sb_info *sbi);
int f2fs_flush_nat_entries(struct f2fs_sb_info *sbi, struct cp_control *cpc);
int f2fs_build_node_manager(struct f2fs_sb_info *sbi);
void f2fs_destroy_node_manager(struct f2fs_sb_info *sbi);
int __init f2fs_create_node_manager_caches(void);
void f2fs_destroy_node_manager_caches(void);

/*
 * segment.c
 */
bool f2fs_need_SSR(struct f2fs_sb_info *sbi);
void f2fs_register_inmem_page(struct inode *inode, struct page *page);
void f2fs_drop_inmem_pages_all(struct f2fs_sb_info *sbi, bool gc_failure);
void f2fs_drop_inmem_pages(struct inode *inode);
void f2fs_drop_inmem_page(struct inode *inode, struct page *page);
int f2fs_commit_inmem_pages(struct inode *inode);
void f2fs_balance_fs(struct f2fs_sb_info *sbi, bool need);
void f2fs_balance_fs_bg(struct f2fs_sb_info *sbi, bool from_bg);
int f2fs_issue_flush(struct f2fs_sb_info *sbi, nid_t ino);
int f2fs_create_flush_cmd_control(struct f2fs_sb_info *sbi);
int f2fs_flush_device_cache(struct f2fs_sb_info *sbi);
void f2fs_destroy_flush_cmd_control(struct f2fs_sb_info *sbi, bool free);
void f2fs_invalidate_blocks(struct f2fs_sb_info *sbi, block_t addr);
bool f2fs_is_checkpointed_data(struct f2fs_sb_info *sbi, block_t blkaddr);
int f2fs_start_discard_thread(struct f2fs_sb_info *sbi);
void f2fs_drop_discard_cmd(struct f2fs_sb_info *sbi);
void f2fs_stop_discard_thread(struct f2fs_sb_info *sbi);
bool f2fs_issue_discard_timeout(struct f2fs_sb_info *sbi);
void f2fs_clear_prefree_segments(struct f2fs_sb_info *sbi,
					struct cp_control *cpc);
void f2fs_dirty_to_prefree(struct f2fs_sb_info *sbi);
block_t f2fs_get_unusable_blocks(struct f2fs_sb_info *sbi);
int f2fs_disable_cp_again(struct f2fs_sb_info *sbi, block_t unusable);
void f2fs_release_discard_addrs(struct f2fs_sb_info *sbi);
int f2fs_npages_for_summary_flush(struct f2fs_sb_info *sbi, bool for_ra);
bool f2fs_segment_has_free_slot(struct f2fs_sb_info *sbi, int segno);
void f2fs_init_inmem_curseg(struct f2fs_sb_info *sbi);
void f2fs_save_inmem_curseg(struct f2fs_sb_info *sbi);
void f2fs_restore_inmem_curseg(struct f2fs_sb_info *sbi);
void f2fs_get_new_segment(struct f2fs_sb_info *sbi,
			unsigned int *newseg, bool new_sec, int dir);
void f2fs_allocate_segment_for_resize(struct f2fs_sb_info *sbi, int type,
					unsigned int start, unsigned int end);
void f2fs_allocate_new_section(struct f2fs_sb_info *sbi, int type, bool force);
void f2fs_allocate_new_segments(struct f2fs_sb_info *sbi);
int f2fs_trim_fs(struct f2fs_sb_info *sbi, struct fstrim_range *range);
bool f2fs_exist_trim_candidates(struct f2fs_sb_info *sbi,
					struct cp_control *cpc);
struct page *f2fs_get_sum_page(struct f2fs_sb_info *sbi, unsigned int segno);
void f2fs_update_meta_page(struct f2fs_sb_info *sbi, void *src,
					block_t blk_addr);
void f2fs_do_write_meta_page(struct f2fs_sb_info *sbi, struct page *page,
						enum iostat_type io_type);
void f2fs_do_write_node_page(unsigned int nid, struct f2fs_io_info *fio);
void f2fs_outplace_write_data(struct dnode_of_data *dn,
			struct f2fs_io_info *fio);
int f2fs_inplace_write_data(struct f2fs_io_info *fio);
void f2fs_do_replace_block(struct f2fs_sb_info *sbi, struct f2fs_summary *sum,
			block_t old_blkaddr, block_t new_blkaddr,
			bool recover_curseg, bool recover_newaddr,
			bool from_gc);
void f2fs_replace_block(struct f2fs_sb_info *sbi, struct dnode_of_data *dn,
			block_t old_addr, block_t new_addr,
			unsigned char version, bool recover_curseg,
			bool recover_newaddr);
void f2fs_allocate_data_block(struct f2fs_sb_info *sbi, struct page *page,
			block_t old_blkaddr, block_t *new_blkaddr,
			struct f2fs_summary *sum, int type,
			struct f2fs_io_info *fio);
void f2fs_update_device_state(struct f2fs_sb_info *sbi, nid_t ino,
					block_t blkaddr, unsigned int blkcnt);
void f2fs_wait_on_page_writeback(struct page *page,
			enum page_type type, bool ordered, bool locked);
void f2fs_wait_on_block_writeback(struct inode *inode, block_t blkaddr);
void f2fs_wait_on_block_writeback_range(struct inode *inode, block_t blkaddr,
								block_t len);
void f2fs_write_data_summaries(struct f2fs_sb_info *sbi, block_t start_blk);
void f2fs_write_node_summaries(struct f2fs_sb_info *sbi, block_t start_blk);
int f2fs_lookup_journal_in_cursum(struct f2fs_journal *journal, int type,
			unsigned int val, int alloc);
void f2fs_flush_sit_entries(struct f2fs_sb_info *sbi, struct cp_control *cpc);
int f2fs_fix_curseg_write_pointer(struct f2fs_sb_info *sbi);
int f2fs_check_write_pointer(struct f2fs_sb_info *sbi);
int f2fs_build_segment_manager(struct f2fs_sb_info *sbi);
void f2fs_destroy_segment_manager(struct f2fs_sb_info *sbi);
int __init f2fs_create_segment_manager_caches(void);
void f2fs_destroy_segment_manager_caches(void);
int f2fs_rw_hint_to_seg_type(enum rw_hint hint);
enum rw_hint f2fs_io_type_to_rw_hint(struct f2fs_sb_info *sbi,
			enum page_type type, enum temp_type temp);
unsigned int f2fs_usable_segs_in_sec(struct f2fs_sb_info *sbi,
			unsigned int segno);
unsigned int f2fs_usable_blks_in_seg(struct f2fs_sb_info *sbi,
			unsigned int segno);

#define DEF_FRAGMENT_SIZE	4
#define MIN_FRAGMENT_SIZE	1
#define MAX_FRAGMENT_SIZE	512

static inline bool f2fs_need_rand_seg(struct f2fs_sb_info *sbi)
{
	return F2FS_OPTION(sbi).fs_mode == FS_MODE_FRAGMENT_SEG ||
		F2FS_OPTION(sbi).fs_mode == FS_MODE_FRAGMENT_BLK;
}

/*
 * checkpoint.c
 */
void f2fs_stop_checkpoint(struct f2fs_sb_info *sbi, bool end_io);
struct page *f2fs_grab_meta_page(struct f2fs_sb_info *sbi, pgoff_t index);
struct page *f2fs_get_meta_page(struct f2fs_sb_info *sbi, pgoff_t index);
struct page *f2fs_get_meta_page_retry(struct f2fs_sb_info *sbi, pgoff_t index);
struct page *f2fs_get_tmp_page(struct f2fs_sb_info *sbi, pgoff_t index);
bool f2fs_is_valid_blkaddr(struct f2fs_sb_info *sbi,
					block_t blkaddr, int type);
int f2fs_ra_meta_pages(struct f2fs_sb_info *sbi, block_t start, int nrpages,
			int type, bool sync);
void f2fs_ra_meta_pages_cond(struct f2fs_sb_info *sbi, pgoff_t index,
							unsigned int ra_blocks);
long f2fs_sync_meta_pages(struct f2fs_sb_info *sbi, enum page_type type,
			long nr_to_write, enum iostat_type io_type);
void f2fs_add_ino_entry(struct f2fs_sb_info *sbi, nid_t ino, int type);
void f2fs_remove_ino_entry(struct f2fs_sb_info *sbi, nid_t ino, int type);
void f2fs_release_ino_entry(struct f2fs_sb_info *sbi, bool all);
bool f2fs_exist_written_data(struct f2fs_sb_info *sbi, nid_t ino, int mode);
void f2fs_set_dirty_device(struct f2fs_sb_info *sbi, nid_t ino,
					unsigned int devidx, int type);
bool f2fs_is_dirty_device(struct f2fs_sb_info *sbi, nid_t ino,
					unsigned int devidx, int type);
int f2fs_sync_inode_meta(struct f2fs_sb_info *sbi);
int f2fs_acquire_orphan_inode(struct f2fs_sb_info *sbi);
void f2fs_release_orphan_inode(struct f2fs_sb_info *sbi);
void f2fs_add_orphan_inode(struct inode *inode);
void f2fs_remove_orphan_inode(struct f2fs_sb_info *sbi, nid_t ino);
int f2fs_recover_orphan_inodes(struct f2fs_sb_info *sbi);
int f2fs_get_valid_checkpoint(struct f2fs_sb_info *sbi);
void f2fs_update_dirty_folio(struct inode *inode, struct folio *folio);
void f2fs_remove_dirty_inode(struct inode *inode);
int f2fs_sync_dirty_inodes(struct f2fs_sb_info *sbi, enum inode_type type);
void f2fs_wait_on_all_pages(struct f2fs_sb_info *sbi, int type);
u64 f2fs_get_sectors_written(struct f2fs_sb_info *sbi);
int f2fs_write_checkpoint(struct f2fs_sb_info *sbi, struct cp_control *cpc);
void f2fs_init_ino_entry_info(struct f2fs_sb_info *sbi);
int __init f2fs_create_checkpoint_caches(void);
void f2fs_destroy_checkpoint_caches(void);
int f2fs_issue_checkpoint(struct f2fs_sb_info *sbi);
int f2fs_start_ckpt_thread(struct f2fs_sb_info *sbi);
void f2fs_stop_ckpt_thread(struct f2fs_sb_info *sbi);
void f2fs_init_ckpt_req_control(struct f2fs_sb_info *sbi);

/*
 * data.c
 */
int __init f2fs_init_bioset(void);
void f2fs_destroy_bioset(void);
int f2fs_init_bio_entry_cache(void);
void f2fs_destroy_bio_entry_cache(void);
void f2fs_submit_bio(struct f2fs_sb_info *sbi,
				struct bio *bio, enum page_type type);
void f2fs_submit_merged_write(struct f2fs_sb_info *sbi, enum page_type type);
void f2fs_submit_merged_write_cond(struct f2fs_sb_info *sbi,
				struct inode *inode, struct page *page,
				nid_t ino, enum page_type type);
void f2fs_submit_merged_ipu_write(struct f2fs_sb_info *sbi,
					struct bio **bio, struct page *page);
void f2fs_flush_merged_writes(struct f2fs_sb_info *sbi);
int f2fs_submit_page_bio(struct f2fs_io_info *fio);
int f2fs_merge_page_bio(struct f2fs_io_info *fio);
void f2fs_submit_page_write(struct f2fs_io_info *fio);
struct block_device *f2fs_target_device(struct f2fs_sb_info *sbi,
		block_t blk_addr, sector_t *sector);
int f2fs_target_device_index(struct f2fs_sb_info *sbi, block_t blkaddr);
void f2fs_set_data_blkaddr(struct dnode_of_data *dn);
void f2fs_update_data_blkaddr(struct dnode_of_data *dn, block_t blkaddr);
int f2fs_reserve_new_blocks(struct dnode_of_data *dn, blkcnt_t count);
int f2fs_reserve_new_block(struct dnode_of_data *dn);
int f2fs_get_block(struct dnode_of_data *dn, pgoff_t index);
int f2fs_reserve_block(struct dnode_of_data *dn, pgoff_t index);
struct page *f2fs_get_read_data_page(struct inode *inode, pgoff_t index,
			int op_flags, bool for_write);
struct page *f2fs_find_data_page(struct inode *inode, pgoff_t index);
struct page *f2fs_get_lock_data_page(struct inode *inode, pgoff_t index,
			bool for_write);
struct page *f2fs_get_new_data_page(struct inode *inode,
			struct page *ipage, pgoff_t index, bool new_i_size);
int f2fs_do_write_data_page(struct f2fs_io_info *fio);
void f2fs_do_map_lock(struct f2fs_sb_info *sbi, int flag, bool lock);
int f2fs_map_blocks(struct inode *inode, struct f2fs_map_blocks *map,
			int create, int flag);
int f2fs_fiemap(struct inode *inode, struct fiemap_extent_info *fieinfo,
			u64 start, u64 len);
int f2fs_encrypt_one_page(struct f2fs_io_info *fio);
bool f2fs_should_update_inplace(struct inode *inode, struct f2fs_io_info *fio);
bool f2fs_should_update_outplace(struct inode *inode, struct f2fs_io_info *fio);
int f2fs_write_single_data_page(struct page *page, int *submitted,
				struct bio **bio, sector_t *last_block,
				struct writeback_control *wbc,
				enum iostat_type io_type,
				int compr_blocks, bool allow_balance);
void f2fs_write_failed(struct inode *inode, loff_t to);
<<<<<<< HEAD
void f2fs_invalidate_page(struct page *page, unsigned int offset,
			unsigned int length);
=======
void f2fs_invalidate_folio(struct folio *folio, size_t offset, size_t length);
>>>>>>> 95cd2cdc
int f2fs_release_page(struct page *page, gfp_t wait);
#ifdef CONFIG_MIGRATION
int f2fs_migrate_page(struct address_space *mapping, struct page *newpage,
			struct page *page, enum migrate_mode mode);
#endif
bool f2fs_overwrite_io(struct inode *inode, loff_t pos, size_t len);
void f2fs_clear_page_cache_dirty_tag(struct page *page);
int f2fs_init_post_read_processing(void);
void f2fs_destroy_post_read_processing(void);
int f2fs_init_post_read_wq(struct f2fs_sb_info *sbi);
void f2fs_destroy_post_read_wq(struct f2fs_sb_info *sbi);
extern const struct iomap_ops f2fs_iomap_ops;

/*
 * gc.c
 */
int f2fs_start_gc_thread(struct f2fs_sb_info *sbi);
void f2fs_stop_gc_thread(struct f2fs_sb_info *sbi);
block_t f2fs_start_bidx_of_node(unsigned int node_ofs, struct inode *inode);
int f2fs_gc(struct f2fs_sb_info *sbi, bool sync, bool background, bool force,
			unsigned int segno);
void f2fs_build_gc_manager(struct f2fs_sb_info *sbi);
int f2fs_resize_fs(struct f2fs_sb_info *sbi, __u64 block_count);
int __init f2fs_create_garbage_collection_cache(void);
void f2fs_destroy_garbage_collection_cache(void);

/*
 * recovery.c
 */
int f2fs_recover_fsync_data(struct f2fs_sb_info *sbi, bool check_only);
bool f2fs_space_for_roll_forward(struct f2fs_sb_info *sbi);
int __init f2fs_create_recovery_cache(void);
void f2fs_destroy_recovery_cache(void);

/*
 * debug.c
 */
#ifdef CONFIG_F2FS_STAT_FS
struct f2fs_stat_info {
	struct list_head stat_list;
	struct f2fs_sb_info *sbi;
	int all_area_segs, sit_area_segs, nat_area_segs, ssa_area_segs;
	int main_area_segs, main_area_sections, main_area_zones;
	unsigned long long hit_largest, hit_cached, hit_rbtree;
	unsigned long long hit_total, total_ext;
	int ext_tree, zombie_tree, ext_node;
	int ndirty_node, ndirty_dent, ndirty_meta, ndirty_imeta;
	int ndirty_data, ndirty_qdata;
	int inmem_pages;
	unsigned int ndirty_dirs, ndirty_files, nquota_files, ndirty_all;
	int nats, dirty_nats, sits, dirty_sits;
	int free_nids, avail_nids, alloc_nids;
	int total_count, utilization;
	int bg_gc, nr_wb_cp_data, nr_wb_data;
	int nr_rd_data, nr_rd_node, nr_rd_meta;
	int nr_dio_read, nr_dio_write;
	unsigned int io_skip_bggc, other_skip_bggc;
	int nr_flushing, nr_flushed, flush_list_empty;
	int nr_discarding, nr_discarded;
	int nr_discard_cmd;
	unsigned int undiscard_blks;
	int nr_issued_ckpt, nr_total_ckpt, nr_queued_ckpt;
	unsigned int cur_ckpt_time, peak_ckpt_time;
	int inline_xattr, inline_inode, inline_dir, append, update, orphans;
	int compr_inode;
	unsigned long long compr_blocks;
	int aw_cnt, max_aw_cnt, vw_cnt, max_vw_cnt;
	unsigned int valid_count, valid_node_count, valid_inode_count, discard_blks;
	unsigned int bimodal, avg_vblocks;
	int util_free, util_valid, util_invalid;
	int rsvd_segs, overp_segs;
	int dirty_count, node_pages, meta_pages, compress_pages;
	int compress_page_hit;
	int prefree_count, call_count, cp_count, bg_cp_count;
	int tot_segs, node_segs, data_segs, free_segs, free_secs;
	int bg_node_segs, bg_data_segs;
	int tot_blks, data_blks, node_blks;
	int bg_data_blks, bg_node_blks;
	unsigned long long skipped_atomic_files[2];
	int curseg[NR_CURSEG_TYPE];
	int cursec[NR_CURSEG_TYPE];
	int curzone[NR_CURSEG_TYPE];
	unsigned int dirty_seg[NR_CURSEG_TYPE];
	unsigned int full_seg[NR_CURSEG_TYPE];
	unsigned int valid_blks[NR_CURSEG_TYPE];

	unsigned int meta_count[META_MAX];
	unsigned int segment_count[2];
	unsigned int block_count[2];
	unsigned int inplace_count;
	unsigned long long base_mem, cache_mem, page_mem;
};

static inline struct f2fs_stat_info *F2FS_STAT(struct f2fs_sb_info *sbi)
{
	return (struct f2fs_stat_info *)sbi->stat_info;
}

#define stat_inc_cp_count(si)		((si)->cp_count++)
#define stat_inc_bg_cp_count(si)	((si)->bg_cp_count++)
#define stat_inc_call_count(si)		((si)->call_count++)
#define stat_inc_bggc_count(si)		((si)->bg_gc++)
#define stat_io_skip_bggc_count(sbi)	((sbi)->io_skip_bggc++)
#define stat_other_skip_bggc_count(sbi)	((sbi)->other_skip_bggc++)
#define stat_inc_dirty_inode(sbi, type)	((sbi)->ndirty_inode[type]++)
#define stat_dec_dirty_inode(sbi, type)	((sbi)->ndirty_inode[type]--)
#define stat_inc_total_hit(sbi)		(atomic64_inc(&(sbi)->total_hit_ext))
#define stat_inc_rbtree_node_hit(sbi)	(atomic64_inc(&(sbi)->read_hit_rbtree))
#define stat_inc_largest_node_hit(sbi)	(atomic64_inc(&(sbi)->read_hit_largest))
#define stat_inc_cached_node_hit(sbi)	(atomic64_inc(&(sbi)->read_hit_cached))
#define stat_inc_inline_xattr(inode)					\
	do {								\
		if (f2fs_has_inline_xattr(inode))			\
			(atomic_inc(&F2FS_I_SB(inode)->inline_xattr));	\
	} while (0)
#define stat_dec_inline_xattr(inode)					\
	do {								\
		if (f2fs_has_inline_xattr(inode))			\
			(atomic_dec(&F2FS_I_SB(inode)->inline_xattr));	\
	} while (0)
#define stat_inc_inline_inode(inode)					\
	do {								\
		if (f2fs_has_inline_data(inode))			\
			(atomic_inc(&F2FS_I_SB(inode)->inline_inode));	\
	} while (0)
#define stat_dec_inline_inode(inode)					\
	do {								\
		if (f2fs_has_inline_data(inode))			\
			(atomic_dec(&F2FS_I_SB(inode)->inline_inode));	\
	} while (0)
#define stat_inc_inline_dir(inode)					\
	do {								\
		if (f2fs_has_inline_dentry(inode))			\
			(atomic_inc(&F2FS_I_SB(inode)->inline_dir));	\
	} while (0)
#define stat_dec_inline_dir(inode)					\
	do {								\
		if (f2fs_has_inline_dentry(inode))			\
			(atomic_dec(&F2FS_I_SB(inode)->inline_dir));	\
	} while (0)
#define stat_inc_compr_inode(inode)					\
	do {								\
		if (f2fs_compressed_file(inode))			\
			(atomic_inc(&F2FS_I_SB(inode)->compr_inode));	\
	} while (0)
#define stat_dec_compr_inode(inode)					\
	do {								\
		if (f2fs_compressed_file(inode))			\
			(atomic_dec(&F2FS_I_SB(inode)->compr_inode));	\
	} while (0)
#define stat_add_compr_blocks(inode, blocks)				\
		(atomic64_add(blocks, &F2FS_I_SB(inode)->compr_blocks))
#define stat_sub_compr_blocks(inode, blocks)				\
		(atomic64_sub(blocks, &F2FS_I_SB(inode)->compr_blocks))
#define stat_inc_meta_count(sbi, blkaddr)				\
	do {								\
		if (blkaddr < SIT_I(sbi)->sit_base_addr)		\
			atomic_inc(&(sbi)->meta_count[META_CP]);	\
		else if (blkaddr < NM_I(sbi)->nat_blkaddr)		\
			atomic_inc(&(sbi)->meta_count[META_SIT]);	\
		else if (blkaddr < SM_I(sbi)->ssa_blkaddr)		\
			atomic_inc(&(sbi)->meta_count[META_NAT]);	\
		else if (blkaddr < SM_I(sbi)->main_blkaddr)		\
			atomic_inc(&(sbi)->meta_count[META_SSA]);	\
	} while (0)
#define stat_inc_seg_type(sbi, curseg)					\
		((sbi)->segment_count[(curseg)->alloc_type]++)
#define stat_inc_block_count(sbi, curseg)				\
		((sbi)->block_count[(curseg)->alloc_type]++)
#define stat_inc_inplace_blocks(sbi)					\
		(atomic_inc(&(sbi)->inplace_count))
#define stat_update_max_atomic_write(inode)				\
	do {								\
		int cur = F2FS_I_SB(inode)->atomic_files;	\
		int max = atomic_read(&F2FS_I_SB(inode)->max_aw_cnt);	\
		if (cur > max)						\
			atomic_set(&F2FS_I_SB(inode)->max_aw_cnt, cur);	\
	} while (0)
#define stat_inc_volatile_write(inode)					\
		(atomic_inc(&F2FS_I_SB(inode)->vw_cnt))
#define stat_dec_volatile_write(inode)					\
		(atomic_dec(&F2FS_I_SB(inode)->vw_cnt))
#define stat_update_max_volatile_write(inode)				\
	do {								\
		int cur = atomic_read(&F2FS_I_SB(inode)->vw_cnt);	\
		int max = atomic_read(&F2FS_I_SB(inode)->max_vw_cnt);	\
		if (cur > max)						\
			atomic_set(&F2FS_I_SB(inode)->max_vw_cnt, cur);	\
	} while (0)
#define stat_inc_seg_count(sbi, type, gc_type)				\
	do {								\
		struct f2fs_stat_info *si = F2FS_STAT(sbi);		\
		si->tot_segs++;						\
		if ((type) == SUM_TYPE_DATA) {				\
			si->data_segs++;				\
			si->bg_data_segs += (gc_type == BG_GC) ? 1 : 0;	\
		} else {						\
			si->node_segs++;				\
			si->bg_node_segs += (gc_type == BG_GC) ? 1 : 0;	\
		}							\
	} while (0)

#define stat_inc_tot_blk_count(si, blks)				\
	((si)->tot_blks += (blks))

#define stat_inc_data_blk_count(sbi, blks, gc_type)			\
	do {								\
		struct f2fs_stat_info *si = F2FS_STAT(sbi);		\
		stat_inc_tot_blk_count(si, blks);			\
		si->data_blks += (blks);				\
		si->bg_data_blks += ((gc_type) == BG_GC) ? (blks) : 0;	\
	} while (0)

#define stat_inc_node_blk_count(sbi, blks, gc_type)			\
	do {								\
		struct f2fs_stat_info *si = F2FS_STAT(sbi);		\
		stat_inc_tot_blk_count(si, blks);			\
		si->node_blks += (blks);				\
		si->bg_node_blks += ((gc_type) == BG_GC) ? (blks) : 0;	\
	} while (0)

int f2fs_build_stats(struct f2fs_sb_info *sbi);
void f2fs_destroy_stats(struct f2fs_sb_info *sbi);
void __init f2fs_create_root_stats(void);
void f2fs_destroy_root_stats(void);
void f2fs_update_sit_info(struct f2fs_sb_info *sbi);
#else
#define stat_inc_cp_count(si)				do { } while (0)
#define stat_inc_bg_cp_count(si)			do { } while (0)
#define stat_inc_call_count(si)				do { } while (0)
#define stat_inc_bggc_count(si)				do { } while (0)
#define stat_io_skip_bggc_count(sbi)			do { } while (0)
#define stat_other_skip_bggc_count(sbi)			do { } while (0)
#define stat_inc_dirty_inode(sbi, type)			do { } while (0)
#define stat_dec_dirty_inode(sbi, type)			do { } while (0)
#define stat_inc_total_hit(sbi)				do { } while (0)
#define stat_inc_rbtree_node_hit(sbi)			do { } while (0)
#define stat_inc_largest_node_hit(sbi)			do { } while (0)
#define stat_inc_cached_node_hit(sbi)			do { } while (0)
#define stat_inc_inline_xattr(inode)			do { } while (0)
#define stat_dec_inline_xattr(inode)			do { } while (0)
#define stat_inc_inline_inode(inode)			do { } while (0)
#define stat_dec_inline_inode(inode)			do { } while (0)
#define stat_inc_inline_dir(inode)			do { } while (0)
#define stat_dec_inline_dir(inode)			do { } while (0)
#define stat_inc_compr_inode(inode)			do { } while (0)
#define stat_dec_compr_inode(inode)			do { } while (0)
#define stat_add_compr_blocks(inode, blocks)		do { } while (0)
#define stat_sub_compr_blocks(inode, blocks)		do { } while (0)
#define stat_update_max_atomic_write(inode)		do { } while (0)
#define stat_inc_volatile_write(inode)			do { } while (0)
#define stat_dec_volatile_write(inode)			do { } while (0)
#define stat_update_max_volatile_write(inode)		do { } while (0)
#define stat_inc_meta_count(sbi, blkaddr)		do { } while (0)
#define stat_inc_seg_type(sbi, curseg)			do { } while (0)
#define stat_inc_block_count(sbi, curseg)		do { } while (0)
#define stat_inc_inplace_blocks(sbi)			do { } while (0)
#define stat_inc_seg_count(sbi, type, gc_type)		do { } while (0)
#define stat_inc_tot_blk_count(si, blks)		do { } while (0)
#define stat_inc_data_blk_count(sbi, blks, gc_type)	do { } while (0)
#define stat_inc_node_blk_count(sbi, blks, gc_type)	do { } while (0)

static inline int f2fs_build_stats(struct f2fs_sb_info *sbi) { return 0; }
static inline void f2fs_destroy_stats(struct f2fs_sb_info *sbi) { }
static inline void __init f2fs_create_root_stats(void) { }
static inline void f2fs_destroy_root_stats(void) { }
static inline void f2fs_update_sit_info(struct f2fs_sb_info *sbi) {}
#endif

extern const struct file_operations f2fs_dir_operations;
extern const struct file_operations f2fs_file_operations;
extern const struct inode_operations f2fs_file_inode_operations;
extern const struct address_space_operations f2fs_dblock_aops;
extern const struct address_space_operations f2fs_node_aops;
extern const struct address_space_operations f2fs_meta_aops;
extern const struct inode_operations f2fs_dir_inode_operations;
extern const struct inode_operations f2fs_symlink_inode_operations;
extern const struct inode_operations f2fs_encrypted_symlink_inode_operations;
extern const struct inode_operations f2fs_special_inode_operations;
extern struct kmem_cache *f2fs_inode_entry_slab;

/*
 * inline.c
 */
bool f2fs_may_inline_data(struct inode *inode);
bool f2fs_may_inline_dentry(struct inode *inode);
void f2fs_do_read_inline_data(struct page *page, struct page *ipage);
void f2fs_truncate_inline_inode(struct inode *inode,
						struct page *ipage, u64 from);
int f2fs_read_inline_data(struct inode *inode, struct page *page);
int f2fs_convert_inline_page(struct dnode_of_data *dn, struct page *page);
int f2fs_convert_inline_inode(struct inode *inode);
int f2fs_try_convert_inline_dir(struct inode *dir, struct dentry *dentry);
int f2fs_write_inline_data(struct inode *inode, struct page *page);
int f2fs_recover_inline_data(struct inode *inode, struct page *npage);
struct f2fs_dir_entry *f2fs_find_in_inline_dir(struct inode *dir,
					const struct f2fs_filename *fname,
					struct page **res_page);
int f2fs_make_empty_inline_dir(struct inode *inode, struct inode *parent,
			struct page *ipage);
int f2fs_add_inline_entry(struct inode *dir, const struct f2fs_filename *fname,
			struct inode *inode, nid_t ino, umode_t mode);
void f2fs_delete_inline_entry(struct f2fs_dir_entry *dentry,
				struct page *page, struct inode *dir,
				struct inode *inode);
bool f2fs_empty_inline_dir(struct inode *dir);
int f2fs_read_inline_dir(struct file *file, struct dir_context *ctx,
			struct fscrypt_str *fstr);
int f2fs_inline_data_fiemap(struct inode *inode,
			struct fiemap_extent_info *fieinfo,
			__u64 start, __u64 len);

/*
 * shrinker.c
 */
unsigned long f2fs_shrink_count(struct shrinker *shrink,
			struct shrink_control *sc);
unsigned long f2fs_shrink_scan(struct shrinker *shrink,
			struct shrink_control *sc);
void f2fs_join_shrinker(struct f2fs_sb_info *sbi);
void f2fs_leave_shrinker(struct f2fs_sb_info *sbi);

/*
 * extent_cache.c
 */
struct rb_entry *f2fs_lookup_rb_tree(struct rb_root_cached *root,
				struct rb_entry *cached_re, unsigned int ofs);
struct rb_node **f2fs_lookup_rb_tree_ext(struct f2fs_sb_info *sbi,
				struct rb_root_cached *root,
				struct rb_node **parent,
				unsigned long long key, bool *left_most);
struct rb_node **f2fs_lookup_rb_tree_for_insert(struct f2fs_sb_info *sbi,
				struct rb_root_cached *root,
				struct rb_node **parent,
				unsigned int ofs, bool *leftmost);
struct rb_entry *f2fs_lookup_rb_tree_ret(struct rb_root_cached *root,
		struct rb_entry *cached_re, unsigned int ofs,
		struct rb_entry **prev_entry, struct rb_entry **next_entry,
		struct rb_node ***insert_p, struct rb_node **insert_parent,
		bool force, bool *leftmost);
bool f2fs_check_rb_tree_consistence(struct f2fs_sb_info *sbi,
				struct rb_root_cached *root, bool check_key);
unsigned int f2fs_shrink_extent_tree(struct f2fs_sb_info *sbi, int nr_shrink);
void f2fs_init_extent_tree(struct inode *inode, struct page *ipage);
void f2fs_drop_extent_tree(struct inode *inode);
unsigned int f2fs_destroy_extent_node(struct inode *inode);
void f2fs_destroy_extent_tree(struct inode *inode);
bool f2fs_lookup_extent_cache(struct inode *inode, pgoff_t pgofs,
			struct extent_info *ei);
void f2fs_update_extent_cache(struct dnode_of_data *dn);
void f2fs_update_extent_cache_range(struct dnode_of_data *dn,
			pgoff_t fofs, block_t blkaddr, unsigned int len);
void f2fs_init_extent_cache_info(struct f2fs_sb_info *sbi);
int __init f2fs_create_extent_cache(void);
void f2fs_destroy_extent_cache(void);

/*
 * sysfs.c
 */
#define MIN_RA_MUL	2
#define MAX_RA_MUL	256

int __init f2fs_init_sysfs(void);
void f2fs_exit_sysfs(void);
int f2fs_register_sysfs(struct f2fs_sb_info *sbi);
void f2fs_unregister_sysfs(struct f2fs_sb_info *sbi);

/* verity.c */
extern const struct fsverity_operations f2fs_verityops;

/*
 * crypto support
 */
static inline bool f2fs_encrypted_file(struct inode *inode)
{
	return IS_ENCRYPTED(inode) && S_ISREG(inode->i_mode);
}

static inline void f2fs_set_encrypted_inode(struct inode *inode)
{
#ifdef CONFIG_FS_ENCRYPTION
	file_set_encrypt(inode);
	f2fs_set_inode_flags(inode);
#endif
}

/*
 * Returns true if the reads of the inode's data need to undergo some
 * postprocessing step, like decryption or authenticity verification.
 */
static inline bool f2fs_post_read_required(struct inode *inode)
{
	return f2fs_encrypted_file(inode) || fsverity_active(inode) ||
		f2fs_compressed_file(inode);
}

/*
 * compress.c
 */
#ifdef CONFIG_F2FS_FS_COMPRESSION
bool f2fs_is_compressed_page(struct page *page);
struct page *f2fs_compress_control_page(struct page *page);
int f2fs_prepare_compress_overwrite(struct inode *inode,
			struct page **pagep, pgoff_t index, void **fsdata);
bool f2fs_compress_write_end(struct inode *inode, void *fsdata,
					pgoff_t index, unsigned copied);
int f2fs_truncate_partial_cluster(struct inode *inode, u64 from, bool lock);
void f2fs_compress_write_end_io(struct bio *bio, struct page *page);
bool f2fs_is_compress_backend_ready(struct inode *inode);
int f2fs_init_compress_mempool(void);
void f2fs_destroy_compress_mempool(void);
void f2fs_decompress_cluster(struct decompress_io_ctx *dic);
void f2fs_end_read_compressed_page(struct page *page, bool failed,
							block_t blkaddr);
bool f2fs_cluster_is_empty(struct compress_ctx *cc);
bool f2fs_cluster_can_merge_page(struct compress_ctx *cc, pgoff_t index);
bool f2fs_all_cluster_page_loaded(struct compress_ctx *cc, struct pagevec *pvec,
				int index, int nr_pages);
bool f2fs_sanity_check_cluster(struct dnode_of_data *dn);
void f2fs_compress_ctx_add_page(struct compress_ctx *cc, struct page *page);
int f2fs_write_multi_pages(struct compress_ctx *cc,
						int *submitted,
						struct writeback_control *wbc,
						enum iostat_type io_type);
int f2fs_is_compressed_cluster(struct inode *inode, pgoff_t index);
void f2fs_update_extent_tree_range_compressed(struct inode *inode,
				pgoff_t fofs, block_t blkaddr, unsigned int llen,
				unsigned int c_len);
int f2fs_read_multi_pages(struct compress_ctx *cc, struct bio **bio_ret,
				unsigned nr_pages, sector_t *last_block_in_bio,
				bool is_readahead, bool for_write);
struct decompress_io_ctx *f2fs_alloc_dic(struct compress_ctx *cc);
void f2fs_decompress_end_io(struct decompress_io_ctx *dic, bool failed);
void f2fs_put_page_dic(struct page *page);
unsigned int f2fs_cluster_blocks_are_contiguous(struct dnode_of_data *dn);
int f2fs_init_compress_ctx(struct compress_ctx *cc);
void f2fs_destroy_compress_ctx(struct compress_ctx *cc, bool reuse);
void f2fs_init_compress_info(struct f2fs_sb_info *sbi);
int f2fs_init_compress_inode(struct f2fs_sb_info *sbi);
void f2fs_destroy_compress_inode(struct f2fs_sb_info *sbi);
int f2fs_init_page_array_cache(struct f2fs_sb_info *sbi);
void f2fs_destroy_page_array_cache(struct f2fs_sb_info *sbi);
int __init f2fs_init_compress_cache(void);
void f2fs_destroy_compress_cache(void);
struct address_space *COMPRESS_MAPPING(struct f2fs_sb_info *sbi);
void f2fs_invalidate_compress_page(struct f2fs_sb_info *sbi, block_t blkaddr);
void f2fs_cache_compressed_page(struct f2fs_sb_info *sbi, struct page *page,
						nid_t ino, block_t blkaddr);
bool f2fs_load_compressed_page(struct f2fs_sb_info *sbi, struct page *page,
								block_t blkaddr);
void f2fs_invalidate_compress_pages(struct f2fs_sb_info *sbi, nid_t ino);
#define inc_compr_inode_stat(inode)					\
	do {								\
		struct f2fs_sb_info *sbi = F2FS_I_SB(inode);		\
		sbi->compr_new_inode++;					\
	} while (0)
#define add_compr_block_stat(inode, blocks)				\
	do {								\
		struct f2fs_sb_info *sbi = F2FS_I_SB(inode);		\
		int diff = F2FS_I(inode)->i_cluster_size - blocks;	\
		sbi->compr_written_block += blocks;			\
		sbi->compr_saved_block += diff;				\
	} while (0)
#else
static inline bool f2fs_is_compressed_page(struct page *page) { return false; }
static inline bool f2fs_is_compress_backend_ready(struct inode *inode)
{
	if (!f2fs_compressed_file(inode))
		return true;
	/* not support compression */
	return false;
}
static inline struct page *f2fs_compress_control_page(struct page *page)
{
	WARN_ON_ONCE(1);
	return ERR_PTR(-EINVAL);
}
static inline int f2fs_init_compress_mempool(void) { return 0; }
static inline void f2fs_destroy_compress_mempool(void) { }
static inline void f2fs_decompress_cluster(struct decompress_io_ctx *dic) { }
static inline void f2fs_end_read_compressed_page(struct page *page,
						bool failed, block_t blkaddr)
{
	WARN_ON_ONCE(1);
}
static inline void f2fs_put_page_dic(struct page *page)
{
	WARN_ON_ONCE(1);
}
static inline unsigned int f2fs_cluster_blocks_are_contiguous(struct dnode_of_data *dn) { return 0; }
static inline bool f2fs_sanity_check_cluster(struct dnode_of_data *dn) { return false; }
static inline int f2fs_init_compress_inode(struct f2fs_sb_info *sbi) { return 0; }
static inline void f2fs_destroy_compress_inode(struct f2fs_sb_info *sbi) { }
static inline int f2fs_init_page_array_cache(struct f2fs_sb_info *sbi) { return 0; }
static inline void f2fs_destroy_page_array_cache(struct f2fs_sb_info *sbi) { }
static inline int __init f2fs_init_compress_cache(void) { return 0; }
static inline void f2fs_destroy_compress_cache(void) { }
static inline void f2fs_invalidate_compress_page(struct f2fs_sb_info *sbi,
				block_t blkaddr) { }
static inline void f2fs_cache_compressed_page(struct f2fs_sb_info *sbi,
				struct page *page, nid_t ino, block_t blkaddr) { }
static inline bool f2fs_load_compressed_page(struct f2fs_sb_info *sbi,
				struct page *page, block_t blkaddr) { return false; }
static inline void f2fs_invalidate_compress_pages(struct f2fs_sb_info *sbi,
							nid_t ino) { }
#define inc_compr_inode_stat(inode)		do { } while (0)
static inline void f2fs_update_extent_tree_range_compressed(struct inode *inode,
				pgoff_t fofs, block_t blkaddr, unsigned int llen,
				unsigned int c_len) { }
#endif

static inline void set_compress_context(struct inode *inode)
{
	struct f2fs_sb_info *sbi = F2FS_I_SB(inode);

	F2FS_I(inode)->i_compress_algorithm =
			F2FS_OPTION(sbi).compress_algorithm;
	F2FS_I(inode)->i_log_cluster_size =
			F2FS_OPTION(sbi).compress_log_size;
	F2FS_I(inode)->i_compress_flag =
			F2FS_OPTION(sbi).compress_chksum ?
				1 << COMPRESS_CHKSUM : 0;
	F2FS_I(inode)->i_cluster_size =
			1 << F2FS_I(inode)->i_log_cluster_size;
	if ((F2FS_I(inode)->i_compress_algorithm == COMPRESS_LZ4 ||
		F2FS_I(inode)->i_compress_algorithm == COMPRESS_ZSTD) &&
			F2FS_OPTION(sbi).compress_level)
		F2FS_I(inode)->i_compress_flag |=
				F2FS_OPTION(sbi).compress_level <<
				COMPRESS_LEVEL_OFFSET;
	F2FS_I(inode)->i_flags |= F2FS_COMPR_FL;
	set_inode_flag(inode, FI_COMPRESSED_FILE);
	stat_inc_compr_inode(inode);
	inc_compr_inode_stat(inode);
	f2fs_mark_inode_dirty_sync(inode, true);
}

static inline bool f2fs_disable_compressed_file(struct inode *inode)
{
	struct f2fs_inode_info *fi = F2FS_I(inode);

	if (!f2fs_compressed_file(inode))
		return true;
	if (S_ISREG(inode->i_mode) && F2FS_HAS_BLOCKS(inode))
		return false;

	fi->i_flags &= ~F2FS_COMPR_FL;
	stat_dec_compr_inode(inode);
	clear_inode_flag(inode, FI_COMPRESSED_FILE);
	f2fs_mark_inode_dirty_sync(inode, true);
	return true;
}

#define F2FS_FEATURE_FUNCS(name, flagname) \
static inline int f2fs_sb_has_##name(struct f2fs_sb_info *sbi) \
{ \
	return F2FS_HAS_FEATURE(sbi, F2FS_FEATURE_##flagname); \
}

F2FS_FEATURE_FUNCS(encrypt, ENCRYPT);
F2FS_FEATURE_FUNCS(blkzoned, BLKZONED);
F2FS_FEATURE_FUNCS(extra_attr, EXTRA_ATTR);
F2FS_FEATURE_FUNCS(project_quota, PRJQUOTA);
F2FS_FEATURE_FUNCS(inode_chksum, INODE_CHKSUM);
F2FS_FEATURE_FUNCS(flexible_inline_xattr, FLEXIBLE_INLINE_XATTR);
F2FS_FEATURE_FUNCS(quota_ino, QUOTA_INO);
F2FS_FEATURE_FUNCS(inode_crtime, INODE_CRTIME);
F2FS_FEATURE_FUNCS(lost_found, LOST_FOUND);
F2FS_FEATURE_FUNCS(verity, VERITY);
F2FS_FEATURE_FUNCS(sb_chksum, SB_CHKSUM);
F2FS_FEATURE_FUNCS(casefold, CASEFOLD);
F2FS_FEATURE_FUNCS(compression, COMPRESSION);
F2FS_FEATURE_FUNCS(readonly, RO);

static inline bool f2fs_may_extent_tree(struct inode *inode)
{
	struct f2fs_sb_info *sbi = F2FS_I_SB(inode);

	if (!test_opt(sbi, EXTENT_CACHE) ||
			is_inode_flag_set(inode, FI_NO_EXTENT) ||
			(is_inode_flag_set(inode, FI_COMPRESSED_FILE) &&
			 !f2fs_sb_has_readonly(sbi)))
		return false;

	/*
	 * for recovered files during mount do not create extents
	 * if shrinker is not registered.
	 */
	if (list_empty(&sbi->s_list))
		return false;

	return S_ISREG(inode->i_mode);
}

#ifdef CONFIG_BLK_DEV_ZONED
static inline bool f2fs_blkz_is_seq(struct f2fs_sb_info *sbi, int devi,
				    block_t blkaddr)
{
	unsigned int zno = blkaddr >> sbi->log_blocks_per_blkz;

	return test_bit(zno, FDEV(devi).blkz_seq);
}
#endif

static inline bool f2fs_hw_should_discard(struct f2fs_sb_info *sbi)
{
	return f2fs_sb_has_blkzoned(sbi);
}

static inline bool f2fs_bdev_support_discard(struct block_device *bdev)
{
	return blk_queue_discard(bdev_get_queue(bdev)) ||
	       bdev_is_zoned(bdev);
}

static inline bool f2fs_hw_support_discard(struct f2fs_sb_info *sbi)
{
	int i;

	if (!f2fs_is_multi_device(sbi))
		return f2fs_bdev_support_discard(sbi->sb->s_bdev);

	for (i = 0; i < sbi->s_ndevs; i++)
		if (f2fs_bdev_support_discard(FDEV(i).bdev))
			return true;
	return false;
}

static inline bool f2fs_realtime_discard_enable(struct f2fs_sb_info *sbi)
{
	return (test_opt(sbi, DISCARD) && f2fs_hw_support_discard(sbi)) ||
					f2fs_hw_should_discard(sbi);
}

static inline bool f2fs_hw_is_readonly(struct f2fs_sb_info *sbi)
{
	int i;

	if (!f2fs_is_multi_device(sbi))
		return bdev_read_only(sbi->sb->s_bdev);

	for (i = 0; i < sbi->s_ndevs; i++)
		if (bdev_read_only(FDEV(i).bdev))
			return true;
	return false;
}

static inline bool f2fs_lfs_mode(struct f2fs_sb_info *sbi)
{
	return F2FS_OPTION(sbi).fs_mode == FS_MODE_LFS;
}

static inline bool f2fs_may_compress(struct inode *inode)
{
	if (IS_SWAPFILE(inode) || f2fs_is_pinned_file(inode) ||
				f2fs_is_atomic_file(inode) ||
				f2fs_is_volatile_file(inode))
		return false;
	return S_ISREG(inode->i_mode) || S_ISDIR(inode->i_mode);
}

static inline void f2fs_i_compr_blocks_update(struct inode *inode,
						u64 blocks, bool add)
{
	int diff = F2FS_I(inode)->i_cluster_size - blocks;
	struct f2fs_inode_info *fi = F2FS_I(inode);

	/* don't update i_compr_blocks if saved blocks were released */
	if (!add && !atomic_read(&fi->i_compr_blocks))
		return;

	if (add) {
		atomic_add(diff, &fi->i_compr_blocks);
		stat_add_compr_blocks(inode, diff);
	} else {
		atomic_sub(diff, &fi->i_compr_blocks);
		stat_sub_compr_blocks(inode, diff);
	}
	f2fs_mark_inode_dirty_sync(inode, true);
}

static inline int block_unaligned_IO(struct inode *inode,
				struct kiocb *iocb, struct iov_iter *iter)
{
	unsigned int i_blkbits = READ_ONCE(inode->i_blkbits);
	unsigned int blocksize_mask = (1 << i_blkbits) - 1;
	loff_t offset = iocb->ki_pos;
	unsigned long align = offset | iov_iter_alignment(iter);

	return align & blocksize_mask;
}

static inline bool f2fs_allow_multi_device_dio(struct f2fs_sb_info *sbi,
								int flag)
{
	if (!f2fs_is_multi_device(sbi))
		return false;
	if (flag != F2FS_GET_BLOCK_DIO)
		return false;
	return sbi->aligned_blksize;
}

static inline bool f2fs_force_buffered_io(struct inode *inode,
				struct kiocb *iocb, struct iov_iter *iter)
{
	struct f2fs_sb_info *sbi = F2FS_I_SB(inode);
	int rw = iov_iter_rw(iter);

	if (!fscrypt_dio_supported(iocb, iter))
		return true;
	if (fsverity_active(inode))
		return true;
	if (f2fs_compressed_file(inode))
		return true;

	/* disallow direct IO if any of devices has unaligned blksize */
	if (f2fs_is_multi_device(sbi) && !sbi->aligned_blksize)
		return true;
	/*
	 * for blkzoned device, fallback direct IO to buffered IO, so
	 * all IOs can be serialized by log-structured write.
	 */
	if (f2fs_sb_has_blkzoned(sbi))
		return true;
	if (f2fs_lfs_mode(sbi) && (rw == WRITE)) {
		if (block_unaligned_IO(inode, iocb, iter))
			return true;
		if (F2FS_IO_ALIGNED(sbi))
			return true;
	}
	if (is_sbi_flag_set(F2FS_I_SB(inode), SBI_CP_DISABLED))
		return true;

	return false;
}

static inline bool f2fs_need_verity(const struct inode *inode, pgoff_t idx)
{
	return fsverity_active(inode) &&
	       idx < DIV_ROUND_UP(inode->i_size, PAGE_SIZE);
}

#ifdef CONFIG_F2FS_FAULT_INJECTION
extern void f2fs_build_fault_attr(struct f2fs_sb_info *sbi, unsigned int rate,
							unsigned int type);
#else
#define f2fs_build_fault_attr(sbi, rate, type)		do { } while (0)
#endif

static inline bool is_journalled_quota(struct f2fs_sb_info *sbi)
{
#ifdef CONFIG_QUOTA
	if (f2fs_sb_has_quota_ino(sbi))
		return true;
	if (F2FS_OPTION(sbi).s_qf_names[USRQUOTA] ||
		F2FS_OPTION(sbi).s_qf_names[GRPQUOTA] ||
		F2FS_OPTION(sbi).s_qf_names[PRJQUOTA])
		return true;
#endif
	return false;
}

static inline bool f2fs_block_unit_discard(struct f2fs_sb_info *sbi)
{
	return F2FS_OPTION(sbi).discard_unit == DISCARD_UNIT_BLOCK;
}

static inline void f2fs_io_schedule_timeout(long timeout)
{
	set_current_state(TASK_UNINTERRUPTIBLE);
	io_schedule_timeout(timeout);
}

#define EFSBADCRC	EBADMSG		/* Bad CRC detected */
#define EFSCORRUPTED	EUCLEAN		/* Filesystem is corrupted */

#endif /* _LINUX_F2FS_H */<|MERGE_RESOLUTION|>--- conflicted
+++ resolved
@@ -2207,11 +2207,7 @@
 		f2fs_show_injection_info(sbi, FAULT_LOCK_OP);
 		return 0;
 	}
-<<<<<<< HEAD
-	return down_read_trylock(&sbi->cp_rwsem);
-=======
 	return f2fs_down_read_trylock(&sbi->cp_rwsem);
->>>>>>> 95cd2cdc
 }
 
 static inline void f2fs_unlock_op(struct f2fs_sb_info *sbi)
@@ -3773,12 +3769,7 @@
 				enum iostat_type io_type,
 				int compr_blocks, bool allow_balance);
 void f2fs_write_failed(struct inode *inode, loff_t to);
-<<<<<<< HEAD
-void f2fs_invalidate_page(struct page *page, unsigned int offset,
-			unsigned int length);
-=======
 void f2fs_invalidate_folio(struct folio *folio, size_t offset, size_t length);
->>>>>>> 95cd2cdc
 int f2fs_release_page(struct page *page, gfp_t wait);
 #ifdef CONFIG_MIGRATION
 int f2fs_migrate_page(struct address_space *mapping, struct page *newpage,
