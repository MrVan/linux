--- conflicted
+++ resolved
@@ -611,11 +611,6 @@
 	return nfserr_serverfault;
 }
 
-<<<<<<< HEAD
-#ifdef CONFIG_NFSD_V3
-
-=======
->>>>>>> 95cd2cdc
 /**
  * fh_fill_pre_attrs - Fill in pre-op attributes
  * @fhp: file handle to be updated
@@ -676,11 +671,6 @@
 			nfsd4_change_attribute(&fhp->fh_post_attr, inode);
 }
 
-<<<<<<< HEAD
-#endif /* CONFIG_NFSD_V3 */
-
-=======
->>>>>>> 95cd2cdc
 /*
  * Release a file handle.
  */
