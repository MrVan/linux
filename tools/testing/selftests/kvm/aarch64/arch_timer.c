--- conflicted
+++ resolved
@@ -5,27 +5,14 @@
  *
  * Copyright (c) 2021, Google LLC.
  */
-<<<<<<< HEAD
-#define _GNU_SOURCE
-
-=======
->>>>>>> 0c383648
 #include "arch_timer.h"
 #include "delay.h"
 #include "gic.h"
 #include "processor.h"
 #include "timer_test.h"
-<<<<<<< HEAD
-#include "vgic.h"
-
-#define GICD_BASE_GPA			0x8000000ULL
-#define GICR_BASE_GPA			0x80A0000ULL
-
-=======
 #include "ucall_common.h"
 #include "vgic.h"
 
->>>>>>> 0c383648
 enum guest_stage {
 	GUEST_STAGE_VTIMER_CVAL = 1,
 	GUEST_STAGE_VTIMER_TVAL,
