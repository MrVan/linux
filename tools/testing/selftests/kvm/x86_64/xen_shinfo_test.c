--- conflicted
+++ resolved
@@ -381,23 +381,6 @@
 	GUEST_SYNC(TEST_DONE);
 }
 
-<<<<<<< HEAD
-static int cmp_timespec(struct timespec *a, struct timespec *b)
-{
-	if (a->tv_sec > b->tv_sec)
-		return 1;
-	else if (a->tv_sec < b->tv_sec)
-		return -1;
-	else if (a->tv_nsec > b->tv_nsec)
-		return 1;
-	else if (a->tv_nsec < b->tv_nsec)
-		return -1;
-	else
-		return 0;
-}
-
-=======
->>>>>>> 0c383648
 static struct shared_info *shinfo;
 static struct vcpu_info *vinfo;
 static struct kvm_vcpu *vcpu;
@@ -470,11 +453,6 @@
 	bool do_eventfd_tests = !!(xen_caps & KVM_XEN_HVM_CONFIG_EVTCHN_2LEVEL);
 	bool do_evtchn_tests = do_eventfd_tests && !!(xen_caps & KVM_XEN_HVM_CONFIG_EVTCHN_SEND);
 	bool has_shinfo_hva = !!(xen_caps & KVM_XEN_HVM_CONFIG_SHARED_INFO_HVA);
-<<<<<<< HEAD
-
-	clock_gettime(CLOCK_REALTIME, &min_ts);
-=======
->>>>>>> 0c383648
 
 	vm = vm_create_with_one_vcpu(&vcpu, guest_code);
 
