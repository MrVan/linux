#!/bin/bash
# SPDX-License-Identifier: GPL-2.0
# Please run as root

# Kselftest framework requirement - SKIP code is 4.
ksft_skip=4

mnt=./huge
exitcode=0

usage() {
	cat <<EOF
usage: ${BASH_SOURCE[0]:-$0} [ -h | -t "<categories>"]
  -t: specify specific categories to tests to run
  -h: display this message

The default behavior is to run all tests.

Alternatively, specific groups tests can be run by passing a string
to the -t argument containing one or more of the following categories
separated by spaces:
- mmap
	tests for mmap(2)
- gup_test
	tests for gup using gup_test interface
- userfaultfd
	tests for  userfaultfd(2)
- compaction
	a test for the patch "Allow compaction of unevictable pages"
- mlock
	tests for mlock(2)
- mremap
	tests for mremap(2)
- hugevm
	tests for very large virtual address space
- vmalloc
	vmalloc smoke tests
- hmm
	hmm smoke tests
- madv_populate
	test memadvise(2) MADV_POPULATE_{READ,WRITE} options
- memfd_secret
	test memfd_secret(2)
- process_mrelease
	test process_mrelease(2)
- ksm
	ksm tests that do not require >=2 NUMA nodes
- ksm_numa
	ksm tests that require >=2 NUMA nodes
- pkey
	memory protection key tests
example: ./run_vmtests.sh -t "hmm mmap ksm"
EOF
	exit 0
}


while getopts "ht:" OPT; do
	case ${OPT} in
		"h") usage ;;
		"t") TEST_ITEMS=${OPTARG} ;;
	esac
done
shift $((OPTIND -1))

# default behavior: run all tests
TEST_ITEMS=${TEST_ITEMS:-default}

test_selected() {
	if [ "$TEST_ITEMS" == "default" ]; then
		# If no TEST_ITEMS are specified, run all tests
		return 0
	fi
	echo ${TEST_ITEMS} | grep ${1} 2>&1 >/dev/null
	return ${?}
}

# Hugepage setup only needed for hugetlb tests
if test_selected "hugetlb"; then

# Simple hugetlbfs tests have a hardcoded minimum requirement of
# huge pages totaling 256MB (262144KB) in size.  The userfaultfd
# hugetlb test requires a minimum of 2 * nr_cpus huge pages.  Take
# both of these requirements into account and attempt to increase
# number of huge pages available.
nr_cpus=$(nproc)
hpgsize_MB=$((hpgsize_KB / 1024))
half_ufd_size_MB=$((((nr_cpus * hpgsize_MB + 127) / 128) * 128))
needmem_KB=$((half_ufd_size_MB * 2 * 1024))

# get huge pagesize and freepages from /proc/meminfo
while read -r name size unit; do
	if [ "$name" = "HugePages_Free:" ]; then
		freepgs="$size"
	fi
	if [ "$name" = "Hugepagesize:" ]; then
		hpgsize_KB="$size"
	fi
done < /proc/meminfo

# set proper nr_hugepages
if [ -n "$freepgs" ] && [ -n "$hpgsize_KB" ]; then
	nr_hugepgs=$(cat /proc/sys/vm/nr_hugepages)
	needpgs=$((needmem_KB / hpgsize_KB))
	tries=2
	while [ "$tries" -gt 0 ] && [ "$freepgs" -lt "$needpgs" ]; do
		lackpgs=$((needpgs - freepgs))
		echo 3 > /proc/sys/vm/drop_caches
		if ! echo $((lackpgs + nr_hugepgs)) > /proc/sys/vm/nr_hugepages; then
			echo "Please run this test as root"
			exit $ksft_skip
		fi
		while read -r name size unit; do
			if [ "$name" = "HugePages_Free:" ]; then
				freepgs=$size
			fi
		done < /proc/meminfo
		tries=$((tries - 1))
	done
	if [ "$freepgs" -lt "$needpgs" ]; then
		printf "Not enough huge pages available (%d < %d)\n" \
		       "$freepgs" "$needpgs"
		exit 1
	fi
else
	echo "no hugetlbfs support in kernel?"
	exit 1
fi

fi # test_selected "hugetlb"

# filter 64bit architectures
ARCH64STR="arm64 ia64 mips64 parisc64 ppc64 ppc64le riscv64 s390x sh64 sparc64 x86_64"
if [ -z "$ARCH" ]; then
	ARCH=$(uname -m 2>/dev/null | sed -e 's/aarch64.*/arm64/')
fi
VADDR64=0
echo "$ARCH64STR" | grep "$ARCH" &>/dev/null && VADDR64=1

# Usage: run_test [test binary] [arbitrary test arguments...]
run_test() {
	if test_selected ${CATEGORY}; then
		local title="running $*"
		local sep=$(echo -n "$title" | tr "[:graph:][:space:]" -)
		printf "%s\n%s\n%s\n" "$sep" "$title" "$sep"

		"$@"
		local ret=$?
		if [ $ret -eq 0 ]; then
			echo "[PASS]"
		elif [ $ret -eq $ksft_skip ]; then
			echo "[SKIP]"
			exitcode=$ksft_skip
		else
			echo "[FAIL]"
			exitcode=1
		fi
	fi # test_selected
}

# setup only needed for hugetlb tests
if test_selected "hugetlb"; then
	mkdir "$mnt"
	mount -t hugetlbfs none "$mnt"
fi

CATEGORY="hugetlb" run_test ./hugepage-mmap

shmmax=$(cat /proc/sys/kernel/shmmax)
shmall=$(cat /proc/sys/kernel/shmall)
echo 268435456 > /proc/sys/kernel/shmmax
echo 4194304 > /proc/sys/kernel/shmall
CATEGORY="hugetlb" run_test ./hugepage-shm
echo "$shmmax" > /proc/sys/kernel/shmmax
echo "$shmall" > /proc/sys/kernel/shmall

CATEGORY="hugetlb" run_test ./map_hugetlb

CATEGORY="hugetlb" run_test ./hugepage-mremap "$mnt"/huge_mremap
test_selected "hugetlb" && rm -f "$mnt"/huge_mremap

CATEGORY="hugetlb" run_test ./hugepage-vmemmap

CATEGORY="hugetlb" run_test ./hugetlb-madvise "$mnt"/madvise-test
test_selected "hugetlb" && rm -f "$mnt"/madvise-test

if test_selected "hugetlb"; then
	echo "NOTE: These hugetlb tests provide minimal coverage.  Use"
	echo "      https://github.com/libhugetlbfs/libhugetlbfs.git for"
	echo "      hugetlb regression testing."
fi

CATEGORY="mmap" run_test ./map_fixed_noreplace

# get_user_pages_fast() benchmark
CATEGORY="gup_test" run_test ./gup_test -u
# pin_user_pages_fast() benchmark
CATEGORY="gup_test" run_test ./gup_test -a
# Dump pages 0, 19, and 4096, using pin_user_pages:
CATEGORY="gup_test" run_test ./gup_test -ct -F 0x1 0 19 0x1000

CATEGORY="userfaultfd" run_test ./userfaultfd anon 20 16
CATEGORY="userfaultfd" run_test ./userfaultfd anon:dev 20 16
# Hugetlb tests require source and destination huge pages. Pass in half the
# size ($half_ufd_size_MB), which is used for *each*.
CATEGORY="userfaultfd" run_test ./userfaultfd hugetlb "$half_ufd_size_MB" 32
CATEGORY="userfaultfd" run_test ./userfaultfd hugetlb:dev "$half_ufd_size_MB" 32
CATEGORY="userfaultfd" run_test ./userfaultfd hugetlb_shared "$half_ufd_size_MB" 32 "$mnt"/uffd-test
rm -f "$mnt"/uffd-test
CATEGORY="userfaultfd" run_test ./userfaultfd hugetlb_shared:dev "$half_ufd_size_MB" 32 "$mnt"/uffd-test
rm -f "$mnt"/uffd-test
CATEGORY="userfaultfd" run_test ./userfaultfd shmem 20 16
CATEGORY="userfaultfd" run_test ./userfaultfd shmem:dev 20 16

# cleanup (only needed when running hugetlb tests)
if test_selected "hugetlb"; then
	umount "$mnt"
	rm -rf "$mnt"
	echo "$nr_hugepgs" > /proc/sys/vm/nr_hugepages
fi

CATEGORY="compaction" run_test ./compaction_test

CATEGORY="mlock" run_test sudo -u nobody ./on-fault-limit

CATEGORY="mmap" run_test ./map_populate

CATEGORY="mlock" run_test ./mlock-random-test

CATEGORY="mlock" run_test ./mlock2-tests

CATEGORY="process_mrelease" run_test ./mrelease_test

CATEGORY="mremap" run_test ./mremap_test

CATEGORY="hugetlb" run_test ./thuge-gen

if [ $VADDR64 -ne 0 ]; then
	CATEGORY="hugevm" run_test ./virtual_address_range

	# virtual address 128TB switch test
<<<<<<< HEAD
	run_test ./va_128TBswitch.sh
=======
	CATEGORY="hugevm" run_test ./va_128TBswitch.sh
>>>>>>> 3a345c6b
fi # VADDR64

# vmalloc stability smoke test
CATEGORY="vmalloc" run_test ./test_vmalloc.sh smoke

CATEGORY="mremap" run_test ./mremap_dontunmap

CATEGORY="hmm" run_test ./test_hmm.sh smoke

# MADV_POPULATE_READ and MADV_POPULATE_WRITE tests
CATEGORY="madv_populate" run_test ./madv_populate

CATEGORY="memfd_secret" run_test ./memfd_secret

# KSM MADV_MERGEABLE test with 10 identical pages
CATEGORY="ksm" run_test ./ksm_tests -M -p 10
# KSM unmerge test
CATEGORY="ksm" run_test ./ksm_tests -U
# KSM test with 10 zero pages and use_zero_pages = 0
CATEGORY="ksm" run_test ./ksm_tests -Z -p 10 -z 0
# KSM test with 10 zero pages and use_zero_pages = 1
CATEGORY="ksm" run_test ./ksm_tests -Z -p 10 -z 1
# KSM test with 2 NUMA nodes and merge_across_nodes = 1
CATEGORY="ksm_numa" run_test ./ksm_tests -N -m 1
# KSM test with 2 NUMA nodes and merge_across_nodes = 0
CATEGORY="ksm_numa" run_test ./ksm_tests -N -m 0

# protection_keys tests
if [ -x ./protection_keys_32 ]
then
	CATEGORY="pkey" run_test ./protection_keys_32
fi

if [ -x ./protection_keys_64 ]
then
	CATEGORY="pkey" run_test ./protection_keys_64
fi

# protection_keys tests
if [ -x ./protection_keys_32 ]
then
	run_test ./protection_keys_32
fi

if [ -x ./protection_keys_64 ]
then
	run_test ./protection_keys_64
fi

exit $exitcode<|MERGE_RESOLUTION|>--- conflicted
+++ resolved
@@ -239,11 +239,7 @@
 	CATEGORY="hugevm" run_test ./virtual_address_range
 
 	# virtual address 128TB switch test
-<<<<<<< HEAD
-	run_test ./va_128TBswitch.sh
-=======
 	CATEGORY="hugevm" run_test ./va_128TBswitch.sh
->>>>>>> 3a345c6b
 fi # VADDR64
 
 # vmalloc stability smoke test
@@ -282,15 +278,4 @@
 	CATEGORY="pkey" run_test ./protection_keys_64
 fi
 
-# protection_keys tests
-if [ -x ./protection_keys_32 ]
-then
-	run_test ./protection_keys_32
-fi
-
-if [ -x ./protection_keys_64 ]
-then
-	run_test ./protection_keys_64
-fi
-
 exit $exitcode