// SPDX-License-Identifier: GPL-2.0
/*
 * hugepage-mremap:
 *
 * Example of remapping huge page memory in a user application using the
<<<<<<< HEAD
 * mremap system call.  Code assumes a hugetlbfs filesystem is mounted
 * at './huge'.  The amount of memory used by this test is decided by a command
 * line argument in MBs. If missing, the default amount is 10MB.
=======
 * mremap system call.  The path to a file in a hugetlbfs filesystem must
 * be passed as the last argument to this test.  The amount of memory used
 * by this test in MBs can optionally be passed as an argument.  If no memory
 * amount is passed, the default amount is 10MB.
>>>>>>> 95cd2cdc
 *
 * To make sure the test triggers pmd sharing and goes through the 'unshare'
 * path in the mremap code use 1GB (1024) or more.
 */

#define _GNU_SOURCE
#include <stdlib.h>
#include <stdio.h>
#include <unistd.h>
#include <sys/mman.h>
#include <errno.h>
#include <fcntl.h> /* Definition of O_* constants */
#include <sys/syscall.h> /* Definition of SYS_* constants */
#include <linux/userfaultfd.h>
#include <sys/ioctl.h>

#define DEFAULT_LENGTH_MB 10UL
#define MB_TO_BYTES(x) (x * 1024 * 1024)

#define FILE_NAME "huge/hugepagefile"
#define PROTECTION (PROT_READ | PROT_WRITE | PROT_EXEC)
#define FLAGS (MAP_SHARED | MAP_ANONYMOUS)

static void check_bytes(char *addr)
{
	printf("First hex is %x\n", *((unsigned int *)addr));
}

static void write_bytes(char *addr, size_t len)
{
	unsigned long i;

	for (i = 0; i < len; i++)
		*(addr + i) = (char)i;
}

static int read_bytes(char *addr, size_t len)
{
	unsigned long i;

	check_bytes(addr);
	for (i = 0; i < len; i++)
		if (*(addr + i) != (char)i) {
			printf("Mismatch at %lu\n", i);
			return 1;
		}
	return 0;
}

static void register_region_with_uffd(char *addr, size_t len)
{
	long uffd; /* userfaultfd file descriptor */
	struct uffdio_api uffdio_api;
	struct uffdio_register uffdio_register;

	/* Create and enable userfaultfd object. */

	uffd = syscall(__NR_userfaultfd, O_CLOEXEC | O_NONBLOCK);
	if (uffd == -1) {
		perror("userfaultfd");
		exit(1);
	}

	uffdio_api.api = UFFD_API;
	uffdio_api.features = 0;
	if (ioctl(uffd, UFFDIO_API, &uffdio_api) == -1) {
		perror("ioctl-UFFDIO_API");
		exit(1);
	}

	/* Create a private anonymous mapping. The memory will be
	 * demand-zero paged--that is, not yet allocated. When we
	 * actually touch the memory, it will be allocated via
	 * the userfaultfd.
	 */

	addr = mmap(NULL, len, PROT_READ | PROT_WRITE,
		    MAP_PRIVATE | MAP_ANONYMOUS, -1, 0);
	if (addr == MAP_FAILED) {
		perror("mmap");
		exit(1);
	}

	printf("Address returned by mmap() = %p\n", addr);

	/* Register the memory range of the mapping we just created for
	 * handling by the userfaultfd object. In mode, we request to track
	 * missing pages (i.e., pages that have not yet been faulted in).
	 */

	uffdio_register.range.start = (unsigned long)addr;
	uffdio_register.range.len = len;
	uffdio_register.mode = UFFDIO_REGISTER_MODE_MISSING;
	if (ioctl(uffd, UFFDIO_REGISTER, &uffdio_register) == -1) {
		perror("ioctl-UFFDIO_REGISTER");
		exit(1);
	}
}

int main(int argc, char *argv[])
{
<<<<<<< HEAD
	/* Read memory length as the first arg if valid, otherwise fallback to
	 * the default length. Any additional args are ignored.
	 */
	size_t length = argc > 1 ? (size_t)atoi(argv[1]) : 0UL;
=======
	size_t length;

	if (argc != 2 && argc != 3) {
		printf("Usage: %s [length_in_MB] <hugetlb_file>\n", argv[0]);
		exit(1);
	}

	/* Read memory length as the first arg if valid, otherwise fallback to
	 * the default length.
	 */
	if (argc == 3)
		length = argc > 2 ? (size_t)atoi(argv[1]) : 0UL;
>>>>>>> 95cd2cdc

	length = length > 0 ? length : DEFAULT_LENGTH_MB;
	length = MB_TO_BYTES(length);

	int ret = 0;

<<<<<<< HEAD
	int fd = open(FILE_NAME, O_CREAT | O_RDWR, 0755);
=======
	/* last arg is the hugetlb file name */
	int fd = open(argv[argc-1], O_CREAT | O_RDWR, 0755);
>>>>>>> 95cd2cdc

	if (fd < 0) {
		perror("Open failed");
		exit(1);
	}

	/* mmap to a PUD aligned address to hopefully trigger pmd sharing. */
	unsigned long suggested_addr = 0x7eaa40000000;
	void *haddr = mmap((void *)suggested_addr, length, PROTECTION,
			   MAP_HUGETLB | MAP_SHARED | MAP_POPULATE, fd, 0);
	printf("Map haddr: Returned address is %p\n", haddr);
	if (haddr == MAP_FAILED) {
		perror("mmap1");
		exit(1);
	}

	/* mmap again to a dummy address to hopefully trigger pmd sharing. */
	suggested_addr = 0x7daa40000000;
	void *daddr = mmap((void *)suggested_addr, length, PROTECTION,
			   MAP_HUGETLB | MAP_SHARED | MAP_POPULATE, fd, 0);
	printf("Map daddr: Returned address is %p\n", daddr);
	if (daddr == MAP_FAILED) {
		perror("mmap3");
		exit(1);
	}

	suggested_addr = 0x7faa40000000;
	void *vaddr =
		mmap((void *)suggested_addr, length, PROTECTION, FLAGS, -1, 0);
	printf("Map vaddr: Returned address is %p\n", vaddr);
	if (vaddr == MAP_FAILED) {
		perror("mmap2");
		exit(1);
	}

	register_region_with_uffd(haddr, length);

	void *addr = mremap(haddr, length, length,
			    MREMAP_MAYMOVE | MREMAP_FIXED, vaddr);
	if (addr == MAP_FAILED) {
		perror("mremap");
		exit(1);
	}

	printf("Mremap: Returned address is %p\n", addr);
	check_bytes(addr);
	write_bytes(addr, length);
	ret = read_bytes(addr, length);
<<<<<<< HEAD

	munmap(addr, length);
=======

	munmap(addr, length);

	close(fd);
	unlink(argv[argc-1]);
>>>>>>> 95cd2cdc

	return ret;
}<|MERGE_RESOLUTION|>--- conflicted
+++ resolved
@@ -3,16 +3,10 @@
  * hugepage-mremap:
  *
  * Example of remapping huge page memory in a user application using the
-<<<<<<< HEAD
- * mremap system call.  Code assumes a hugetlbfs filesystem is mounted
- * at './huge'.  The amount of memory used by this test is decided by a command
- * line argument in MBs. If missing, the default amount is 10MB.
-=======
  * mremap system call.  The path to a file in a hugetlbfs filesystem must
  * be passed as the last argument to this test.  The amount of memory used
  * by this test in MBs can optionally be passed as an argument.  If no memory
  * amount is passed, the default amount is 10MB.
->>>>>>> 95cd2cdc
  *
  * To make sure the test triggers pmd sharing and goes through the 'unshare'
  * path in the mremap code use 1GB (1024) or more.
@@ -32,7 +26,6 @@
 #define DEFAULT_LENGTH_MB 10UL
 #define MB_TO_BYTES(x) (x * 1024 * 1024)
 
-#define FILE_NAME "huge/hugepagefile"
 #define PROTECTION (PROT_READ | PROT_WRITE | PROT_EXEC)
 #define FLAGS (MAP_SHARED | MAP_ANONYMOUS)
 
@@ -114,12 +107,6 @@
 
 int main(int argc, char *argv[])
 {
-<<<<<<< HEAD
-	/* Read memory length as the first arg if valid, otherwise fallback to
-	 * the default length. Any additional args are ignored.
-	 */
-	size_t length = argc > 1 ? (size_t)atoi(argv[1]) : 0UL;
-=======
 	size_t length;
 
 	if (argc != 2 && argc != 3) {
@@ -132,19 +119,14 @@
 	 */
 	if (argc == 3)
 		length = argc > 2 ? (size_t)atoi(argv[1]) : 0UL;
->>>>>>> 95cd2cdc
 
 	length = length > 0 ? length : DEFAULT_LENGTH_MB;
 	length = MB_TO_BYTES(length);
 
 	int ret = 0;
 
-<<<<<<< HEAD
-	int fd = open(FILE_NAME, O_CREAT | O_RDWR, 0755);
-=======
 	/* last arg is the hugetlb file name */
 	int fd = open(argv[argc-1], O_CREAT | O_RDWR, 0755);
->>>>>>> 95cd2cdc
 
 	if (fd < 0) {
 		perror("Open failed");
@@ -193,16 +175,11 @@
 	check_bytes(addr);
 	write_bytes(addr, length);
 	ret = read_bytes(addr, length);
-<<<<<<< HEAD
-
-	munmap(addr, length);
-=======
 
 	munmap(addr, length);
 
 	close(fd);
 	unlink(argv[argc-1]);
->>>>>>> 95cd2cdc
 
 	return ret;
 }