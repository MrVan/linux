--- conflicted
+++ resolved
@@ -83,7 +83,6 @@
 		perror("open(/proc/self/ns/net)");
 		setns(old_net, CLONE_NEWNET);
 		return -1;
-<<<<<<< HEAD
 	}
 	return new_net;
 }
@@ -97,21 +96,6 @@
 		perror("bpf_prog_attach(prog1)");
 		return;
 	}
-=======
-	}
-	return new_net;
-}
-
-static void test_prog_attach_prog_attach(int netns, int prog1, int prog2)
-{
-	int err;
-
-	err = bpf_prog_attach(prog1, 0, BPF_FLOW_DISSECTOR, 0);
-	if (CHECK_FAIL(err)) {
-		perror("bpf_prog_attach(prog1)");
-		return;
-	}
->>>>>>> 84569f32
 	CHECK_FAIL(query_attached_prog_id(netns) != query_prog_id(prog1));
 
 	/* Expect success when attaching a different program */
@@ -187,62 +171,30 @@
 	CHECK_FAIL(prog_is_attached(netns));
 }
 
-<<<<<<< HEAD
-static void test_link_create_link_create(int netns, int prog1, int prog2)
-{
-	DECLARE_LIBBPF_OPTS(bpf_link_create_opts, opts);
-	int link1, link2;
-
-	link1 = bpf_link_create(prog1, netns, BPF_FLOW_DISSECTOR, &opts);
-	if (CHECK_FAIL(link < 0)) {
-		perror("bpf_link_create(prog1)");
-		return;
-	}
-	CHECK_FAIL(query_attached_prog_id(netns) != query_prog_id(prog1));
-
-	/* Expect failure creating link when another link exists */
-	errno = 0;
-	link2 = bpf_link_create(prog2, netns, BPF_FLOW_DISSECTOR, &opts);
-	if (CHECK_FAIL(link2 != -1 || errno != E2BIG))
-		perror("bpf_prog_attach(prog2) expected E2BIG");
-	if (link2 != -1)
-		close(link2);
-	CHECK_FAIL(query_attached_prog_id(netns) != query_prog_id(prog1));
-
-	close(link1);
-	CHECK_FAIL(prog_is_attached(netns));
-}
-
-static void test_prog_attach_link_create(int netns, int prog1, int prog2)
+static void test_link_create_prog_attach(int netns, int prog1, int prog2)
 {
 	DECLARE_LIBBPF_OPTS(bpf_link_create_opts, opts);
 	int err, link;
 
-	err = bpf_prog_attach(prog1, -1, BPF_FLOW_DISSECTOR, 0);
-	if (CHECK_FAIL(err)) {
-		perror("bpf_prog_attach(prog1)");
-		return;
-	}
-	CHECK_FAIL(query_attached_prog_id(netns) != query_prog_id(prog1));
-
-	/* Expect failure creating link when prog attached */
-	errno = 0;
-	link = bpf_link_create(prog2, netns, BPF_FLOW_DISSECTOR, &opts);
-	if (CHECK_FAIL(link != -1 || errno != EEXIST))
-		perror("bpf_link_create(prog2) expected EEXIST");
-	if (link != -1)
-		close(link);
-	CHECK_FAIL(query_attached_prog_id(netns) != query_prog_id(prog1));
-
-	err = bpf_prog_detach(-1, BPF_FLOW_DISSECTOR);
-	if (CHECK_FAIL(err))
-		perror("bpf_prog_detach");
-	CHECK_FAIL(prog_is_attached(netns));
-}
-
-=======
->>>>>>> 84569f32
-static void test_link_create_prog_attach(int netns, int prog1, int prog2)
+	link = bpf_link_create(prog1, netns, BPF_FLOW_DISSECTOR, &opts);
+	if (CHECK_FAIL(link < 0)) {
+		perror("bpf_link_create(prog1)");
+		return;
+	}
+	CHECK_FAIL(query_attached_prog_id(netns) != query_prog_id(prog1));
+
+	/* Expect failure attaching prog when link exists */
+	errno = 0;
+	err = bpf_prog_attach(prog2, 0, BPF_FLOW_DISSECTOR, 0);
+	if (CHECK_FAIL(!err || errno != EEXIST))
+		perror("bpf_prog_attach(prog2) expected EEXIST");
+	CHECK_FAIL(query_attached_prog_id(netns) != query_prog_id(prog1));
+
+	close(link);
+	CHECK_FAIL(prog_is_attached(netns));
+}
+
+static void test_link_create_prog_detach(int netns, int prog1, int prog2)
 {
 	DECLARE_LIBBPF_OPTS(bpf_link_create_opts, opts);
 	int err, link;
@@ -254,40 +206,9 @@
 	}
 	CHECK_FAIL(query_attached_prog_id(netns) != query_prog_id(prog1));
 
-	/* Expect failure attaching prog when link exists */
-	errno = 0;
-<<<<<<< HEAD
-	err = bpf_prog_attach(prog2, -1, BPF_FLOW_DISSECTOR, 0);
-=======
-	err = bpf_prog_attach(prog2, 0, BPF_FLOW_DISSECTOR, 0);
->>>>>>> 84569f32
-	if (CHECK_FAIL(!err || errno != EEXIST))
-		perror("bpf_prog_attach(prog2) expected EEXIST");
-	CHECK_FAIL(query_attached_prog_id(netns) != query_prog_id(prog1));
-
-	close(link);
-	CHECK_FAIL(prog_is_attached(netns));
-}
-
-static void test_link_create_prog_detach(int netns, int prog1, int prog2)
-{
-	DECLARE_LIBBPF_OPTS(bpf_link_create_opts, opts);
-	int err, link;
-
-	link = bpf_link_create(prog1, netns, BPF_FLOW_DISSECTOR, &opts);
-	if (CHECK_FAIL(link < 0)) {
-		perror("bpf_link_create(prog1)");
-		return;
-	}
-	CHECK_FAIL(query_attached_prog_id(netns) != query_prog_id(prog1));
-
 	/* Expect failure detaching prog when link exists */
 	errno = 0;
-<<<<<<< HEAD
-	err = bpf_prog_detach(-1, BPF_FLOW_DISSECTOR);
-=======
 	err = bpf_prog_detach2(prog1, 0, BPF_FLOW_DISSECTOR);
->>>>>>> 84569f32
 	if (CHECK_FAIL(!err || errno != EINVAL))
 		perror("bpf_prog_detach expected EINVAL");
 	CHECK_FAIL(query_attached_prog_id(netns) != query_prog_id(prog1));
@@ -307,11 +228,7 @@
 	}
 	CHECK_FAIL(query_attached_prog_id(netns) != query_prog_id(prog1));
 
-<<<<<<< HEAD
-	err = bpf_prog_detach(0, BPF_FLOW_DISSECTOR);
-=======
 	err = bpf_prog_detach2(prog1, 0, BPF_FLOW_DISSECTOR);
->>>>>>> 84569f32
 	if (CHECK_FAIL(err)) {
 		perror("bpf_prog_detach");
 		return;
@@ -368,9 +285,6 @@
 	DECLARE_LIBBPF_OPTS(bpf_link_create_opts, create_opts);
 	DECLARE_LIBBPF_OPTS(bpf_link_update_opts, update_opts);
 	int err, link;
-<<<<<<< HEAD
-
-=======
 
 	link = bpf_link_create(prog1, netns, BPF_FLOW_DISSECTOR, &create_opts);
 	if (CHECK_FAIL(link < 0)) {
@@ -397,7 +311,6 @@
 	DECLARE_LIBBPF_OPTS(bpf_link_update_opts, update_opts);
 	int err, link;
 
->>>>>>> 84569f32
 	link = bpf_link_create(prog1, netns, BPF_FLOW_DISSECTOR, &create_opts);
 	if (CHECK_FAIL(link < 0)) {
 		perror("bpf_link_create(prog1)");
@@ -405,15 +318,6 @@
 	}
 	CHECK_FAIL(query_attached_prog_id(netns) != query_prog_id(prog1));
 
-<<<<<<< HEAD
-	/* Expect success F_REPLACE and old prog specified to succeed */
-	update_opts.flags = BPF_F_REPLACE;
-	update_opts.old_prog_fd = prog1;
-	err = bpf_link_update(link, prog2, &update_opts);
-	if (CHECK_FAIL(err))
-		perror("bpf_link_update");
-	CHECK_FAIL(query_attached_prog_id(netns) != query_prog_id(prog2));
-=======
 	/* Expect success updating the prog with the same one */
 	update_opts.flags = 0;
 	update_opts.old_prog_fd = 0;
@@ -421,7 +325,6 @@
 	if (CHECK_FAIL(err))
 		perror("bpf_link_update");
 	CHECK_FAIL(query_attached_prog_id(netns) != query_prog_id(prog1));
->>>>>>> 84569f32
 
 	close(link);
 	CHECK_FAIL(prog_is_attached(netns));
@@ -690,11 +593,8 @@
 		  test_link_update_no_old_prog },
 		{ "link update with replace old prog",
 		  test_link_update_replace_old_prog },
-<<<<<<< HEAD
-=======
 		{ "link update with same prog",
 		  test_link_update_same_prog },
->>>>>>> 84569f32
 		{ "link update invalid opts",
 		  test_link_update_invalid_opts },
 		{ "link update invalid prog",
