--- conflicted
+++ resolved
@@ -16,9 +16,6 @@
 # isn't set and when invoked from selftests build, where srctree
 # is set to ".". building_out_of_srctree is undefined for in srctree
 # builds
-<<<<<<< HEAD
-ifndef building_out_of_srctree
-=======
 ifeq ($(srctree),)
 update_srctree := 1
 endif
@@ -26,7 +23,6 @@
 update_srctree := 1
 endif
 ifeq ($(update_srctree),1)
->>>>>>> 348b80b2
 srctree := $(patsubst %/,%,$(dir $(CURDIR)))
 srctree := $(patsubst %/,%,$(dir $(srctree)))
 endif
