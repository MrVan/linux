--- conflicted
+++ resolved
@@ -246,8 +246,6 @@
 					that is being referenced (e.g hdd0, hdd1 etc)
 					This attribute defaults to device 0.
 
-<<<<<<< HEAD
-=======
 		certificate:
 		signature:
 		save_signature:
@@ -293,7 +291,6 @@
 					Usage:
 						echo <signature> > authentication/Admin/signature
 						echo <password> > authentication/Admin/certificate_to_password
->>>>>>> 95cd2cdc
 
 
 What:		/sys/class/firmware-attributes/*/attributes/pending_reboot
