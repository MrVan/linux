--- conflicted
+++ resolved
@@ -51,10 +51,7 @@
   - compatible
   - dmas
   - reg
-<<<<<<< HEAD
-=======
   - clocks
->>>>>>> 0c383648
 
 additionalProperties: false
 
@@ -65,10 +62,7 @@
         reg = <0x44a00000 0x10000>;
         dmas = <&rx_dma 0>;
         dma-names = "rx";
-<<<<<<< HEAD
-=======
         clocks = <&axi_clk>;
->>>>>>> 0c383648
         #io-backend-cells = <0>;
     };
 ...