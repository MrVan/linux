--- conflicted
+++ resolved
@@ -469,11 +469,7 @@
 	 * Just delete the partition and invalidate it.
 	 */
 
-<<<<<<< HEAD
-	remove_inode_hash(part->bd_inode);
-=======
 	bdev_unhash(part);
->>>>>>> 0c383648
 	invalidate_bdev(part);
 	drop_partition(part);
 	ret = 0;
@@ -656,11 +652,7 @@
 		 * it cannot be looked up any more even when openers
 		 * still hold references.
 		 */
-<<<<<<< HEAD
-		remove_inode_hash(part->bd_inode);
-=======
 		bdev_unhash(part);
->>>>>>> 0c383648
 
 		/*
 		 * If @disk->open_partitions isn't elevated but there's
