// SPDX-License-Identifier: GPL-2.0-only
/*
 * Simple NUMA memory policy for the Linux kernel.
 *
 * Copyright 2003,2004 Andi Kleen, SuSE Labs.
 * (C) Copyright 2005 Christoph Lameter, Silicon Graphics, Inc.
 *
 * NUMA policy allows the user to give hints in which node(s) memory should
 * be allocated.
 *
 * Support four policies per VMA and per process:
 *
 * The VMA policy has priority over the process policy for a page fault.
 *
 * interleave     Allocate memory interleaved over a set of nodes,
 *                with normal fallback if it fails.
 *                For VMA based allocations this interleaves based on the
 *                offset into the backing object or offset into the mapping
 *                for anonymous memory. For process policy an process counter
 *                is used.
 *
 * bind           Only allocate memory on a specific set of nodes,
 *                no fallback.
 *                FIXME: memory is allocated starting with the first node
 *                to the last. It would be better if bind would truly restrict
 *                the allocation to memory nodes instead
 *
 * preferred       Try a specific node first before normal fallback.
 *                As a special case NUMA_NO_NODE here means do the allocation
 *                on the local CPU. This is normally identical to default,
 *                but useful to set in a VMA when you have a non default
 *                process policy.
 *
 * preferred many Try a set of nodes first before normal fallback. This is
 *                similar to preferred without the special case.
 *
 * default        Allocate on the local node first, or when on a VMA
 *                use the process policy. This is what Linux always did
 *		  in a NUMA aware kernel and still does by, ahem, default.
 *
 * The process policy is applied for most non interrupt memory allocations
 * in that process' context. Interrupts ignore the policies and always
 * try to allocate on the local CPU. The VMA policy is only applied for memory
 * allocations for a VMA in the VM.
 *
 * Currently there are a few corner cases in swapping where the policy
 * is not applied, but the majority should be handled. When process policy
 * is used it is not remembered over swap outs/swap ins.
 *
 * Only the highest zone in the zone hierarchy gets policied. Allocations
 * requesting a lower zone just use default policy. This implies that
 * on systems with highmem kernel lowmem allocation don't get policied.
 * Same with GFP_DMA allocations.
 *
 * For shmfs/tmpfs/hugetlbfs shared memory the policy is shared between
 * all users and remembered even when nobody has memory mapped.
 */

/* Notebook:
   fix mmap readahead to honour policy and enable policy for any page cache
   object
   statistics for bigpages
   global policy for page cache? currently it uses process policy. Requires
   first item above.
   handle mremap for shared memory (currently ignored for the policy)
   grows down?
   make bind policy root only? It can trigger oom much faster and the
   kernel is not always grateful with that.
*/

#define pr_fmt(fmt) KBUILD_MODNAME ": " fmt

#include <linux/mempolicy.h>
#include <linux/pagewalk.h>
#include <linux/highmem.h>
#include <linux/hugetlb.h>
#include <linux/kernel.h>
#include <linux/sched.h>
#include <linux/sched/mm.h>
#include <linux/sched/numa_balancing.h>
#include <linux/sched/task.h>
#include <linux/nodemask.h>
#include <linux/cpuset.h>
#include <linux/slab.h>
#include <linux/string.h>
#include <linux/export.h>
#include <linux/nsproxy.h>
#include <linux/interrupt.h>
#include <linux/init.h>
#include <linux/compat.h>
#include <linux/ptrace.h>
#include <linux/swap.h>
#include <linux/seq_file.h>
#include <linux/proc_fs.h>
#include <linux/migrate.h>
#include <linux/ksm.h>
#include <linux/rmap.h>
#include <linux/security.h>
#include <linux/syscalls.h>
#include <linux/ctype.h>
#include <linux/mm_inline.h>
#include <linux/mmu_notifier.h>
#include <linux/printk.h>
#include <linux/swapops.h>

#include <asm/tlbflush.h>
#include <linux/uaccess.h>

#include "internal.h"

/* Internal flags */
#define MPOL_MF_DISCONTIG_OK (MPOL_MF_INTERNAL << 0)	/* Skip checks for continuous vmas */
#define MPOL_MF_INVERT (MPOL_MF_INTERNAL << 1)		/* Invert check for nodemask */

static struct kmem_cache *policy_cache;
static struct kmem_cache *sn_cache;

/* Highest zone. An specific allocation for a zone below that is not
   policied. */
enum zone_type policy_zone = 0;

/*
 * run-time system-wide default policy => local allocation
 */
static struct mempolicy default_policy = {
	.refcnt = ATOMIC_INIT(1), /* never free it */
	.mode = MPOL_LOCAL,
};

static struct mempolicy preferred_node_policy[MAX_NUMNODES];

/**
 * numa_map_to_online_node - Find closest online node
 * @node: Node id to start the search
 *
 * Lookup the next closest node by distance if @nid is not online.
 *
 * Return: this @node if it is online, otherwise the closest node by distance
 */
int numa_map_to_online_node(int node)
{
	int min_dist = INT_MAX, dist, n, min_node;

	if (node == NUMA_NO_NODE || node_online(node))
		return node;

	min_node = node;
	for_each_online_node(n) {
		dist = node_distance(node, n);
		if (dist < min_dist) {
			min_dist = dist;
			min_node = n;
		}
	}

	return min_node;
}
EXPORT_SYMBOL_GPL(numa_map_to_online_node);

struct mempolicy *get_task_policy(struct task_struct *p)
{
	struct mempolicy *pol = p->mempolicy;
	int node;

	if (pol)
		return pol;

	node = numa_node_id();
	if (node != NUMA_NO_NODE) {
		pol = &preferred_node_policy[node];
		/* preferred_node_policy is not initialised early in boot */
		if (pol->mode)
			return pol;
	}

	return &default_policy;
}

static const struct mempolicy_operations {
	int (*create)(struct mempolicy *pol, const nodemask_t *nodes);
	void (*rebind)(struct mempolicy *pol, const nodemask_t *nodes);
} mpol_ops[MPOL_MAX];

static inline int mpol_store_user_nodemask(const struct mempolicy *pol)
{
	return pol->flags & MPOL_MODE_FLAGS;
}

static void mpol_relative_nodemask(nodemask_t *ret, const nodemask_t *orig,
				   const nodemask_t *rel)
{
	nodemask_t tmp;
	nodes_fold(tmp, *orig, nodes_weight(*rel));
	nodes_onto(*ret, tmp, *rel);
}

static int mpol_new_nodemask(struct mempolicy *pol, const nodemask_t *nodes)
{
	if (nodes_empty(*nodes))
		return -EINVAL;
	pol->nodes = *nodes;
	return 0;
}

static int mpol_new_preferred(struct mempolicy *pol, const nodemask_t *nodes)
{
	if (nodes_empty(*nodes))
		return -EINVAL;

	nodes_clear(pol->nodes);
	node_set(first_node(*nodes), pol->nodes);
	return 0;
}

/*
 * mpol_set_nodemask is called after mpol_new() to set up the nodemask, if
 * any, for the new policy.  mpol_new() has already validated the nodes
 * parameter with respect to the policy mode and flags.
 *
 * Must be called holding task's alloc_lock to protect task's mems_allowed
 * and mempolicy.  May also be called holding the mmap_lock for write.
 */
static int mpol_set_nodemask(struct mempolicy *pol,
		     const nodemask_t *nodes, struct nodemask_scratch *nsc)
{
	int ret;

	/*
	 * Default (pol==NULL) resp. local memory policies are not a
	 * subject of any remapping. They also do not need any special
	 * constructor.
	 */
	if (!pol || pol->mode == MPOL_LOCAL)
		return 0;

	/* Check N_MEMORY */
	nodes_and(nsc->mask1,
		  cpuset_current_mems_allowed, node_states[N_MEMORY]);

	VM_BUG_ON(!nodes);

	if (pol->flags & MPOL_F_RELATIVE_NODES)
		mpol_relative_nodemask(&nsc->mask2, nodes, &nsc->mask1);
	else
		nodes_and(nsc->mask2, *nodes, nsc->mask1);

	if (mpol_store_user_nodemask(pol))
		pol->w.user_nodemask = *nodes;
	else
		pol->w.cpuset_mems_allowed = cpuset_current_mems_allowed;

	ret = mpol_ops[pol->mode].create(pol, &nsc->mask2);
	return ret;
}

/*
 * This function just creates a new policy, does some check and simple
 * initialization. You must invoke mpol_set_nodemask() to set nodes.
 */
static struct mempolicy *mpol_new(unsigned short mode, unsigned short flags,
				  nodemask_t *nodes)
{
	struct mempolicy *policy;

	pr_debug("setting mode %d flags %d nodes[0] %lx\n",
		 mode, flags, nodes ? nodes_addr(*nodes)[0] : NUMA_NO_NODE);

	if (mode == MPOL_DEFAULT) {
		if (nodes && !nodes_empty(*nodes))
			return ERR_PTR(-EINVAL);
		return NULL;
	}
	VM_BUG_ON(!nodes);

	/*
	 * MPOL_PREFERRED cannot be used with MPOL_F_STATIC_NODES or
	 * MPOL_F_RELATIVE_NODES if the nodemask is empty (local allocation).
	 * All other modes require a valid pointer to a non-empty nodemask.
	 */
	if (mode == MPOL_PREFERRED) {
		if (nodes_empty(*nodes)) {
			if (((flags & MPOL_F_STATIC_NODES) ||
			     (flags & MPOL_F_RELATIVE_NODES)))
				return ERR_PTR(-EINVAL);

			mode = MPOL_LOCAL;
		}
	} else if (mode == MPOL_LOCAL) {
		if (!nodes_empty(*nodes) ||
		    (flags & MPOL_F_STATIC_NODES) ||
		    (flags & MPOL_F_RELATIVE_NODES))
			return ERR_PTR(-EINVAL);
	} else if (nodes_empty(*nodes))
		return ERR_PTR(-EINVAL);
	policy = kmem_cache_alloc(policy_cache, GFP_KERNEL);
	if (!policy)
		return ERR_PTR(-ENOMEM);
	atomic_set(&policy->refcnt, 1);
	policy->mode = mode;
	policy->flags = flags;
	policy->home_node = NUMA_NO_NODE;

	return policy;
}

/* Slow path of a mpol destructor. */
void __mpol_put(struct mempolicy *p)
{
	if (!atomic_dec_and_test(&p->refcnt))
		return;
	kmem_cache_free(policy_cache, p);
}

static void mpol_rebind_default(struct mempolicy *pol, const nodemask_t *nodes)
{
}

static void mpol_rebind_nodemask(struct mempolicy *pol, const nodemask_t *nodes)
{
	nodemask_t tmp;

	if (pol->flags & MPOL_F_STATIC_NODES)
		nodes_and(tmp, pol->w.user_nodemask, *nodes);
	else if (pol->flags & MPOL_F_RELATIVE_NODES)
		mpol_relative_nodemask(&tmp, &pol->w.user_nodemask, nodes);
	else {
		nodes_remap(tmp, pol->nodes, pol->w.cpuset_mems_allowed,
								*nodes);
		pol->w.cpuset_mems_allowed = *nodes;
	}

	if (nodes_empty(tmp))
		tmp = *nodes;

	pol->nodes = tmp;
}

static void mpol_rebind_preferred(struct mempolicy *pol,
						const nodemask_t *nodes)
{
	pol->w.cpuset_mems_allowed = *nodes;
}

/*
 * mpol_rebind_policy - Migrate a policy to a different set of nodes
 *
 * Per-vma policies are protected by mmap_lock. Allocations using per-task
 * policies are protected by task->mems_allowed_seq to prevent a premature
 * OOM/allocation failure due to parallel nodemask modification.
 */
static void mpol_rebind_policy(struct mempolicy *pol, const nodemask_t *newmask)
{
	if (!pol)
		return;
	if (!mpol_store_user_nodemask(pol) &&
	    nodes_equal(pol->w.cpuset_mems_allowed, *newmask))
		return;

	mpol_ops[pol->mode].rebind(pol, newmask);
}

/*
 * Wrapper for mpol_rebind_policy() that just requires task
 * pointer, and updates task mempolicy.
 *
 * Called with task's alloc_lock held.
 */

void mpol_rebind_task(struct task_struct *tsk, const nodemask_t *new)
{
	mpol_rebind_policy(tsk->mempolicy, new);
}

/*
 * Rebind each vma in mm to new nodemask.
 *
 * Call holding a reference to mm.  Takes mm->mmap_lock during call.
 */

void mpol_rebind_mm(struct mm_struct *mm, nodemask_t *new)
{
	struct vm_area_struct *vma;

	mmap_write_lock(mm);
	for (vma = mm->mmap; vma; vma = vma->vm_next)
		mpol_rebind_policy(vma->vm_policy, new);
	mmap_write_unlock(mm);
}

static const struct mempolicy_operations mpol_ops[MPOL_MAX] = {
	[MPOL_DEFAULT] = {
		.rebind = mpol_rebind_default,
	},
	[MPOL_INTERLEAVE] = {
		.create = mpol_new_nodemask,
		.rebind = mpol_rebind_nodemask,
	},
	[MPOL_PREFERRED] = {
		.create = mpol_new_preferred,
		.rebind = mpol_rebind_preferred,
	},
	[MPOL_BIND] = {
		.create = mpol_new_nodemask,
		.rebind = mpol_rebind_nodemask,
	},
	[MPOL_LOCAL] = {
		.rebind = mpol_rebind_default,
	},
	[MPOL_PREFERRED_MANY] = {
		.create = mpol_new_nodemask,
		.rebind = mpol_rebind_preferred,
	},
};

static int migrate_page_add(struct page *page, struct list_head *pagelist,
				unsigned long flags);

struct queue_pages {
	struct list_head *pagelist;
	unsigned long flags;
	nodemask_t *nmask;
	unsigned long start;
	unsigned long end;
	struct vm_area_struct *first;
};

/*
 * Check if the page's nid is in qp->nmask.
 *
 * If MPOL_MF_INVERT is set in qp->flags, check if the nid is
 * in the invert of qp->nmask.
 */
static inline bool queue_pages_required(struct page *page,
					struct queue_pages *qp)
{
	int nid = page_to_nid(page);
	unsigned long flags = qp->flags;

	return node_isset(nid, *qp->nmask) == !(flags & MPOL_MF_INVERT);
}

/*
 * queue_pages_pmd() has four possible return values:
 * 0 - pages are placed on the right node or queued successfully, or
 *     special page is met, i.e. huge zero page.
 * 1 - there is unmovable page, and MPOL_MF_MOVE* & MPOL_MF_STRICT were
 *     specified.
 * 2 - THP was split.
 * -EIO - is migration entry or only MPOL_MF_STRICT was specified and an
 *        existing page was already on a node that does not follow the
 *        policy.
 */
static int queue_pages_pmd(pmd_t *pmd, spinlock_t *ptl, unsigned long addr,
				unsigned long end, struct mm_walk *walk)
	__releases(ptl)
{
	int ret = 0;
	struct page *page;
	struct queue_pages *qp = walk->private;
	unsigned long flags;

	if (unlikely(is_pmd_migration_entry(*pmd))) {
		ret = -EIO;
		goto unlock;
	}
	page = pmd_page(*pmd);
	if (is_huge_zero_page(page)) {
		spin_unlock(ptl);
		walk->action = ACTION_CONTINUE;
		goto out;
	}
	if (!queue_pages_required(page, qp))
		goto unlock;

	flags = qp->flags;
	/* go to thp migration */
	if (flags & (MPOL_MF_MOVE | MPOL_MF_MOVE_ALL)) {
		if (!vma_migratable(walk->vma) ||
		    migrate_page_add(page, qp->pagelist, flags)) {
			ret = 1;
			goto unlock;
		}
	} else
		ret = -EIO;
unlock:
	spin_unlock(ptl);
out:
	return ret;
}

/*
 * Scan through pages checking if pages follow certain conditions,
 * and move them to the pagelist if they do.
 *
 * queue_pages_pte_range() has three possible return values:
 * 0 - pages are placed on the right node or queued successfully, or
 *     special page is met, i.e. zero page.
 * 1 - there is unmovable page, and MPOL_MF_MOVE* & MPOL_MF_STRICT were
 *     specified.
 * -EIO - only MPOL_MF_STRICT was specified and an existing page was already
 *        on a node that does not follow the policy.
 */
static int queue_pages_pte_range(pmd_t *pmd, unsigned long addr,
			unsigned long end, struct mm_walk *walk)
{
	struct vm_area_struct *vma = walk->vma;
	struct page *page;
	struct queue_pages *qp = walk->private;
	unsigned long flags = qp->flags;
	int ret;
	bool has_unmovable = false;
	pte_t *pte, *mapped_pte;
	spinlock_t *ptl;

	ptl = pmd_trans_huge_lock(pmd, vma);
	if (ptl) {
		ret = queue_pages_pmd(pmd, ptl, addr, end, walk);
		if (ret != 2)
			return ret;
	}
	/* THP was split, fall through to pte walk */

	if (pmd_trans_unstable(pmd))
		return 0;

	mapped_pte = pte = pte_offset_map_lock(walk->mm, pmd, addr, &ptl);
	for (; addr != end; pte++, addr += PAGE_SIZE) {
		if (!pte_present(*pte))
			continue;
		page = vm_normal_page(vma, addr, *pte);
		if (!page)
			continue;
		/*
		 * vm_normal_page() filters out zero pages, but there might
		 * still be PageReserved pages to skip, perhaps in a VDSO.
		 */
		if (PageReserved(page))
			continue;
		if (!queue_pages_required(page, qp))
			continue;
		if (flags & (MPOL_MF_MOVE | MPOL_MF_MOVE_ALL)) {
			/* MPOL_MF_STRICT must be specified if we get here */
			if (!vma_migratable(vma)) {
				has_unmovable = true;
				break;
			}

			/*
			 * Do not abort immediately since there may be
			 * temporary off LRU pages in the range.  Still
			 * need migrate other LRU pages.
			 */
			if (migrate_page_add(page, qp->pagelist, flags))
				has_unmovable = true;
		} else
			break;
	}
	pte_unmap_unlock(mapped_pte, ptl);
	cond_resched();

	if (has_unmovable)
		return 1;

	return addr != end ? -EIO : 0;
}

static int queue_pages_hugetlb(pte_t *pte, unsigned long hmask,
			       unsigned long addr, unsigned long end,
			       struct mm_walk *walk)
{
	int ret = 0;
#ifdef CONFIG_HUGETLB_PAGE
	struct queue_pages *qp = walk->private;
	unsigned long flags = (qp->flags & MPOL_MF_VALID);
	struct page *page;
	spinlock_t *ptl;
	pte_t entry;

	ptl = huge_pte_lock(hstate_vma(walk->vma), walk->mm, pte);
	entry = huge_ptep_get(pte);
	if (!pte_present(entry))
		goto unlock;
	page = pte_page(entry);
	if (!queue_pages_required(page, qp))
		goto unlock;

	if (flags == MPOL_MF_STRICT) {
		/*
		 * STRICT alone means only detecting misplaced page and no
		 * need to further check other vma.
		 */
		ret = -EIO;
		goto unlock;
	}

	if (!vma_migratable(walk->vma)) {
		/*
		 * Must be STRICT with MOVE*, otherwise .test_walk() have
		 * stopped walking current vma.
		 * Detecting misplaced page but allow migrating pages which
		 * have been queued.
		 */
		ret = 1;
		goto unlock;
	}

	/* With MPOL_MF_MOVE, we migrate only unshared hugepage. */
	if (flags & (MPOL_MF_MOVE_ALL) ||
	    (flags & MPOL_MF_MOVE && page_mapcount(page) == 1)) {
		if (!isolate_huge_page(page, qp->pagelist) &&
			(flags & MPOL_MF_STRICT))
			/*
			 * Failed to isolate page but allow migrating pages
			 * which have been queued.
			 */
			ret = 1;
	}
unlock:
	spin_unlock(ptl);
#else
	BUG();
#endif
	return ret;
}

#ifdef CONFIG_NUMA_BALANCING
/*
 * This is used to mark a range of virtual addresses to be inaccessible.
 * These are later cleared by a NUMA hinting fault. Depending on these
 * faults, pages may be migrated for better NUMA placement.
 *
 * This is assuming that NUMA faults are handled using PROT_NONE. If
 * an architecture makes a different choice, it will need further
 * changes to the core.
 */
unsigned long change_prot_numa(struct vm_area_struct *vma,
			unsigned long addr, unsigned long end)
{
	int nr_updated;

	nr_updated = change_protection(vma, addr, end, PAGE_NONE, MM_CP_PROT_NUMA);
	if (nr_updated)
		count_vm_numa_events(NUMA_PTE_UPDATES, nr_updated);

	return nr_updated;
}
#else
static unsigned long change_prot_numa(struct vm_area_struct *vma,
			unsigned long addr, unsigned long end)
{
	return 0;
}
#endif /* CONFIG_NUMA_BALANCING */

static int queue_pages_test_walk(unsigned long start, unsigned long end,
				struct mm_walk *walk)
{
	struct vm_area_struct *vma = walk->vma;
	struct queue_pages *qp = walk->private;
	unsigned long endvma = vma->vm_end;
	unsigned long flags = qp->flags;

	/* range check first */
	VM_BUG_ON_VMA(!range_in_vma(vma, start, end), vma);

	if (!qp->first) {
		qp->first = vma;
		if (!(flags & MPOL_MF_DISCONTIG_OK) &&
			(qp->start < vma->vm_start))
			/* hole at head side of range */
			return -EFAULT;
	}
	if (!(flags & MPOL_MF_DISCONTIG_OK) &&
		((vma->vm_end < qp->end) &&
		(!vma->vm_next || vma->vm_end < vma->vm_next->vm_start)))
		/* hole at middle or tail of range */
		return -EFAULT;

	/*
	 * Need check MPOL_MF_STRICT to return -EIO if possible
	 * regardless of vma_migratable
	 */
	if (!vma_migratable(vma) &&
	    !(flags & MPOL_MF_STRICT))
		return 1;

	if (endvma > end)
		endvma = end;

	if (flags & MPOL_MF_LAZY) {
		/* Similar to task_numa_work, skip inaccessible VMAs */
		if (!is_vm_hugetlb_page(vma) && vma_is_accessible(vma) &&
			!(vma->vm_flags & VM_MIXEDMAP))
			change_prot_numa(vma, start, endvma);
		return 1;
	}

	/* queue pages from current vma */
	if (flags & MPOL_MF_VALID)
		return 0;
	return 1;
}

static const struct mm_walk_ops queue_pages_walk_ops = {
	.hugetlb_entry		= queue_pages_hugetlb,
	.pmd_entry		= queue_pages_pte_range,
	.test_walk		= queue_pages_test_walk,
};

/*
 * Walk through page tables and collect pages to be migrated.
 *
 * If pages found in a given range are on a set of nodes (determined by
 * @nodes and @flags,) it's isolated and queued to the pagelist which is
 * passed via @private.
 *
 * queue_pages_range() has three possible return values:
 * 1 - there is unmovable page, but MPOL_MF_MOVE* & MPOL_MF_STRICT were
 *     specified.
 * 0 - queue pages successfully or no misplaced page.
 * errno - i.e. misplaced pages with MPOL_MF_STRICT specified (-EIO) or
 *         memory range specified by nodemask and maxnode points outside
 *         your accessible address space (-EFAULT)
 */
static int
queue_pages_range(struct mm_struct *mm, unsigned long start, unsigned long end,
		nodemask_t *nodes, unsigned long flags,
		struct list_head *pagelist)
{
	int err;
	struct queue_pages qp = {
		.pagelist = pagelist,
		.flags = flags,
		.nmask = nodes,
		.start = start,
		.end = end,
		.first = NULL,
	};

	err = walk_page_range(mm, start, end, &queue_pages_walk_ops, &qp);

	if (!qp.first)
		/* whole range in hole */
		err = -EFAULT;

	return err;
}

/*
 * Apply policy to a single VMA
 * This must be called with the mmap_lock held for writing.
 */
static int vma_replace_policy(struct vm_area_struct *vma,
						struct mempolicy *pol)
{
	int err;
	struct mempolicy *old;
	struct mempolicy *new;

	pr_debug("vma %lx-%lx/%lx vm_ops %p vm_file %p set_policy %p\n",
		 vma->vm_start, vma->vm_end, vma->vm_pgoff,
		 vma->vm_ops, vma->vm_file,
		 vma->vm_ops ? vma->vm_ops->set_policy : NULL);

	new = mpol_dup(pol);
	if (IS_ERR(new))
		return PTR_ERR(new);

	if (vma->vm_ops && vma->vm_ops->set_policy) {
		err = vma->vm_ops->set_policy(vma, new);
		if (err)
			goto err_out;
	}

	old = vma->vm_policy;
	vma->vm_policy = new; /* protected by mmap_lock */
	mpol_put(old);

	return 0;
 err_out:
	mpol_put(new);
	return err;
}

/* Step 2: apply policy to a range and do splits. */
static int mbind_range(struct mm_struct *mm, unsigned long start,
		       unsigned long end, struct mempolicy *new_pol)
{
	struct vm_area_struct *prev;
	struct vm_area_struct *vma;
	int err = 0;
	pgoff_t pgoff;
	unsigned long vmstart;
	unsigned long vmend;

	vma = find_vma(mm, start);
	VM_BUG_ON(!vma);

	prev = vma->vm_prev;
	if (start > vma->vm_start)
		prev = vma;

	for (; vma && vma->vm_start < end; prev = vma, vma = vma->vm_next) {
		vmstart = max(start, vma->vm_start);
		vmend   = min(end, vma->vm_end);

		if (mpol_equal(vma_policy(vma), new_pol))
			continue;

		pgoff = vma->vm_pgoff +
			((vmstart - vma->vm_start) >> PAGE_SHIFT);
		prev = vma_merge(mm, prev, vmstart, vmend, vma->vm_flags,
				 vma->anon_vma, vma->vm_file, pgoff,
				 new_pol, vma->vm_userfaultfd_ctx,
<<<<<<< HEAD
				 vma_anon_name(vma));
=======
				 anon_vma_name(vma));
>>>>>>> 95cd2cdc
		if (prev) {
			vma = prev;
			goto replace;
		}
		if (vma->vm_start != vmstart) {
			err = split_vma(vma->vm_mm, vma, vmstart, 1);
			if (err)
				goto out;
		}
		if (vma->vm_end != vmend) {
			err = split_vma(vma->vm_mm, vma, vmend, 0);
			if (err)
				goto out;
		}
 replace:
		err = vma_replace_policy(vma, new_pol);
		if (err)
			goto out;
	}

 out:
	return err;
}

/* Set the process memory policy */
static long do_set_mempolicy(unsigned short mode, unsigned short flags,
			     nodemask_t *nodes)
{
	struct mempolicy *new, *old;
	NODEMASK_SCRATCH(scratch);
	int ret;

	if (!scratch)
		return -ENOMEM;

	new = mpol_new(mode, flags, nodes);
	if (IS_ERR(new)) {
		ret = PTR_ERR(new);
		goto out;
	}

	ret = mpol_set_nodemask(new, nodes, scratch);
	if (ret) {
		mpol_put(new);
		goto out;
	}
	task_lock(current);
	old = current->mempolicy;
	current->mempolicy = new;
	if (new && new->mode == MPOL_INTERLEAVE)
		current->il_prev = MAX_NUMNODES-1;
	task_unlock(current);
	mpol_put(old);
	ret = 0;
out:
	NODEMASK_SCRATCH_FREE(scratch);
	return ret;
}

/*
 * Return nodemask for policy for get_mempolicy() query
 *
 * Called with task's alloc_lock held
 */
static void get_policy_nodemask(struct mempolicy *p, nodemask_t *nodes)
{
	nodes_clear(*nodes);
	if (p == &default_policy)
		return;

	switch (p->mode) {
	case MPOL_BIND:
	case MPOL_INTERLEAVE:
	case MPOL_PREFERRED:
	case MPOL_PREFERRED_MANY:
		*nodes = p->nodes;
		break;
	case MPOL_LOCAL:
		/* return empty node mask for local allocation */
		break;
	default:
		BUG();
	}
}

static int lookup_node(struct mm_struct *mm, unsigned long addr)
{
	struct page *p = NULL;
	int ret;

	ret = get_user_pages_fast(addr & PAGE_MASK, 1, 0, &p);
	if (ret > 0) {
		ret = page_to_nid(p);
		put_page(p);
	}
	return ret;
}

/* Retrieve NUMA policy */
static long do_get_mempolicy(int *policy, nodemask_t *nmask,
			     unsigned long addr, unsigned long flags)
{
	int err;
	struct mm_struct *mm = current->mm;
	struct vm_area_struct *vma = NULL;
	struct mempolicy *pol = current->mempolicy, *pol_refcount = NULL;

	if (flags &
		~(unsigned long)(MPOL_F_NODE|MPOL_F_ADDR|MPOL_F_MEMS_ALLOWED))
		return -EINVAL;

	if (flags & MPOL_F_MEMS_ALLOWED) {
		if (flags & (MPOL_F_NODE|MPOL_F_ADDR))
			return -EINVAL;
		*policy = 0;	/* just so it's initialized */
		task_lock(current);
		*nmask  = cpuset_current_mems_allowed;
		task_unlock(current);
		return 0;
	}

	if (flags & MPOL_F_ADDR) {
		/*
		 * Do NOT fall back to task policy if the
		 * vma/shared policy at addr is NULL.  We
		 * want to return MPOL_DEFAULT in this case.
		 */
		mmap_read_lock(mm);
		vma = vma_lookup(mm, addr);
		if (!vma) {
			mmap_read_unlock(mm);
			return -EFAULT;
		}
		if (vma->vm_ops && vma->vm_ops->get_policy)
			pol = vma->vm_ops->get_policy(vma, addr);
		else
			pol = vma->vm_policy;
	} else if (addr)
		return -EINVAL;

	if (!pol)
		pol = &default_policy;	/* indicates default behavior */

	if (flags & MPOL_F_NODE) {
		if (flags & MPOL_F_ADDR) {
			/*
			 * Take a refcount on the mpol, because we are about to
			 * drop the mmap_lock, after which only "pol" remains
			 * valid, "vma" is stale.
			 */
			pol_refcount = pol;
			vma = NULL;
			mpol_get(pol);
			mmap_read_unlock(mm);
			err = lookup_node(mm, addr);
			if (err < 0)
				goto out;
			*policy = err;
		} else if (pol == current->mempolicy &&
				pol->mode == MPOL_INTERLEAVE) {
			*policy = next_node_in(current->il_prev, pol->nodes);
		} else {
			err = -EINVAL;
			goto out;
		}
	} else {
		*policy = pol == &default_policy ? MPOL_DEFAULT :
						pol->mode;
		/*
		 * Internal mempolicy flags must be masked off before exposing
		 * the policy to userspace.
		 */
		*policy |= (pol->flags & MPOL_MODE_FLAGS);
	}

	err = 0;
	if (nmask) {
		if (mpol_store_user_nodemask(pol)) {
			*nmask = pol->w.user_nodemask;
		} else {
			task_lock(current);
			get_policy_nodemask(pol, nmask);
			task_unlock(current);
		}
	}

 out:
	mpol_cond_put(pol);
	if (vma)
		mmap_read_unlock(mm);
	if (pol_refcount)
		mpol_put(pol_refcount);
	return err;
}

#ifdef CONFIG_MIGRATION
/*
 * page migration, thp tail pages can be passed.
 */
static int migrate_page_add(struct page *page, struct list_head *pagelist,
				unsigned long flags)
{
	struct page *head = compound_head(page);
	/*
	 * Avoid migrating a page that is shared with others.
	 */
	if ((flags & MPOL_MF_MOVE_ALL) || page_mapcount(head) == 1) {
		if (!isolate_lru_page(head)) {
			list_add_tail(&head->lru, pagelist);
			mod_node_page_state(page_pgdat(head),
				NR_ISOLATED_ANON + page_is_file_lru(head),
				thp_nr_pages(head));
		} else if (flags & MPOL_MF_STRICT) {
			/*
			 * Non-movable page may reach here.  And, there may be
			 * temporary off LRU pages or non-LRU movable pages.
			 * Treat them as unmovable pages since they can't be
			 * isolated, so they can't be moved at the moment.  It
			 * should return -EIO for this case too.
			 */
			return -EIO;
		}
	}

	return 0;
}

/*
 * Migrate pages from one node to a target node.
 * Returns error or the number of pages not migrated.
 */
static int migrate_to_node(struct mm_struct *mm, int source, int dest,
			   int flags)
{
	nodemask_t nmask;
	LIST_HEAD(pagelist);
	int err = 0;
	struct migration_target_control mtc = {
		.nid = dest,
		.gfp_mask = GFP_HIGHUSER_MOVABLE | __GFP_THISNODE,
	};

	nodes_clear(nmask);
	node_set(source, nmask);

	/*
	 * This does not "check" the range but isolates all pages that
	 * need migration.  Between passing in the full user address
	 * space range and MPOL_MF_DISCONTIG_OK, this call can not fail.
	 */
	VM_BUG_ON(!(flags & (MPOL_MF_MOVE | MPOL_MF_MOVE_ALL)));
	queue_pages_range(mm, mm->mmap->vm_start, mm->task_size, &nmask,
			flags | MPOL_MF_DISCONTIG_OK, &pagelist);

	if (!list_empty(&pagelist)) {
		err = migrate_pages(&pagelist, alloc_migration_target, NULL,
				(unsigned long)&mtc, MIGRATE_SYNC, MR_SYSCALL, NULL);
		if (err)
			putback_movable_pages(&pagelist);
	}

	return err;
}

/*
 * Move pages between the two nodesets so as to preserve the physical
 * layout as much as possible.
 *
 * Returns the number of page that could not be moved.
 */
int do_migrate_pages(struct mm_struct *mm, const nodemask_t *from,
		     const nodemask_t *to, int flags)
{
	int busy = 0;
	int err = 0;
	nodemask_t tmp;

	lru_cache_disable();

	mmap_read_lock(mm);

	/*
	 * Find a 'source' bit set in 'tmp' whose corresponding 'dest'
	 * bit in 'to' is not also set in 'tmp'.  Clear the found 'source'
	 * bit in 'tmp', and return that <source, dest> pair for migration.
	 * The pair of nodemasks 'to' and 'from' define the map.
	 *
	 * If no pair of bits is found that way, fallback to picking some
	 * pair of 'source' and 'dest' bits that are not the same.  If the
	 * 'source' and 'dest' bits are the same, this represents a node
	 * that will be migrating to itself, so no pages need move.
	 *
	 * If no bits are left in 'tmp', or if all remaining bits left
	 * in 'tmp' correspond to the same bit in 'to', return false
	 * (nothing left to migrate).
	 *
	 * This lets us pick a pair of nodes to migrate between, such that
	 * if possible the dest node is not already occupied by some other
	 * source node, minimizing the risk of overloading the memory on a
	 * node that would happen if we migrated incoming memory to a node
	 * before migrating outgoing memory source that same node.
	 *
	 * A single scan of tmp is sufficient.  As we go, we remember the
	 * most recent <s, d> pair that moved (s != d).  If we find a pair
	 * that not only moved, but what's better, moved to an empty slot
	 * (d is not set in tmp), then we break out then, with that pair.
	 * Otherwise when we finish scanning from_tmp, we at least have the
	 * most recent <s, d> pair that moved.  If we get all the way through
	 * the scan of tmp without finding any node that moved, much less
	 * moved to an empty node, then there is nothing left worth migrating.
	 */

	tmp = *from;
	while (!nodes_empty(tmp)) {
		int s, d;
		int source = NUMA_NO_NODE;
		int dest = 0;

		for_each_node_mask(s, tmp) {

			/*
			 * do_migrate_pages() tries to maintain the relative
			 * node relationship of the pages established between
			 * threads and memory areas.
                         *
			 * However if the number of source nodes is not equal to
			 * the number of destination nodes we can not preserve
			 * this node relative relationship.  In that case, skip
			 * copying memory from a node that is in the destination
			 * mask.
			 *
			 * Example: [2,3,4] -> [3,4,5] moves everything.
			 *          [0-7] - > [3,4,5] moves only 0,1,2,6,7.
			 */

			if ((nodes_weight(*from) != nodes_weight(*to)) &&
						(node_isset(s, *to)))
				continue;

			d = node_remap(s, *from, *to);
			if (s == d)
				continue;

			source = s;	/* Node moved. Memorize */
			dest = d;

			/* dest not in remaining from nodes? */
			if (!node_isset(dest, tmp))
				break;
		}
		if (source == NUMA_NO_NODE)
			break;

		node_clear(source, tmp);
		err = migrate_to_node(mm, source, dest, flags);
		if (err > 0)
			busy += err;
		if (err < 0)
			break;
	}
	mmap_read_unlock(mm);

	lru_cache_enable();
	if (err < 0)
		return err;
	return busy;

}

/*
 * Allocate a new page for page migration based on vma policy.
 * Start by assuming the page is mapped by the same vma as contains @start.
 * Search forward from there, if not.  N.B., this assumes that the
 * list of pages handed to migrate_pages()--which is how we get here--
 * is in virtual address order.
 */
static struct page *new_page(struct page *page, unsigned long start)
{
	struct vm_area_struct *vma;
	unsigned long address;

	vma = find_vma(current->mm, start);
	while (vma) {
		address = page_address_in_vma(page, vma);
		if (address != -EFAULT)
			break;
		vma = vma->vm_next;
	}

	if (PageHuge(page)) {
		return alloc_huge_page_vma(page_hstate(compound_head(page)),
				vma, address);
	} else if (PageTransHuge(page)) {
		struct page *thp;

		thp = alloc_hugepage_vma(GFP_TRANSHUGE, vma, address,
					 HPAGE_PMD_ORDER);
		if (!thp)
			return NULL;
		prep_transhuge_page(thp);
		return thp;
	}
	/*
	 * if !vma, alloc_page_vma() will use task or system default policy
	 */
	return alloc_page_vma(GFP_HIGHUSER_MOVABLE | __GFP_RETRY_MAYFAIL,
			vma, address);
}
#else

static int migrate_page_add(struct page *page, struct list_head *pagelist,
				unsigned long flags)
{
	return -EIO;
}

int do_migrate_pages(struct mm_struct *mm, const nodemask_t *from,
		     const nodemask_t *to, int flags)
{
	return -ENOSYS;
}

static struct page *new_page(struct page *page, unsigned long start)
{
	return NULL;
}
#endif

static long do_mbind(unsigned long start, unsigned long len,
		     unsigned short mode, unsigned short mode_flags,
		     nodemask_t *nmask, unsigned long flags)
{
	struct mm_struct *mm = current->mm;
	struct mempolicy *new;
	unsigned long end;
	int err;
	int ret;
	LIST_HEAD(pagelist);

	if (flags & ~(unsigned long)MPOL_MF_VALID)
		return -EINVAL;
	if ((flags & MPOL_MF_MOVE_ALL) && !capable(CAP_SYS_NICE))
		return -EPERM;

	if (start & ~PAGE_MASK)
		return -EINVAL;

	if (mode == MPOL_DEFAULT)
		flags &= ~MPOL_MF_STRICT;

	len = (len + PAGE_SIZE - 1) & PAGE_MASK;
	end = start + len;

	if (end < start)
		return -EINVAL;
	if (end == start)
		return 0;

	new = mpol_new(mode, mode_flags, nmask);
	if (IS_ERR(new))
		return PTR_ERR(new);

	if (flags & MPOL_MF_LAZY)
		new->flags |= MPOL_F_MOF;

	/*
	 * If we are using the default policy then operation
	 * on discontinuous address spaces is okay after all
	 */
	if (!new)
		flags |= MPOL_MF_DISCONTIG_OK;

	pr_debug("mbind %lx-%lx mode:%d flags:%d nodes:%lx\n",
		 start, start + len, mode, mode_flags,
		 nmask ? nodes_addr(*nmask)[0] : NUMA_NO_NODE);

	if (flags & (MPOL_MF_MOVE | MPOL_MF_MOVE_ALL)) {

		lru_cache_disable();
	}
	{
		NODEMASK_SCRATCH(scratch);
		if (scratch) {
			mmap_write_lock(mm);
			err = mpol_set_nodemask(new, nmask, scratch);
			if (err)
				mmap_write_unlock(mm);
		} else
			err = -ENOMEM;
		NODEMASK_SCRATCH_FREE(scratch);
	}
	if (err)
		goto mpol_out;

	ret = queue_pages_range(mm, start, end, nmask,
			  flags | MPOL_MF_INVERT, &pagelist);

	if (ret < 0) {
		err = ret;
		goto up_out;
	}

	err = mbind_range(mm, start, end, new);

	if (!err) {
		int nr_failed = 0;

		if (!list_empty(&pagelist)) {
			WARN_ON_ONCE(flags & MPOL_MF_LAZY);
			nr_failed = migrate_pages(&pagelist, new_page, NULL,
				start, MIGRATE_SYNC, MR_MEMPOLICY_MBIND, NULL);
			if (nr_failed)
				putback_movable_pages(&pagelist);
		}

		if ((ret > 0) || (nr_failed && (flags & MPOL_MF_STRICT)))
			err = -EIO;
	} else {
up_out:
		if (!list_empty(&pagelist))
			putback_movable_pages(&pagelist);
	}

	mmap_write_unlock(mm);
mpol_out:
	mpol_put(new);
	if (flags & (MPOL_MF_MOVE | MPOL_MF_MOVE_ALL))
		lru_cache_enable();
	return err;
}

/*
 * User space interface with variable sized bitmaps for nodelists.
 */
static int get_bitmap(unsigned long *mask, const unsigned long __user *nmask,
		      unsigned long maxnode)
{
	unsigned long nlongs = BITS_TO_LONGS(maxnode);
	int ret;

	if (in_compat_syscall())
		ret = compat_get_bitmap(mask,
					(const compat_ulong_t __user *)nmask,
					maxnode);
	else
		ret = copy_from_user(mask, nmask,
				     nlongs * sizeof(unsigned long));

	if (ret)
		return -EFAULT;

	if (maxnode % BITS_PER_LONG)
		mask[nlongs - 1] &= (1UL << (maxnode % BITS_PER_LONG)) - 1;

	return 0;
}

/* Copy a node mask from user space. */
static int get_nodes(nodemask_t *nodes, const unsigned long __user *nmask,
		     unsigned long maxnode)
{
	--maxnode;
	nodes_clear(*nodes);
	if (maxnode == 0 || !nmask)
		return 0;
	if (maxnode > PAGE_SIZE*BITS_PER_BYTE)
		return -EINVAL;

	/*
	 * When the user specified more nodes than supported just check
	 * if the non supported part is all zero, one word at a time,
	 * starting at the end.
	 */
	while (maxnode > MAX_NUMNODES) {
		unsigned long bits = min_t(unsigned long, maxnode, BITS_PER_LONG);
		unsigned long t;

		if (get_bitmap(&t, &nmask[maxnode / BITS_PER_LONG], bits))
			return -EFAULT;

		if (maxnode - bits >= MAX_NUMNODES) {
			maxnode -= bits;
		} else {
			maxnode = MAX_NUMNODES;
			t &= ~((1UL << (MAX_NUMNODES % BITS_PER_LONG)) - 1);
		}
		if (t)
			return -EINVAL;
	}

	return get_bitmap(nodes_addr(*nodes), nmask, maxnode);
}

/* Copy a kernel node mask to user space */
static int copy_nodes_to_user(unsigned long __user *mask, unsigned long maxnode,
			      nodemask_t *nodes)
{
	unsigned long copy = ALIGN(maxnode-1, 64) / 8;
	unsigned int nbytes = BITS_TO_LONGS(nr_node_ids) * sizeof(long);
	bool compat = in_compat_syscall();

	if (compat)
		nbytes = BITS_TO_COMPAT_LONGS(nr_node_ids) * sizeof(compat_long_t);

	if (copy > nbytes) {
		if (copy > PAGE_SIZE)
			return -EINVAL;
		if (clear_user((char __user *)mask + nbytes, copy - nbytes))
			return -EFAULT;
		copy = nbytes;
		maxnode = nr_node_ids;
	}

	if (compat)
		return compat_put_bitmap((compat_ulong_t __user *)mask,
					 nodes_addr(*nodes), maxnode);

	return copy_to_user(mask, nodes_addr(*nodes), copy) ? -EFAULT : 0;
}

/* Basic parameter sanity check used by both mbind() and set_mempolicy() */
static inline int sanitize_mpol_flags(int *mode, unsigned short *flags)
{
	*flags = *mode & MPOL_MODE_FLAGS;
	*mode &= ~MPOL_MODE_FLAGS;

	if ((unsigned int)(*mode) >=  MPOL_MAX)
		return -EINVAL;
	if ((*flags & MPOL_F_STATIC_NODES) && (*flags & MPOL_F_RELATIVE_NODES))
		return -EINVAL;
	if (*flags & MPOL_F_NUMA_BALANCING) {
		if (*mode != MPOL_BIND)
			return -EINVAL;
		*flags |= (MPOL_F_MOF | MPOL_F_MORON);
	}
	return 0;
}

static long kernel_mbind(unsigned long start, unsigned long len,
			 unsigned long mode, const unsigned long __user *nmask,
			 unsigned long maxnode, unsigned int flags)
{
	unsigned short mode_flags;
	nodemask_t nodes;
	int lmode = mode;
	int err;

	start = untagged_addr(start);
	err = sanitize_mpol_flags(&lmode, &mode_flags);
	if (err)
		return err;

	err = get_nodes(&nodes, nmask, maxnode);
	if (err)
		return err;

	return do_mbind(start, len, lmode, mode_flags, &nodes, flags);
}

SYSCALL_DEFINE4(set_mempolicy_home_node, unsigned long, start, unsigned long, len,
		unsigned long, home_node, unsigned long, flags)
{
	struct mm_struct *mm = current->mm;
	struct vm_area_struct *vma;
	struct mempolicy *new;
	unsigned long vmstart;
	unsigned long vmend;
	unsigned long end;
	int err = -ENOENT;

	start = untagged_addr(start);
	if (start & ~PAGE_MASK)
		return -EINVAL;
	/*
	 * flags is used for future extension if any.
	 */
	if (flags != 0)
		return -EINVAL;

	/*
	 * Check home_node is online to avoid accessing uninitialized
	 * NODE_DATA.
	 */
	if (home_node >= MAX_NUMNODES || !node_online(home_node))
		return -EINVAL;

	len = (len + PAGE_SIZE - 1) & PAGE_MASK;
	end = start + len;

	if (end < start)
		return -EINVAL;
	if (end == start)
		return 0;
	mmap_write_lock(mm);
	vma = find_vma(mm, start);
	for (; vma && vma->vm_start < end;  vma = vma->vm_next) {

		vmstart = max(start, vma->vm_start);
		vmend   = min(end, vma->vm_end);
		new = mpol_dup(vma_policy(vma));
		if (IS_ERR(new)) {
			err = PTR_ERR(new);
			break;
		}
		/*
		 * Only update home node if there is an existing vma policy
		 */
		if (!new)
			continue;

		/*
		 * If any vma in the range got policy other than MPOL_BIND
		 * or MPOL_PREFERRED_MANY we return error. We don't reset
		 * the home node for vmas we already updated before.
		 */
		if (new->mode != MPOL_BIND && new->mode != MPOL_PREFERRED_MANY) {
			err = -EOPNOTSUPP;
			break;
		}

		new->home_node = home_node;
		err = mbind_range(mm, vmstart, vmend, new);
		mpol_put(new);
		if (err)
			break;
	}
	mmap_write_unlock(mm);
	return err;
}

SYSCALL_DEFINE6(mbind, unsigned long, start, unsigned long, len,
		unsigned long, mode, const unsigned long __user *, nmask,
		unsigned long, maxnode, unsigned int, flags)
{
	return kernel_mbind(start, len, mode, nmask, maxnode, flags);
}

/* Set the process memory policy */
static long kernel_set_mempolicy(int mode, const unsigned long __user *nmask,
				 unsigned long maxnode)
{
	unsigned short mode_flags;
	nodemask_t nodes;
	int lmode = mode;
	int err;

	err = sanitize_mpol_flags(&lmode, &mode_flags);
	if (err)
		return err;

	err = get_nodes(&nodes, nmask, maxnode);
	if (err)
		return err;

	return do_set_mempolicy(lmode, mode_flags, &nodes);
}

SYSCALL_DEFINE3(set_mempolicy, int, mode, const unsigned long __user *, nmask,
		unsigned long, maxnode)
{
	return kernel_set_mempolicy(mode, nmask, maxnode);
}

static int kernel_migrate_pages(pid_t pid, unsigned long maxnode,
				const unsigned long __user *old_nodes,
				const unsigned long __user *new_nodes)
{
	struct mm_struct *mm = NULL;
	struct task_struct *task;
	nodemask_t task_nodes;
	int err;
	nodemask_t *old;
	nodemask_t *new;
	NODEMASK_SCRATCH(scratch);

	if (!scratch)
		return -ENOMEM;

	old = &scratch->mask1;
	new = &scratch->mask2;

	err = get_nodes(old, old_nodes, maxnode);
	if (err)
		goto out;

	err = get_nodes(new, new_nodes, maxnode);
	if (err)
		goto out;

	/* Find the mm_struct */
	rcu_read_lock();
	task = pid ? find_task_by_vpid(pid) : current;
	if (!task) {
		rcu_read_unlock();
		err = -ESRCH;
		goto out;
	}
	get_task_struct(task);

	err = -EINVAL;

	/*
	 * Check if this process has the right to modify the specified process.
	 * Use the regular "ptrace_may_access()" checks.
	 */
	if (!ptrace_may_access(task, PTRACE_MODE_READ_REALCREDS)) {
		rcu_read_unlock();
		err = -EPERM;
		goto out_put;
	}
	rcu_read_unlock();

	task_nodes = cpuset_mems_allowed(task);
	/* Is the user allowed to access the target nodes? */
	if (!nodes_subset(*new, task_nodes) && !capable(CAP_SYS_NICE)) {
		err = -EPERM;
		goto out_put;
	}

	task_nodes = cpuset_mems_allowed(current);
	nodes_and(*new, *new, task_nodes);
	if (nodes_empty(*new))
		goto out_put;

	err = security_task_movememory(task);
	if (err)
		goto out_put;

	mm = get_task_mm(task);
	put_task_struct(task);

	if (!mm) {
		err = -EINVAL;
		goto out;
	}

	err = do_migrate_pages(mm, old, new,
		capable(CAP_SYS_NICE) ? MPOL_MF_MOVE_ALL : MPOL_MF_MOVE);

	mmput(mm);
out:
	NODEMASK_SCRATCH_FREE(scratch);

	return err;

out_put:
	put_task_struct(task);
	goto out;

}

SYSCALL_DEFINE4(migrate_pages, pid_t, pid, unsigned long, maxnode,
		const unsigned long __user *, old_nodes,
		const unsigned long __user *, new_nodes)
{
	return kernel_migrate_pages(pid, maxnode, old_nodes, new_nodes);
}


/* Retrieve NUMA policy */
static int kernel_get_mempolicy(int __user *policy,
				unsigned long __user *nmask,
				unsigned long maxnode,
				unsigned long addr,
				unsigned long flags)
{
	int err;
	int pval;
	nodemask_t nodes;

	if (nmask != NULL && maxnode < nr_node_ids)
		return -EINVAL;

	addr = untagged_addr(addr);

	err = do_get_mempolicy(&pval, &nodes, addr, flags);

	if (err)
		return err;

	if (policy && put_user(pval, policy))
		return -EFAULT;

	if (nmask)
		err = copy_nodes_to_user(nmask, maxnode, &nodes);

	return err;
}

SYSCALL_DEFINE5(get_mempolicy, int __user *, policy,
		unsigned long __user *, nmask, unsigned long, maxnode,
		unsigned long, addr, unsigned long, flags)
{
	return kernel_get_mempolicy(policy, nmask, maxnode, addr, flags);
}

bool vma_migratable(struct vm_area_struct *vma)
{
	if (vma->vm_flags & (VM_IO | VM_PFNMAP))
		return false;

	/*
	 * DAX device mappings require predictable access latency, so avoid
	 * incurring periodic faults.
	 */
	if (vma_is_dax(vma))
		return false;

	if (is_vm_hugetlb_page(vma) &&
		!hugepage_migration_supported(hstate_vma(vma)))
		return false;

	/*
	 * Migration allocates pages in the highest zone. If we cannot
	 * do so then migration (at least from node to node) is not
	 * possible.
	 */
	if (vma->vm_file &&
		gfp_zone(mapping_gfp_mask(vma->vm_file->f_mapping))
			< policy_zone)
		return false;
	return true;
}

struct mempolicy *__get_vma_policy(struct vm_area_struct *vma,
						unsigned long addr)
{
	struct mempolicy *pol = NULL;

	if (vma) {
		if (vma->vm_ops && vma->vm_ops->get_policy) {
			pol = vma->vm_ops->get_policy(vma, addr);
		} else if (vma->vm_policy) {
			pol = vma->vm_policy;

			/*
			 * shmem_alloc_page() passes MPOL_F_SHARED policy with
			 * a pseudo vma whose vma->vm_ops=NULL. Take a reference
			 * count on these policies which will be dropped by
			 * mpol_cond_put() later
			 */
			if (mpol_needs_cond_ref(pol))
				mpol_get(pol);
		}
	}

	return pol;
}

/*
 * get_vma_policy(@vma, @addr)
 * @vma: virtual memory area whose policy is sought
 * @addr: address in @vma for shared policy lookup
 *
 * Returns effective policy for a VMA at specified address.
 * Falls back to current->mempolicy or system default policy, as necessary.
 * Shared policies [those marked as MPOL_F_SHARED] require an extra reference
 * count--added by the get_policy() vm_op, as appropriate--to protect against
 * freeing by another task.  It is the caller's responsibility to free the
 * extra reference for shared policies.
 */
static struct mempolicy *get_vma_policy(struct vm_area_struct *vma,
						unsigned long addr)
{
	struct mempolicy *pol = __get_vma_policy(vma, addr);

	if (!pol)
		pol = get_task_policy(current);

	return pol;
}

bool vma_policy_mof(struct vm_area_struct *vma)
{
	struct mempolicy *pol;

	if (vma->vm_ops && vma->vm_ops->get_policy) {
		bool ret = false;

		pol = vma->vm_ops->get_policy(vma, vma->vm_start);
		if (pol && (pol->flags & MPOL_F_MOF))
			ret = true;
		mpol_cond_put(pol);

		return ret;
	}

	pol = vma->vm_policy;
	if (!pol)
		pol = get_task_policy(current);

	return pol->flags & MPOL_F_MOF;
}

static int apply_policy_zone(struct mempolicy *policy, enum zone_type zone)
{
	enum zone_type dynamic_policy_zone = policy_zone;

	BUG_ON(dynamic_policy_zone == ZONE_MOVABLE);

	/*
	 * if policy->nodes has movable memory only,
	 * we apply policy when gfp_zone(gfp) = ZONE_MOVABLE only.
	 *
	 * policy->nodes is intersect with node_states[N_MEMORY].
	 * so if the following test fails, it implies
	 * policy->nodes has movable memory only.
	 */
	if (!nodes_intersects(policy->nodes, node_states[N_HIGH_MEMORY]))
		dynamic_policy_zone = ZONE_MOVABLE;

	return zone >= dynamic_policy_zone;
}

/*
 * Return a nodemask representing a mempolicy for filtering nodes for
 * page allocation
 */
nodemask_t *policy_nodemask(gfp_t gfp, struct mempolicy *policy)
{
	int mode = policy->mode;

	/* Lower zones don't get a nodemask applied for MPOL_BIND */
	if (unlikely(mode == MPOL_BIND) &&
		apply_policy_zone(policy, gfp_zone(gfp)) &&
		cpuset_nodemask_valid_mems_allowed(&policy->nodes))
		return &policy->nodes;

	if (mode == MPOL_PREFERRED_MANY)
		return &policy->nodes;

	return NULL;
}

/*
 * Return the  preferred node id for 'prefer' mempolicy, and return
 * the given id for all other policies.
 *
 * policy_node() is always coupled with policy_nodemask(), which
 * secures the nodemask limit for 'bind' and 'prefer-many' policy.
 */
static int policy_node(gfp_t gfp, struct mempolicy *policy, int nd)
{
	if (policy->mode == MPOL_PREFERRED) {
		nd = first_node(policy->nodes);
	} else {
		/*
		 * __GFP_THISNODE shouldn't even be used with the bind policy
		 * because we might easily break the expectation to stay on the
		 * requested node and not break the policy.
		 */
		WARN_ON_ONCE(policy->mode == MPOL_BIND && (gfp & __GFP_THISNODE));
	}

	if ((policy->mode == MPOL_BIND ||
	     policy->mode == MPOL_PREFERRED_MANY) &&
	    policy->home_node != NUMA_NO_NODE)
		return policy->home_node;

	return nd;
}

/* Do dynamic interleaving for a process */
static unsigned interleave_nodes(struct mempolicy *policy)
{
	unsigned next;
	struct task_struct *me = current;

	next = next_node_in(me->il_prev, policy->nodes);
	if (next < MAX_NUMNODES)
		me->il_prev = next;
	return next;
}

/*
 * Depending on the memory policy provide a node from which to allocate the
 * next slab entry.
 */
unsigned int mempolicy_slab_node(void)
{
	struct mempolicy *policy;
	int node = numa_mem_id();

	if (!in_task())
		return node;

	policy = current->mempolicy;
	if (!policy)
		return node;

	switch (policy->mode) {
	case MPOL_PREFERRED:
		return first_node(policy->nodes);

	case MPOL_INTERLEAVE:
		return interleave_nodes(policy);

	case MPOL_BIND:
	case MPOL_PREFERRED_MANY:
	{
		struct zoneref *z;

		/*
		 * Follow bind policy behavior and start allocation at the
		 * first node.
		 */
		struct zonelist *zonelist;
		enum zone_type highest_zoneidx = gfp_zone(GFP_KERNEL);
		zonelist = &NODE_DATA(node)->node_zonelists[ZONELIST_FALLBACK];
		z = first_zones_zonelist(zonelist, highest_zoneidx,
							&policy->nodes);
		return z->zone ? zone_to_nid(z->zone) : node;
	}
	case MPOL_LOCAL:
		return node;

	default:
		BUG();
	}
}

/*
 * Do static interleaving for a VMA with known offset @n.  Returns the n'th
 * node in pol->nodes (starting from n=0), wrapping around if n exceeds the
 * number of present nodes.
 */
static unsigned offset_il_node(struct mempolicy *pol, unsigned long n)
{
	nodemask_t nodemask = pol->nodes;
	unsigned int target, nnodes;
	int i;
	int nid;
	/*
	 * The barrier will stabilize the nodemask in a register or on
	 * the stack so that it will stop changing under the code.
	 *
	 * Between first_node() and next_node(), pol->nodes could be changed
	 * by other threads. So we put pol->nodes in a local stack.
	 */
	barrier();

	nnodes = nodes_weight(nodemask);
	if (!nnodes)
		return numa_node_id();
	target = (unsigned int)n % nnodes;
	nid = first_node(nodemask);
	for (i = 0; i < target; i++)
		nid = next_node(nid, nodemask);
	return nid;
}

/* Determine a node number for interleave */
static inline unsigned interleave_nid(struct mempolicy *pol,
		 struct vm_area_struct *vma, unsigned long addr, int shift)
{
	if (vma) {
		unsigned long off;

		/*
		 * for small pages, there is no difference between
		 * shift and PAGE_SHIFT, so the bit-shift is safe.
		 * for huge pages, since vm_pgoff is in units of small
		 * pages, we need to shift off the always 0 bits to get
		 * a useful offset.
		 */
		BUG_ON(shift < PAGE_SHIFT);
		off = vma->vm_pgoff >> (shift - PAGE_SHIFT);
		off += (addr - vma->vm_start) >> shift;
		return offset_il_node(pol, off);
	} else
		return interleave_nodes(pol);
}

#ifdef CONFIG_HUGETLBFS
/*
 * huge_node(@vma, @addr, @gfp_flags, @mpol)
 * @vma: virtual memory area whose policy is sought
 * @addr: address in @vma for shared policy lookup and interleave policy
 * @gfp_flags: for requested zone
 * @mpol: pointer to mempolicy pointer for reference counted mempolicy
 * @nodemask: pointer to nodemask pointer for 'bind' and 'prefer-many' policy
 *
 * Returns a nid suitable for a huge page allocation and a pointer
 * to the struct mempolicy for conditional unref after allocation.
 * If the effective policy is 'bind' or 'prefer-many', returns a pointer
 * to the mempolicy's @nodemask for filtering the zonelist.
 *
 * Must be protected by read_mems_allowed_begin()
 */
int huge_node(struct vm_area_struct *vma, unsigned long addr, gfp_t gfp_flags,
				struct mempolicy **mpol, nodemask_t **nodemask)
{
	int nid;
	int mode;

	*mpol = get_vma_policy(vma, addr);
	*nodemask = NULL;
	mode = (*mpol)->mode;

	if (unlikely(mode == MPOL_INTERLEAVE)) {
		nid = interleave_nid(*mpol, vma, addr,
					huge_page_shift(hstate_vma(vma)));
	} else {
		nid = policy_node(gfp_flags, *mpol, numa_node_id());
		if (mode == MPOL_BIND || mode == MPOL_PREFERRED_MANY)
			*nodemask = &(*mpol)->nodes;
	}
	return nid;
}

/*
 * init_nodemask_of_mempolicy
 *
 * If the current task's mempolicy is "default" [NULL], return 'false'
 * to indicate default policy.  Otherwise, extract the policy nodemask
 * for 'bind' or 'interleave' policy into the argument nodemask, or
 * initialize the argument nodemask to contain the single node for
 * 'preferred' or 'local' policy and return 'true' to indicate presence
 * of non-default mempolicy.
 *
 * We don't bother with reference counting the mempolicy [mpol_get/put]
 * because the current task is examining it's own mempolicy and a task's
 * mempolicy is only ever changed by the task itself.
 *
 * N.B., it is the caller's responsibility to free a returned nodemask.
 */
bool init_nodemask_of_mempolicy(nodemask_t *mask)
{
	struct mempolicy *mempolicy;

	if (!(mask && current->mempolicy))
		return false;

	task_lock(current);
	mempolicy = current->mempolicy;
	switch (mempolicy->mode) {
	case MPOL_PREFERRED:
	case MPOL_PREFERRED_MANY:
	case MPOL_BIND:
	case MPOL_INTERLEAVE:
		*mask = mempolicy->nodes;
		break;

	case MPOL_LOCAL:
		init_nodemask_of_node(mask, numa_node_id());
		break;

	default:
		BUG();
	}
	task_unlock(current);

	return true;
}
#endif

/*
 * mempolicy_in_oom_domain
 *
 * If tsk's mempolicy is "bind", check for intersection between mask and
 * the policy nodemask. Otherwise, return true for all other policies
 * including "interleave", as a tsk with "interleave" policy may have
 * memory allocated from all nodes in system.
 *
 * Takes task_lock(tsk) to prevent freeing of its mempolicy.
 */
bool mempolicy_in_oom_domain(struct task_struct *tsk,
					const nodemask_t *mask)
{
	struct mempolicy *mempolicy;
	bool ret = true;

	if (!mask)
		return ret;

	task_lock(tsk);
	mempolicy = tsk->mempolicy;
	if (mempolicy && mempolicy->mode == MPOL_BIND)
		ret = nodes_intersects(mempolicy->nodes, *mask);
	task_unlock(tsk);

	return ret;
}

/* Allocate a page in interleaved policy.
   Own path because it needs to do special accounting. */
static struct page *alloc_page_interleave(gfp_t gfp, unsigned order,
					unsigned nid)
{
	struct page *page;

	page = __alloc_pages(gfp, order, nid, NULL);
	/* skip NUMA_INTERLEAVE_HIT counter update if numa stats is disabled */
	if (!static_branch_likely(&vm_numa_stat_key))
		return page;
	if (page && page_to_nid(page) == nid) {
		preempt_disable();
		__count_numa_event(page_zone(page), NUMA_INTERLEAVE_HIT);
		preempt_enable();
	}
	return page;
}

static struct page *alloc_pages_preferred_many(gfp_t gfp, unsigned int order,
						int nid, struct mempolicy *pol)
{
	struct page *page;
	gfp_t preferred_gfp;

	/*
	 * This is a two pass approach. The first pass will only try the
	 * preferred nodes but skip the direct reclaim and allow the
	 * allocation to fail, while the second pass will try all the
	 * nodes in system.
	 */
	preferred_gfp = gfp | __GFP_NOWARN;
	preferred_gfp &= ~(__GFP_DIRECT_RECLAIM | __GFP_NOFAIL);
	page = __alloc_pages(preferred_gfp, order, nid, &pol->nodes);
	if (!page)
		page = __alloc_pages(gfp, order, nid, NULL);

	return page;
}

/**
 * alloc_pages_vma - Allocate a page for a VMA.
 * @gfp: GFP flags.
 * @order: Order of the GFP allocation.
 * @vma: Pointer to VMA or NULL if not available.
 * @addr: Virtual address of the allocation.  Must be inside @vma.
 * @hugepage: For hugepages try only the preferred node if possible.
 *
 * Allocate a page for a specific address in @vma, using the appropriate
 * NUMA policy.  When @vma is not NULL the caller must hold the mmap_lock
 * of the mm_struct of the VMA to prevent it from going away.  Should be
 * used for all allocations for pages that will be mapped into user space.
 *
 * Return: The page on success or NULL if allocation fails.
 */
struct page *alloc_pages_vma(gfp_t gfp, int order, struct vm_area_struct *vma,
		unsigned long addr, bool hugepage)
{
	struct mempolicy *pol;
	int node = numa_node_id();
	struct page *page;
	int preferred_nid;
	nodemask_t *nmask;

	pol = get_vma_policy(vma, addr);

	if (pol->mode == MPOL_INTERLEAVE) {
		unsigned nid;

		nid = interleave_nid(pol, vma, addr, PAGE_SHIFT + order);
		mpol_cond_put(pol);
		page = alloc_page_interleave(gfp, order, nid);
		goto out;
	}

	if (pol->mode == MPOL_PREFERRED_MANY) {
		node = policy_node(gfp, pol, node);
		page = alloc_pages_preferred_many(gfp, order, node, pol);
		mpol_cond_put(pol);
		goto out;
	}

	if (unlikely(IS_ENABLED(CONFIG_TRANSPARENT_HUGEPAGE) && hugepage)) {
		int hpage_node = node;

		/*
		 * For hugepage allocation and non-interleave policy which
		 * allows the current node (or other explicitly preferred
		 * node) we only try to allocate from the current/preferred
		 * node and don't fall back to other nodes, as the cost of
		 * remote accesses would likely offset THP benefits.
		 *
		 * If the policy is interleave or does not allow the current
		 * node in its nodemask, we allocate the standard way.
		 */
		if (pol->mode == MPOL_PREFERRED)
			hpage_node = first_node(pol->nodes);

		nmask = policy_nodemask(gfp, pol);
		if (!nmask || node_isset(hpage_node, *nmask)) {
			mpol_cond_put(pol);
			/*
			 * First, try to allocate THP only on local node, but
			 * don't reclaim unnecessarily, just compact.
			 */
			page = __alloc_pages_node(hpage_node,
				gfp | __GFP_THISNODE | __GFP_NORETRY, order);

			/*
			 * If hugepage allocations are configured to always
			 * synchronous compact or the vma has been madvised
			 * to prefer hugepage backing, retry allowing remote
			 * memory with both reclaim and compact as well.
			 */
			if (!page && (gfp & __GFP_DIRECT_RECLAIM))
				page = __alloc_pages(gfp, order, hpage_node, nmask);

			goto out;
		}
	}

	nmask = policy_nodemask(gfp, pol);
	preferred_nid = policy_node(gfp, pol, node);
	page = __alloc_pages(gfp, order, preferred_nid, nmask);
	mpol_cond_put(pol);
out:
	return page;
}
EXPORT_SYMBOL(alloc_pages_vma);

/**
 * alloc_pages - Allocate pages.
 * @gfp: GFP flags.
 * @order: Power of two of number of pages to allocate.
 *
 * Allocate 1 << @order contiguous pages.  The physical address of the
 * first page is naturally aligned (eg an order-3 allocation will be aligned
 * to a multiple of 8 * PAGE_SIZE bytes).  The NUMA policy of the current
 * process is honoured when in process context.
 *
 * Context: Can be called from any context, providing the appropriate GFP
 * flags are used.
 * Return: The page on success or NULL if allocation fails.
 */
struct page *alloc_pages(gfp_t gfp, unsigned order)
{
	struct mempolicy *pol = &default_policy;
	struct page *page;

	if (!in_interrupt() && !(gfp & __GFP_THISNODE))
		pol = get_task_policy(current);

	/*
	 * No reference counting needed for current->mempolicy
	 * nor system default_policy
	 */
	if (pol->mode == MPOL_INTERLEAVE)
		page = alloc_page_interleave(gfp, order, interleave_nodes(pol));
	else if (pol->mode == MPOL_PREFERRED_MANY)
		page = alloc_pages_preferred_many(gfp, order,
				  policy_node(gfp, pol, numa_node_id()), pol);
	else
		page = __alloc_pages(gfp, order,
				policy_node(gfp, pol, numa_node_id()),
				policy_nodemask(gfp, pol));

	return page;
}
EXPORT_SYMBOL(alloc_pages);

struct folio *folio_alloc(gfp_t gfp, unsigned order)
{
	struct page *page = alloc_pages(gfp | __GFP_COMP, order);

	if (page && order > 1)
		prep_transhuge_page(page);
	return (struct folio *)page;
}
EXPORT_SYMBOL(folio_alloc);

static unsigned long alloc_pages_bulk_array_interleave(gfp_t gfp,
		struct mempolicy *pol, unsigned long nr_pages,
		struct page **page_array)
{
	int nodes;
	unsigned long nr_pages_per_node;
	int delta;
	int i;
	unsigned long nr_allocated;
	unsigned long total_allocated = 0;

	nodes = nodes_weight(pol->nodes);
	nr_pages_per_node = nr_pages / nodes;
	delta = nr_pages - nodes * nr_pages_per_node;

	for (i = 0; i < nodes; i++) {
		if (delta) {
			nr_allocated = __alloc_pages_bulk(gfp,
					interleave_nodes(pol), NULL,
					nr_pages_per_node + 1, NULL,
					page_array);
			delta--;
		} else {
			nr_allocated = __alloc_pages_bulk(gfp,
					interleave_nodes(pol), NULL,
					nr_pages_per_node, NULL, page_array);
		}

		page_array += nr_allocated;
		total_allocated += nr_allocated;
	}

	return total_allocated;
}

static unsigned long alloc_pages_bulk_array_preferred_many(gfp_t gfp, int nid,
		struct mempolicy *pol, unsigned long nr_pages,
		struct page **page_array)
{
	gfp_t preferred_gfp;
	unsigned long nr_allocated = 0;

	preferred_gfp = gfp | __GFP_NOWARN;
	preferred_gfp &= ~(__GFP_DIRECT_RECLAIM | __GFP_NOFAIL);

	nr_allocated  = __alloc_pages_bulk(preferred_gfp, nid, &pol->nodes,
					   nr_pages, NULL, page_array);

	if (nr_allocated < nr_pages)
		nr_allocated += __alloc_pages_bulk(gfp, numa_node_id(), NULL,
				nr_pages - nr_allocated, NULL,
				page_array + nr_allocated);
	return nr_allocated;
}

/* alloc pages bulk and mempolicy should be considered at the
 * same time in some situation such as vmalloc.
 *
 * It can accelerate memory allocation especially interleaving
 * allocate memory.
 */
unsigned long alloc_pages_bulk_array_mempolicy(gfp_t gfp,
		unsigned long nr_pages, struct page **page_array)
{
	struct mempolicy *pol = &default_policy;

	if (!in_interrupt() && !(gfp & __GFP_THISNODE))
		pol = get_task_policy(current);

	if (pol->mode == MPOL_INTERLEAVE)
		return alloc_pages_bulk_array_interleave(gfp, pol,
							 nr_pages, page_array);

	if (pol->mode == MPOL_PREFERRED_MANY)
		return alloc_pages_bulk_array_preferred_many(gfp,
				numa_node_id(), pol, nr_pages, page_array);

	return __alloc_pages_bulk(gfp, policy_node(gfp, pol, numa_node_id()),
				  policy_nodemask(gfp, pol), nr_pages, NULL,
				  page_array);
}

int vma_dup_policy(struct vm_area_struct *src, struct vm_area_struct *dst)
{
	struct mempolicy *pol = mpol_dup(vma_policy(src));

	if (IS_ERR(pol))
		return PTR_ERR(pol);
	dst->vm_policy = pol;
	return 0;
}

/*
 * If mpol_dup() sees current->cpuset == cpuset_being_rebound, then it
 * rebinds the mempolicy its copying by calling mpol_rebind_policy()
 * with the mems_allowed returned by cpuset_mems_allowed().  This
 * keeps mempolicies cpuset relative after its cpuset moves.  See
 * further kernel/cpuset.c update_nodemask().
 *
 * current's mempolicy may be rebinded by the other task(the task that changes
 * cpuset's mems), so we needn't do rebind work for current task.
 */

/* Slow path of a mempolicy duplicate */
struct mempolicy *__mpol_dup(struct mempolicy *old)
{
	struct mempolicy *new = kmem_cache_alloc(policy_cache, GFP_KERNEL);

	if (!new)
		return ERR_PTR(-ENOMEM);

	/* task's mempolicy is protected by alloc_lock */
	if (old == current->mempolicy) {
		task_lock(current);
		*new = *old;
		task_unlock(current);
	} else
		*new = *old;

	if (current_cpuset_is_being_rebound()) {
		nodemask_t mems = cpuset_mems_allowed(current);
		mpol_rebind_policy(new, &mems);
	}
	atomic_set(&new->refcnt, 1);
	return new;
}

/* Slow path of a mempolicy comparison */
bool __mpol_equal(struct mempolicy *a, struct mempolicy *b)
{
	if (!a || !b)
		return false;
	if (a->mode != b->mode)
		return false;
	if (a->flags != b->flags)
		return false;
	if (a->home_node != b->home_node)
		return false;
	if (mpol_store_user_nodemask(a))
		if (!nodes_equal(a->w.user_nodemask, b->w.user_nodemask))
			return false;

	switch (a->mode) {
	case MPOL_BIND:
	case MPOL_INTERLEAVE:
	case MPOL_PREFERRED:
	case MPOL_PREFERRED_MANY:
		return !!nodes_equal(a->nodes, b->nodes);
	case MPOL_LOCAL:
		return true;
	default:
		BUG();
		return false;
	}
}

/*
 * Shared memory backing store policy support.
 *
 * Remember policies even when nobody has shared memory mapped.
 * The policies are kept in Red-Black tree linked from the inode.
 * They are protected by the sp->lock rwlock, which should be held
 * for any accesses to the tree.
 */

/*
 * lookup first element intersecting start-end.  Caller holds sp->lock for
 * reading or for writing
 */
static struct sp_node *
sp_lookup(struct shared_policy *sp, unsigned long start, unsigned long end)
{
	struct rb_node *n = sp->root.rb_node;

	while (n) {
		struct sp_node *p = rb_entry(n, struct sp_node, nd);

		if (start >= p->end)
			n = n->rb_right;
		else if (end <= p->start)
			n = n->rb_left;
		else
			break;
	}
	if (!n)
		return NULL;
	for (;;) {
		struct sp_node *w = NULL;
		struct rb_node *prev = rb_prev(n);
		if (!prev)
			break;
		w = rb_entry(prev, struct sp_node, nd);
		if (w->end <= start)
			break;
		n = prev;
	}
	return rb_entry(n, struct sp_node, nd);
}

/*
 * Insert a new shared policy into the list.  Caller holds sp->lock for
 * writing.
 */
static void sp_insert(struct shared_policy *sp, struct sp_node *new)
{
	struct rb_node **p = &sp->root.rb_node;
	struct rb_node *parent = NULL;
	struct sp_node *nd;

	while (*p) {
		parent = *p;
		nd = rb_entry(parent, struct sp_node, nd);
		if (new->start < nd->start)
			p = &(*p)->rb_left;
		else if (new->end > nd->end)
			p = &(*p)->rb_right;
		else
			BUG();
	}
	rb_link_node(&new->nd, parent, p);
	rb_insert_color(&new->nd, &sp->root);
	pr_debug("inserting %lx-%lx: %d\n", new->start, new->end,
		 new->policy ? new->policy->mode : 0);
}

/* Find shared policy intersecting idx */
struct mempolicy *
mpol_shared_policy_lookup(struct shared_policy *sp, unsigned long idx)
{
	struct mempolicy *pol = NULL;
	struct sp_node *sn;

	if (!sp->root.rb_node)
		return NULL;
	read_lock(&sp->lock);
	sn = sp_lookup(sp, idx, idx+1);
	if (sn) {
		mpol_get(sn->policy);
		pol = sn->policy;
	}
	read_unlock(&sp->lock);
	return pol;
}

static void sp_free(struct sp_node *n)
{
	mpol_put(n->policy);
	kmem_cache_free(sn_cache, n);
}

/**
 * mpol_misplaced - check whether current page node is valid in policy
 *
 * @page: page to be checked
 * @vma: vm area where page mapped
 * @addr: virtual address where page mapped
 *
 * Lookup current policy node id for vma,addr and "compare to" page's
 * node id.  Policy determination "mimics" alloc_page_vma().
 * Called from fault path where we know the vma and faulting address.
 *
 * Return: NUMA_NO_NODE if the page is in a node that is valid for this
 * policy, or a suitable node ID to allocate a replacement page from.
 */
int mpol_misplaced(struct page *page, struct vm_area_struct *vma, unsigned long addr)
{
	struct mempolicy *pol;
	struct zoneref *z;
	int curnid = page_to_nid(page);
	unsigned long pgoff;
	int thiscpu = raw_smp_processor_id();
	int thisnid = cpu_to_node(thiscpu);
	int polnid = NUMA_NO_NODE;
	int ret = NUMA_NO_NODE;

	pol = get_vma_policy(vma, addr);
	if (!(pol->flags & MPOL_F_MOF))
		goto out;

	switch (pol->mode) {
	case MPOL_INTERLEAVE:
		pgoff = vma->vm_pgoff;
		pgoff += (addr - vma->vm_start) >> PAGE_SHIFT;
		polnid = offset_il_node(pol, pgoff);
		break;

	case MPOL_PREFERRED:
		if (node_isset(curnid, pol->nodes))
			goto out;
		polnid = first_node(pol->nodes);
		break;

	case MPOL_LOCAL:
		polnid = numa_node_id();
		break;

	case MPOL_BIND:
		/* Optimize placement among multiple nodes via NUMA balancing */
		if (pol->flags & MPOL_F_MORON) {
			if (node_isset(thisnid, pol->nodes))
				break;
			goto out;
		}
		fallthrough;

	case MPOL_PREFERRED_MANY:
		/*
		 * use current page if in policy nodemask,
		 * else select nearest allowed node, if any.
		 * If no allowed nodes, use current [!misplaced].
		 */
		if (node_isset(curnid, pol->nodes))
			goto out;
		z = first_zones_zonelist(
				node_zonelist(numa_node_id(), GFP_HIGHUSER),
				gfp_zone(GFP_HIGHUSER),
				&pol->nodes);
		polnid = zone_to_nid(z->zone);
		break;

	default:
		BUG();
	}

	/* Migrate the page towards the node whose CPU is referencing it */
	if (pol->flags & MPOL_F_MORON) {
		polnid = thisnid;

		if (!should_numa_migrate_memory(current, page, curnid, thiscpu))
			goto out;
	}

	if (curnid != polnid)
		ret = polnid;
out:
	mpol_cond_put(pol);

	return ret;
}

/*
 * Drop the (possibly final) reference to task->mempolicy.  It needs to be
 * dropped after task->mempolicy is set to NULL so that any allocation done as
 * part of its kmem_cache_free(), such as by KASAN, doesn't reference a freed
 * policy.
 */
void mpol_put_task_policy(struct task_struct *task)
{
	struct mempolicy *pol;

	task_lock(task);
	pol = task->mempolicy;
	task->mempolicy = NULL;
	task_unlock(task);
	mpol_put(pol);
}

static void sp_delete(struct shared_policy *sp, struct sp_node *n)
{
	pr_debug("deleting %lx-l%lx\n", n->start, n->end);
	rb_erase(&n->nd, &sp->root);
	sp_free(n);
}

static void sp_node_init(struct sp_node *node, unsigned long start,
			unsigned long end, struct mempolicy *pol)
{
	node->start = start;
	node->end = end;
	node->policy = pol;
}

static struct sp_node *sp_alloc(unsigned long start, unsigned long end,
				struct mempolicy *pol)
{
	struct sp_node *n;
	struct mempolicy *newpol;

	n = kmem_cache_alloc(sn_cache, GFP_KERNEL);
	if (!n)
		return NULL;

	newpol = mpol_dup(pol);
	if (IS_ERR(newpol)) {
		kmem_cache_free(sn_cache, n);
		return NULL;
	}
	newpol->flags |= MPOL_F_SHARED;
	sp_node_init(n, start, end, newpol);

	return n;
}

/* Replace a policy range. */
static int shared_policy_replace(struct shared_policy *sp, unsigned long start,
				 unsigned long end, struct sp_node *new)
{
	struct sp_node *n;
	struct sp_node *n_new = NULL;
	struct mempolicy *mpol_new = NULL;
	int ret = 0;

restart:
	write_lock(&sp->lock);
	n = sp_lookup(sp, start, end);
	/* Take care of old policies in the same range. */
	while (n && n->start < end) {
		struct rb_node *next = rb_next(&n->nd);
		if (n->start >= start) {
			if (n->end <= end)
				sp_delete(sp, n);
			else
				n->start = end;
		} else {
			/* Old policy spanning whole new range. */
			if (n->end > end) {
				if (!n_new)
					goto alloc_new;

				*mpol_new = *n->policy;
				atomic_set(&mpol_new->refcnt, 1);
				sp_node_init(n_new, end, n->end, mpol_new);
				n->end = start;
				sp_insert(sp, n_new);
				n_new = NULL;
				mpol_new = NULL;
				break;
			} else
				n->end = start;
		}
		if (!next)
			break;
		n = rb_entry(next, struct sp_node, nd);
	}
	if (new)
		sp_insert(sp, new);
	write_unlock(&sp->lock);
	ret = 0;

err_out:
	if (mpol_new)
		mpol_put(mpol_new);
	if (n_new)
		kmem_cache_free(sn_cache, n_new);

	return ret;

alloc_new:
	write_unlock(&sp->lock);
	ret = -ENOMEM;
	n_new = kmem_cache_alloc(sn_cache, GFP_KERNEL);
	if (!n_new)
		goto err_out;
	mpol_new = kmem_cache_alloc(policy_cache, GFP_KERNEL);
	if (!mpol_new)
		goto err_out;
	goto restart;
}

/**
 * mpol_shared_policy_init - initialize shared policy for inode
 * @sp: pointer to inode shared policy
 * @mpol:  struct mempolicy to install
 *
 * Install non-NULL @mpol in inode's shared policy rb-tree.
 * On entry, the current task has a reference on a non-NULL @mpol.
 * This must be released on exit.
 * This is called at get_inode() calls and we can use GFP_KERNEL.
 */
void mpol_shared_policy_init(struct shared_policy *sp, struct mempolicy *mpol)
{
	int ret;

	sp->root = RB_ROOT;		/* empty tree == default mempolicy */
	rwlock_init(&sp->lock);

	if (mpol) {
		struct vm_area_struct pvma;
		struct mempolicy *new;
		NODEMASK_SCRATCH(scratch);

		if (!scratch)
			goto put_mpol;
		/* contextualize the tmpfs mount point mempolicy */
		new = mpol_new(mpol->mode, mpol->flags, &mpol->w.user_nodemask);
		if (IS_ERR(new))
			goto free_scratch; /* no valid nodemask intersection */

		task_lock(current);
		ret = mpol_set_nodemask(new, &mpol->w.user_nodemask, scratch);
		task_unlock(current);
		if (ret)
			goto put_new;

		/* Create pseudo-vma that contains just the policy */
		vma_init(&pvma, NULL);
		pvma.vm_end = TASK_SIZE;	/* policy covers entire file */
		mpol_set_shared_policy(sp, &pvma, new); /* adds ref */

put_new:
		mpol_put(new);			/* drop initial ref */
free_scratch:
		NODEMASK_SCRATCH_FREE(scratch);
put_mpol:
		mpol_put(mpol);	/* drop our incoming ref on sb mpol */
	}
}

int mpol_set_shared_policy(struct shared_policy *info,
			struct vm_area_struct *vma, struct mempolicy *npol)
{
	int err;
	struct sp_node *new = NULL;
	unsigned long sz = vma_pages(vma);

	pr_debug("set_shared_policy %lx sz %lu %d %d %lx\n",
		 vma->vm_pgoff,
		 sz, npol ? npol->mode : -1,
		 npol ? npol->flags : -1,
		 npol ? nodes_addr(npol->nodes)[0] : NUMA_NO_NODE);

	if (npol) {
		new = sp_alloc(vma->vm_pgoff, vma->vm_pgoff + sz, npol);
		if (!new)
			return -ENOMEM;
	}
	err = shared_policy_replace(info, vma->vm_pgoff, vma->vm_pgoff+sz, new);
	if (err && new)
		sp_free(new);
	return err;
}

/* Free a backing policy store on inode delete. */
void mpol_free_shared_policy(struct shared_policy *p)
{
	struct sp_node *n;
	struct rb_node *next;

	if (!p->root.rb_node)
		return;
	write_lock(&p->lock);
	next = rb_first(&p->root);
	while (next) {
		n = rb_entry(next, struct sp_node, nd);
		next = rb_next(&n->nd);
		sp_delete(p, n);
	}
	write_unlock(&p->lock);
}

#ifdef CONFIG_NUMA_BALANCING
static int __initdata numabalancing_override;

static void __init check_numabalancing_enable(void)
{
	bool numabalancing_default = false;

	if (IS_ENABLED(CONFIG_NUMA_BALANCING_DEFAULT_ENABLED))
		numabalancing_default = true;

	/* Parsed by setup_numabalancing. override == 1 enables, -1 disables */
	if (numabalancing_override)
		set_numabalancing_state(numabalancing_override == 1);

	if (num_online_nodes() > 1 && !numabalancing_override) {
		pr_info("%s automatic NUMA balancing. Configure with numa_balancing= or the kernel.numa_balancing sysctl\n",
			numabalancing_default ? "Enabling" : "Disabling");
		set_numabalancing_state(numabalancing_default);
	}
}

static int __init setup_numabalancing(char *str)
{
	int ret = 0;
	if (!str)
		goto out;

	if (!strcmp(str, "enable")) {
		numabalancing_override = 1;
		ret = 1;
	} else if (!strcmp(str, "disable")) {
		numabalancing_override = -1;
		ret = 1;
	}
out:
	if (!ret)
		pr_warn("Unable to parse numa_balancing=\n");

	return ret;
}
__setup("numa_balancing=", setup_numabalancing);
#else
static inline void __init check_numabalancing_enable(void)
{
}
#endif /* CONFIG_NUMA_BALANCING */

/* assumes fs == KERNEL_DS */
void __init numa_policy_init(void)
{
	nodemask_t interleave_nodes;
	unsigned long largest = 0;
	int nid, prefer = 0;

	policy_cache = kmem_cache_create("numa_policy",
					 sizeof(struct mempolicy),
					 0, SLAB_PANIC, NULL);

	sn_cache = kmem_cache_create("shared_policy_node",
				     sizeof(struct sp_node),
				     0, SLAB_PANIC, NULL);

	for_each_node(nid) {
		preferred_node_policy[nid] = (struct mempolicy) {
			.refcnt = ATOMIC_INIT(1),
			.mode = MPOL_PREFERRED,
			.flags = MPOL_F_MOF | MPOL_F_MORON,
			.nodes = nodemask_of_node(nid),
		};
	}

	/*
	 * Set interleaving policy for system init. Interleaving is only
	 * enabled across suitably sized nodes (default is >= 16MB), or
	 * fall back to the largest node if they're all smaller.
	 */
	nodes_clear(interleave_nodes);
	for_each_node_state(nid, N_MEMORY) {
		unsigned long total_pages = node_present_pages(nid);

		/* Preserve the largest node */
		if (largest < total_pages) {
			largest = total_pages;
			prefer = nid;
		}

		/* Interleave this node? */
		if ((total_pages << PAGE_SHIFT) >= (16 << 20))
			node_set(nid, interleave_nodes);
	}

	/* All too small, use the largest */
	if (unlikely(nodes_empty(interleave_nodes)))
		node_set(prefer, interleave_nodes);

	if (do_set_mempolicy(MPOL_INTERLEAVE, 0, &interleave_nodes))
		pr_err("%s: interleaving failed\n", __func__);

	check_numabalancing_enable();
}

/* Reset policy of current process to default */
void numa_default_policy(void)
{
	do_set_mempolicy(MPOL_DEFAULT, 0, NULL);
}

/*
 * Parse and format mempolicy from/to strings
 */

static const char * const policy_modes[] =
{
	[MPOL_DEFAULT]    = "default",
	[MPOL_PREFERRED]  = "prefer",
	[MPOL_BIND]       = "bind",
	[MPOL_INTERLEAVE] = "interleave",
	[MPOL_LOCAL]      = "local",
	[MPOL_PREFERRED_MANY]  = "prefer (many)",
};


#ifdef CONFIG_TMPFS
/**
 * mpol_parse_str - parse string to mempolicy, for tmpfs mpol mount option.
 * @str:  string containing mempolicy to parse
 * @mpol:  pointer to struct mempolicy pointer, returned on success.
 *
 * Format of input:
 *	<mode>[=<flags>][:<nodelist>]
 *
 * Return: %0 on success, else %1
 */
int mpol_parse_str(char *str, struct mempolicy **mpol)
{
	struct mempolicy *new = NULL;
	unsigned short mode_flags;
	nodemask_t nodes;
	char *nodelist = strchr(str, ':');
	char *flags = strchr(str, '=');
	int err = 1, mode;

	if (flags)
		*flags++ = '\0';	/* terminate mode string */

	if (nodelist) {
		/* NUL-terminate mode or flags string */
		*nodelist++ = '\0';
		if (nodelist_parse(nodelist, nodes))
			goto out;
		if (!nodes_subset(nodes, node_states[N_MEMORY]))
			goto out;
	} else
		nodes_clear(nodes);

	mode = match_string(policy_modes, MPOL_MAX, str);
	if (mode < 0)
		goto out;

	switch (mode) {
	case MPOL_PREFERRED:
		/*
		 * Insist on a nodelist of one node only, although later
		 * we use first_node(nodes) to grab a single node, so here
		 * nodelist (or nodes) cannot be empty.
		 */
		if (nodelist) {
			char *rest = nodelist;
			while (isdigit(*rest))
				rest++;
			if (*rest)
				goto out;
			if (nodes_empty(nodes))
				goto out;
		}
		break;
	case MPOL_INTERLEAVE:
		/*
		 * Default to online nodes with memory if no nodelist
		 */
		if (!nodelist)
			nodes = node_states[N_MEMORY];
		break;
	case MPOL_LOCAL:
		/*
		 * Don't allow a nodelist;  mpol_new() checks flags
		 */
		if (nodelist)
			goto out;
		break;
	case MPOL_DEFAULT:
		/*
		 * Insist on a empty nodelist
		 */
		if (!nodelist)
			err = 0;
		goto out;
	case MPOL_PREFERRED_MANY:
	case MPOL_BIND:
		/*
		 * Insist on a nodelist
		 */
		if (!nodelist)
			goto out;
	}

	mode_flags = 0;
	if (flags) {
		/*
		 * Currently, we only support two mutually exclusive
		 * mode flags.
		 */
		if (!strcmp(flags, "static"))
			mode_flags |= MPOL_F_STATIC_NODES;
		else if (!strcmp(flags, "relative"))
			mode_flags |= MPOL_F_RELATIVE_NODES;
		else
			goto out;
	}

	new = mpol_new(mode, mode_flags, &nodes);
	if (IS_ERR(new))
		goto out;

	/*
	 * Save nodes for mpol_to_str() to show the tmpfs mount options
	 * for /proc/mounts, /proc/pid/mounts and /proc/pid/mountinfo.
	 */
	if (mode != MPOL_PREFERRED) {
		new->nodes = nodes;
	} else if (nodelist) {
		nodes_clear(new->nodes);
		node_set(first_node(nodes), new->nodes);
	} else {
		new->mode = MPOL_LOCAL;
	}

	/*
	 * Save nodes for contextualization: this will be used to "clone"
	 * the mempolicy in a specific context [cpuset] at a later time.
	 */
	new->w.user_nodemask = nodes;

	err = 0;

out:
	/* Restore string for error message */
	if (nodelist)
		*--nodelist = ':';
	if (flags)
		*--flags = '=';
	if (!err)
		*mpol = new;
	return err;
}
#endif /* CONFIG_TMPFS */

/**
 * mpol_to_str - format a mempolicy structure for printing
 * @buffer:  to contain formatted mempolicy string
 * @maxlen:  length of @buffer
 * @pol:  pointer to mempolicy to be formatted
 *
 * Convert @pol into a string.  If @buffer is too short, truncate the string.
 * Recommend a @maxlen of at least 32 for the longest mode, "interleave", the
 * longest flag, "relative", and to display at least a few node ids.
 */
void mpol_to_str(char *buffer, int maxlen, struct mempolicy *pol)
{
	char *p = buffer;
	nodemask_t nodes = NODE_MASK_NONE;
	unsigned short mode = MPOL_DEFAULT;
	unsigned short flags = 0;

	if (pol && pol != &default_policy && !(pol->flags & MPOL_F_MORON)) {
		mode = pol->mode;
		flags = pol->flags;
	}

	switch (mode) {
	case MPOL_DEFAULT:
	case MPOL_LOCAL:
		break;
	case MPOL_PREFERRED:
	case MPOL_PREFERRED_MANY:
	case MPOL_BIND:
	case MPOL_INTERLEAVE:
		nodes = pol->nodes;
		break;
	default:
		WARN_ON_ONCE(1);
		snprintf(p, maxlen, "unknown");
		return;
	}

	p += snprintf(p, maxlen, "%s", policy_modes[mode]);

	if (flags & MPOL_MODE_FLAGS) {
		p += snprintf(p, buffer + maxlen - p, "=");

		/*
		 * Currently, the only defined flags are mutually exclusive
		 */
		if (flags & MPOL_F_STATIC_NODES)
			p += snprintf(p, buffer + maxlen - p, "static");
		else if (flags & MPOL_F_RELATIVE_NODES)
			p += snprintf(p, buffer + maxlen - p, "relative");
	}

	if (!nodes_empty(nodes))
		p += scnprintf(p, buffer + maxlen - p, ":%*pbl",
			       nodemask_pr_args(&nodes));
}<|MERGE_RESOLUTION|>--- conflicted
+++ resolved
@@ -812,11 +812,7 @@
 		prev = vma_merge(mm, prev, vmstart, vmend, vma->vm_flags,
 				 vma->anon_vma, vma->vm_file, pgoff,
 				 new_pol, vma->vm_userfaultfd_ctx,
-<<<<<<< HEAD
-				 vma_anon_name(vma));
-=======
 				 anon_vma_name(vma));
->>>>>>> 95cd2cdc
 		if (prev) {
 			vma = prev;
 			goto replace;
