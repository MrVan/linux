// SPDX-License-Identifier: GPL-2.0
/*
 * Completely Fair Scheduling (CFS) Class (SCHED_NORMAL/SCHED_BATCH)
 *
 *  Copyright (C) 2007 Red Hat, Inc., Ingo Molnar <mingo@redhat.com>
 *
 *  Interactivity improvements by Mike Galbraith
 *  (C) 2007 Mike Galbraith <efault@gmx.de>
 *
 *  Various enhancements by Dmitry Adamushko.
 *  (C) 2007 Dmitry Adamushko <dmitry.adamushko@gmail.com>
 *
 *  Group scheduling enhancements by Srivatsa Vaddagiri
 *  Copyright IBM Corporation, 2007
 *  Author: Srivatsa Vaddagiri <vatsa@linux.vnet.ibm.com>
 *
 *  Scaled math optimizations by Thomas Gleixner
 *  Copyright (C) 2007, Thomas Gleixner <tglx@linutronix.de>
 *
 *  Adaptive scheduling granularity, math enhancements by Peter Zijlstra
 *  Copyright (C) 2007 Red Hat, Inc., Peter Zijlstra
 */
#include "sched.h"

#include <trace/events/sched.h>

/*
 * Targeted preemption latency for CPU-bound tasks:
 *
 * NOTE: this latency value is not the same as the concept of
 * 'timeslice length' - timeslices in CFS are of variable length
 * and have no persistent notion like in traditional, time-slice
 * based scheduling concepts.
 *
 * (to see the precise effective timeslice length of your workload,
 *  run vmstat and monitor the context-switches (cs) field)
 *
 * (default: 6ms * (1 + ilog(ncpus)), units: nanoseconds)
 */
unsigned int sysctl_sched_latency			= 6000000ULL;
static unsigned int normalized_sysctl_sched_latency	= 6000000ULL;

/*
 * The initial- and re-scaling of tunables is configurable
 *
 * Options are:
 *
 *   SCHED_TUNABLESCALING_NONE - unscaled, always *1
 *   SCHED_TUNABLESCALING_LOG - scaled logarithmical, *1+ilog(ncpus)
 *   SCHED_TUNABLESCALING_LINEAR - scaled linear, *ncpus
 *
 * (default SCHED_TUNABLESCALING_LOG = *(1+ilog(ncpus))
 */
enum sched_tunable_scaling sysctl_sched_tunable_scaling = SCHED_TUNABLESCALING_LOG;

/*
 * Minimal preemption granularity for CPU-bound tasks:
 *
 * (default: 0.75 msec * (1 + ilog(ncpus)), units: nanoseconds)
 */
unsigned int sysctl_sched_min_granularity			= 750000ULL;
static unsigned int normalized_sysctl_sched_min_granularity	= 750000ULL;

/*
 * This value is kept at sysctl_sched_latency/sysctl_sched_min_granularity
 */
static unsigned int sched_nr_latency = 8;

/*
 * After fork, child runs first. If set to 0 (default) then
 * parent will (try to) run first.
 */
unsigned int sysctl_sched_child_runs_first __read_mostly;

/*
 * SCHED_OTHER wake-up granularity.
 *
 * This option delays the preemption effects of decoupled workloads
 * and reduces their over-scheduling. Synchronous workloads will still
 * have immediate wakeup/sleep latencies.
 *
 * (default: 1 msec * (1 + ilog(ncpus)), units: nanoseconds)
 */
unsigned int sysctl_sched_wakeup_granularity			= 1000000UL;
static unsigned int normalized_sysctl_sched_wakeup_granularity	= 1000000UL;

const_debug unsigned int sysctl_sched_migration_cost	= 500000UL;

#ifdef CONFIG_SMP
/*
 * For asym packing, by default the lower numbered CPU has higher priority.
 */
int __weak arch_asym_cpu_priority(int cpu)
{
	return -cpu;
}

/*
 * The margin used when comparing utilization with CPU capacity:
 * util * margin < capacity * 1024
 *
 * (default: ~20%)
 */
static unsigned int capacity_margin			= 1280;
#endif

#ifdef CONFIG_CFS_BANDWIDTH
/*
 * Amount of runtime to allocate from global (tg) to local (per-cfs_rq) pool
 * each time a cfs_rq requests quota.
 *
 * Note: in the case that the slice exceeds the runtime remaining (either due
 * to consumption or the quota being specified to be smaller than the slice)
 * we will always only issue the remaining available time.
 *
 * (default: 5 msec, units: microseconds)
 */
unsigned int sysctl_sched_cfs_bandwidth_slice		= 5000UL;
#endif

static inline void update_load_add(struct load_weight *lw, unsigned long inc)
{
	lw->weight += inc;
	lw->inv_weight = 0;
}

static inline void update_load_sub(struct load_weight *lw, unsigned long dec)
{
	lw->weight -= dec;
	lw->inv_weight = 0;
}

static inline void update_load_set(struct load_weight *lw, unsigned long w)
{
	lw->weight = w;
	lw->inv_weight = 0;
}

/*
 * Increase the granularity value when there are more CPUs,
 * because with more CPUs the 'effective latency' as visible
 * to users decreases. But the relationship is not linear,
 * so pick a second-best guess by going with the log2 of the
 * number of CPUs.
 *
 * This idea comes from the SD scheduler of Con Kolivas:
 */
static unsigned int get_update_sysctl_factor(void)
{
	unsigned int cpus = min_t(unsigned int, num_online_cpus(), 8);
	unsigned int factor;

	switch (sysctl_sched_tunable_scaling) {
	case SCHED_TUNABLESCALING_NONE:
		factor = 1;
		break;
	case SCHED_TUNABLESCALING_LINEAR:
		factor = cpus;
		break;
	case SCHED_TUNABLESCALING_LOG:
	default:
		factor = 1 + ilog2(cpus);
		break;
	}

	return factor;
}

static void update_sysctl(void)
{
	unsigned int factor = get_update_sysctl_factor();

#define SET_SYSCTL(name) \
	(sysctl_##name = (factor) * normalized_sysctl_##name)
	SET_SYSCTL(sched_min_granularity);
	SET_SYSCTL(sched_latency);
	SET_SYSCTL(sched_wakeup_granularity);
#undef SET_SYSCTL
}

void sched_init_granularity(void)
{
	update_sysctl();
}

#define WMULT_CONST	(~0U)
#define WMULT_SHIFT	32

static void __update_inv_weight(struct load_weight *lw)
{
	unsigned long w;

	if (likely(lw->inv_weight))
		return;

	w = scale_load_down(lw->weight);

	if (BITS_PER_LONG > 32 && unlikely(w >= WMULT_CONST))
		lw->inv_weight = 1;
	else if (unlikely(!w))
		lw->inv_weight = WMULT_CONST;
	else
		lw->inv_weight = WMULT_CONST / w;
}

/*
 * delta_exec * weight / lw.weight
 *   OR
 * (delta_exec * (weight * lw->inv_weight)) >> WMULT_SHIFT
 *
 * Either weight := NICE_0_LOAD and lw \e sched_prio_to_wmult[], in which case
 * we're guaranteed shift stays positive because inv_weight is guaranteed to
 * fit 32 bits, and NICE_0_LOAD gives another 10 bits; therefore shift >= 22.
 *
 * Or, weight =< lw.weight (because lw.weight is the runqueue weight), thus
 * weight/lw.weight <= 1, and therefore our shift will also be positive.
 */
static u64 __calc_delta(u64 delta_exec, unsigned long weight, struct load_weight *lw)
{
	u64 fact = scale_load_down(weight);
	int shift = WMULT_SHIFT;

	__update_inv_weight(lw);

	if (unlikely(fact >> 32)) {
		while (fact >> 32) {
			fact >>= 1;
			shift--;
		}
	}

	/* hint to use a 32x32->64 mul */
	fact = (u64)(u32)fact * lw->inv_weight;

	while (fact >> 32) {
		fact >>= 1;
		shift--;
	}

	return mul_u64_u32_shr(delta_exec, fact, shift);
}


const struct sched_class fair_sched_class;

/**************************************************************
 * CFS operations on generic schedulable entities:
 */

#ifdef CONFIG_FAIR_GROUP_SCHED

/* cpu runqueue to which this cfs_rq is attached */
static inline struct rq *rq_of(struct cfs_rq *cfs_rq)
{
	return cfs_rq->rq;
}

static inline struct task_struct *task_of(struct sched_entity *se)
{
	SCHED_WARN_ON(!entity_is_task(se));
	return container_of(se, struct task_struct, se);
}

/* Walk up scheduling entities hierarchy */
#define for_each_sched_entity(se) \
		for (; se; se = se->parent)

static inline struct cfs_rq *task_cfs_rq(struct task_struct *p)
{
	return p->se.cfs_rq;
}

/* runqueue on which this entity is (to be) queued */
static inline struct cfs_rq *cfs_rq_of(struct sched_entity *se)
{
	return se->cfs_rq;
}

/* runqueue "owned" by this group */
static inline struct cfs_rq *group_cfs_rq(struct sched_entity *grp)
{
	return grp->my_q;
}

static inline void list_add_leaf_cfs_rq(struct cfs_rq *cfs_rq)
{
	if (!cfs_rq->on_list) {
		struct rq *rq = rq_of(cfs_rq);
		int cpu = cpu_of(rq);
		/*
		 * Ensure we either appear before our parent (if already
		 * enqueued) or force our parent to appear after us when it is
		 * enqueued. The fact that we always enqueue bottom-up
		 * reduces this to two cases and a special case for the root
		 * cfs_rq. Furthermore, it also means that we will always reset
		 * tmp_alone_branch either when the branch is connected
		 * to a tree or when we reach the beg of the tree
		 */
		if (cfs_rq->tg->parent &&
		    cfs_rq->tg->parent->cfs_rq[cpu]->on_list) {
			/*
			 * If parent is already on the list, we add the child
			 * just before. Thanks to circular linked property of
			 * the list, this means to put the child at the tail
			 * of the list that starts by parent.
			 */
			list_add_tail_rcu(&cfs_rq->leaf_cfs_rq_list,
				&(cfs_rq->tg->parent->cfs_rq[cpu]->leaf_cfs_rq_list));
			/*
			 * The branch is now connected to its tree so we can
			 * reset tmp_alone_branch to the beginning of the
			 * list.
			 */
			rq->tmp_alone_branch = &rq->leaf_cfs_rq_list;
		} else if (!cfs_rq->tg->parent) {
			/*
			 * cfs rq without parent should be put
			 * at the tail of the list.
			 */
			list_add_tail_rcu(&cfs_rq->leaf_cfs_rq_list,
				&rq->leaf_cfs_rq_list);
			/*
			 * We have reach the beg of a tree so we can reset
			 * tmp_alone_branch to the beginning of the list.
			 */
			rq->tmp_alone_branch = &rq->leaf_cfs_rq_list;
		} else {
			/*
			 * The parent has not already been added so we want to
			 * make sure that it will be put after us.
			 * tmp_alone_branch points to the beg of the branch
			 * where we will add parent.
			 */
			list_add_rcu(&cfs_rq->leaf_cfs_rq_list,
				rq->tmp_alone_branch);
			/*
			 * update tmp_alone_branch to points to the new beg
			 * of the branch
			 */
			rq->tmp_alone_branch = &cfs_rq->leaf_cfs_rq_list;
		}

		cfs_rq->on_list = 1;
	}
}

static inline void list_del_leaf_cfs_rq(struct cfs_rq *cfs_rq)
{
	if (cfs_rq->on_list) {
		list_del_rcu(&cfs_rq->leaf_cfs_rq_list);
		cfs_rq->on_list = 0;
	}
}

/* Iterate through all leaf cfs_rq's on a runqueue: */
#define for_each_leaf_cfs_rq(rq, cfs_rq) \
	list_for_each_entry_rcu(cfs_rq, &rq->leaf_cfs_rq_list, leaf_cfs_rq_list)

/* Do the two (enqueued) entities belong to the same group ? */
static inline struct cfs_rq *
is_same_group(struct sched_entity *se, struct sched_entity *pse)
{
	if (se->cfs_rq == pse->cfs_rq)
		return se->cfs_rq;

	return NULL;
}

static inline struct sched_entity *parent_entity(struct sched_entity *se)
{
	return se->parent;
}

static void
find_matching_se(struct sched_entity **se, struct sched_entity **pse)
{
	int se_depth, pse_depth;

	/*
	 * preemption test can be made between sibling entities who are in the
	 * same cfs_rq i.e who have a common parent. Walk up the hierarchy of
	 * both tasks until we find their ancestors who are siblings of common
	 * parent.
	 */

	/* First walk up until both entities are at same depth */
	se_depth = (*se)->depth;
	pse_depth = (*pse)->depth;

	while (se_depth > pse_depth) {
		se_depth--;
		*se = parent_entity(*se);
	}

	while (pse_depth > se_depth) {
		pse_depth--;
		*pse = parent_entity(*pse);
	}

	while (!is_same_group(*se, *pse)) {
		*se = parent_entity(*se);
		*pse = parent_entity(*pse);
	}
}

#else	/* !CONFIG_FAIR_GROUP_SCHED */

static inline struct task_struct *task_of(struct sched_entity *se)
{
	return container_of(se, struct task_struct, se);
}

static inline struct rq *rq_of(struct cfs_rq *cfs_rq)
{
	return container_of(cfs_rq, struct rq, cfs);
}


#define for_each_sched_entity(se) \
		for (; se; se = NULL)

static inline struct cfs_rq *task_cfs_rq(struct task_struct *p)
{
	return &task_rq(p)->cfs;
}

static inline struct cfs_rq *cfs_rq_of(struct sched_entity *se)
{
	struct task_struct *p = task_of(se);
	struct rq *rq = task_rq(p);

	return &rq->cfs;
}

/* runqueue "owned" by this group */
static inline struct cfs_rq *group_cfs_rq(struct sched_entity *grp)
{
	return NULL;
}

static inline void list_add_leaf_cfs_rq(struct cfs_rq *cfs_rq)
{
}

static inline void list_del_leaf_cfs_rq(struct cfs_rq *cfs_rq)
{
}

#define for_each_leaf_cfs_rq(rq, cfs_rq)	\
		for (cfs_rq = &rq->cfs; cfs_rq; cfs_rq = NULL)

static inline struct sched_entity *parent_entity(struct sched_entity *se)
{
	return NULL;
}

static inline void
find_matching_se(struct sched_entity **se, struct sched_entity **pse)
{
}

#endif	/* CONFIG_FAIR_GROUP_SCHED */

static __always_inline
void account_cfs_rq_runtime(struct cfs_rq *cfs_rq, u64 delta_exec);

/**************************************************************
 * Scheduling class tree data structure manipulation methods:
 */

static inline u64 max_vruntime(u64 max_vruntime, u64 vruntime)
{
	s64 delta = (s64)(vruntime - max_vruntime);
	if (delta > 0)
		max_vruntime = vruntime;

	return max_vruntime;
}

static inline u64 min_vruntime(u64 min_vruntime, u64 vruntime)
{
	s64 delta = (s64)(vruntime - min_vruntime);
	if (delta < 0)
		min_vruntime = vruntime;

	return min_vruntime;
}

static inline int entity_before(struct sched_entity *a,
				struct sched_entity *b)
{
	return (s64)(a->vruntime - b->vruntime) < 0;
}

static void update_min_vruntime(struct cfs_rq *cfs_rq)
{
	struct sched_entity *curr = cfs_rq->curr;
	struct rb_node *leftmost = rb_first_cached(&cfs_rq->tasks_timeline);

	u64 vruntime = cfs_rq->min_vruntime;

	if (curr) {
		if (curr->on_rq)
			vruntime = curr->vruntime;
		else
			curr = NULL;
	}

	if (leftmost) { /* non-empty tree */
		struct sched_entity *se;
		se = rb_entry(leftmost, struct sched_entity, run_node);

		if (!curr)
			vruntime = se->vruntime;
		else
			vruntime = min_vruntime(vruntime, se->vruntime);
	}

	/* ensure we never gain time by being placed backwards. */
	cfs_rq->min_vruntime = max_vruntime(cfs_rq->min_vruntime, vruntime);
#ifndef CONFIG_64BIT
	smp_wmb();
	cfs_rq->min_vruntime_copy = cfs_rq->min_vruntime;
#endif
}

/*
 * Enqueue an entity into the rb-tree:
 */
static void __enqueue_entity(struct cfs_rq *cfs_rq, struct sched_entity *se)
{
	struct rb_node **link = &cfs_rq->tasks_timeline.rb_root.rb_node;
	struct rb_node *parent = NULL;
	struct sched_entity *entry;
	bool leftmost = true;

	/*
	 * Find the right place in the rbtree:
	 */
	while (*link) {
		parent = *link;
		entry = rb_entry(parent, struct sched_entity, run_node);
		/*
		 * We dont care about collisions. Nodes with
		 * the same key stay together.
		 */
		if (entity_before(se, entry)) {
			link = &parent->rb_left;
		} else {
			link = &parent->rb_right;
			leftmost = false;
		}
	}

	rb_link_node(&se->run_node, parent, link);
	rb_insert_color_cached(&se->run_node,
			       &cfs_rq->tasks_timeline, leftmost);
}

static void __dequeue_entity(struct cfs_rq *cfs_rq, struct sched_entity *se)
{
	rb_erase_cached(&se->run_node, &cfs_rq->tasks_timeline);
}

struct sched_entity *__pick_first_entity(struct cfs_rq *cfs_rq)
{
	struct rb_node *left = rb_first_cached(&cfs_rq->tasks_timeline);

	if (!left)
		return NULL;

	return rb_entry(left, struct sched_entity, run_node);
}

static struct sched_entity *__pick_next_entity(struct sched_entity *se)
{
	struct rb_node *next = rb_next(&se->run_node);

	if (!next)
		return NULL;

	return rb_entry(next, struct sched_entity, run_node);
}

#ifdef CONFIG_SCHED_DEBUG
struct sched_entity *__pick_last_entity(struct cfs_rq *cfs_rq)
{
	struct rb_node *last = rb_last(&cfs_rq->tasks_timeline.rb_root);

	if (!last)
		return NULL;

	return rb_entry(last, struct sched_entity, run_node);
}

/**************************************************************
 * Scheduling class statistics methods:
 */

int sched_proc_update_handler(struct ctl_table *table, int write,
		void __user *buffer, size_t *lenp,
		loff_t *ppos)
{
	int ret = proc_dointvec_minmax(table, write, buffer, lenp, ppos);
	unsigned int factor = get_update_sysctl_factor();

	if (ret || !write)
		return ret;

	sched_nr_latency = DIV_ROUND_UP(sysctl_sched_latency,
					sysctl_sched_min_granularity);

#define WRT_SYSCTL(name) \
	(normalized_sysctl_##name = sysctl_##name / (factor))
	WRT_SYSCTL(sched_min_granularity);
	WRT_SYSCTL(sched_latency);
	WRT_SYSCTL(sched_wakeup_granularity);
#undef WRT_SYSCTL

	return 0;
}
#endif

/*
 * delta /= w
 */
static inline u64 calc_delta_fair(u64 delta, struct sched_entity *se)
{
	if (unlikely(se->load.weight != NICE_0_LOAD))
		delta = __calc_delta(delta, NICE_0_LOAD, &se->load);

	return delta;
}

/*
 * The idea is to set a period in which each task runs once.
 *
 * When there are too many tasks (sched_nr_latency) we have to stretch
 * this period because otherwise the slices get too small.
 *
 * p = (nr <= nl) ? l : l*nr/nl
 */
static u64 __sched_period(unsigned long nr_running)
{
	if (unlikely(nr_running > sched_nr_latency))
		return nr_running * sysctl_sched_min_granularity;
	else
		return sysctl_sched_latency;
}

/*
 * We calculate the wall-time slice from the period by taking a part
 * proportional to the weight.
 *
 * s = p*P[w/rw]
 */
static u64 sched_slice(struct cfs_rq *cfs_rq, struct sched_entity *se)
{
	u64 slice = __sched_period(cfs_rq->nr_running + !se->on_rq);

	for_each_sched_entity(se) {
		struct load_weight *load;
		struct load_weight lw;

		cfs_rq = cfs_rq_of(se);
		load = &cfs_rq->load;

		if (unlikely(!se->on_rq)) {
			lw = cfs_rq->load;

			update_load_add(&lw, se->load.weight);
			load = &lw;
		}
		slice = __calc_delta(slice, se->load.weight, load);
	}
	return slice;
}

/*
 * We calculate the vruntime slice of a to-be-inserted task.
 *
 * vs = s/w
 */
static u64 sched_vslice(struct cfs_rq *cfs_rq, struct sched_entity *se)
{
	return calc_delta_fair(sched_slice(cfs_rq, se), se);
}

#ifdef CONFIG_SMP
#include "pelt.h"
#include "sched-pelt.h"

static int select_idle_sibling(struct task_struct *p, int prev_cpu, int cpu);
static unsigned long task_h_load(struct task_struct *p);
static unsigned long capacity_of(int cpu);

/* Give new sched_entity start runnable values to heavy its load in infant time */
void init_entity_runnable_average(struct sched_entity *se)
{
	struct sched_avg *sa = &se->avg;

	memset(sa, 0, sizeof(*sa));

	/*
	 * Tasks are initialized with full load to be seen as heavy tasks until
	 * they get a chance to stabilize to their real load level.
	 * Group entities are initialized with zero load to reflect the fact that
	 * nothing has been attached to the task group yet.
	 */
	if (entity_is_task(se))
		sa->runnable_load_avg = sa->load_avg = scale_load_down(se->load.weight);

	se->runnable_weight = se->load.weight;

	/* when this task enqueue'ed, it will contribute to its cfs_rq's load_avg */
}

static inline u64 cfs_rq_clock_task(struct cfs_rq *cfs_rq);
static void attach_entity_cfs_rq(struct sched_entity *se);

/*
 * With new tasks being created, their initial util_avgs are extrapolated
 * based on the cfs_rq's current util_avg:
 *
 *   util_avg = cfs_rq->util_avg / (cfs_rq->load_avg + 1) * se.load.weight
 *
 * However, in many cases, the above util_avg does not give a desired
 * value. Moreover, the sum of the util_avgs may be divergent, such
 * as when the series is a harmonic series.
 *
 * To solve this problem, we also cap the util_avg of successive tasks to
 * only 1/2 of the left utilization budget:
 *
 *   util_avg_cap = (cpu_scale - cfs_rq->avg.util_avg) / 2^n
 *
 * where n denotes the nth task and cpu_scale the CPU capacity.
 *
 * For example, for a CPU with 1024 of capacity, a simplest series from
 * the beginning would be like:
 *
 *  task  util_avg: 512, 256, 128,  64,  32,   16,    8, ...
 * cfs_rq util_avg: 512, 768, 896, 960, 992, 1008, 1016, ...
 *
 * Finally, that extrapolated util_avg is clamped to the cap (util_avg_cap)
 * if util_avg > util_avg_cap.
 */
void post_init_entity_util_avg(struct sched_entity *se)
{
	struct cfs_rq *cfs_rq = cfs_rq_of(se);
	struct sched_avg *sa = &se->avg;
	long cpu_scale = arch_scale_cpu_capacity(NULL, cpu_of(rq_of(cfs_rq)));
	long cap = (long)(cpu_scale - cfs_rq->avg.util_avg) / 2;

	if (cap > 0) {
		if (cfs_rq->avg.util_avg != 0) {
			sa->util_avg  = cfs_rq->avg.util_avg * se->load.weight;
			sa->util_avg /= (cfs_rq->avg.load_avg + 1);

			if (sa->util_avg > cap)
				sa->util_avg = cap;
		} else {
			sa->util_avg = cap;
		}
	}

	if (entity_is_task(se)) {
		struct task_struct *p = task_of(se);
		if (p->sched_class != &fair_sched_class) {
			/*
			 * For !fair tasks do:
			 *
			update_cfs_rq_load_avg(now, cfs_rq);
			attach_entity_load_avg(cfs_rq, se, 0);
			switched_from_fair(rq, p);
			 *
			 * such that the next switched_to_fair() has the
			 * expected state.
			 */
			se->avg.last_update_time = cfs_rq_clock_task(cfs_rq);
			return;
		}
	}

	attach_entity_cfs_rq(se);
}

#else /* !CONFIG_SMP */
void init_entity_runnable_average(struct sched_entity *se)
{
}
void post_init_entity_util_avg(struct sched_entity *se)
{
}
static void update_tg_load_avg(struct cfs_rq *cfs_rq, int force)
{
}
#endif /* CONFIG_SMP */

/*
 * Update the current task's runtime statistics.
 */
static void update_curr(struct cfs_rq *cfs_rq)
{
	struct sched_entity *curr = cfs_rq->curr;
	u64 now = rq_clock_task(rq_of(cfs_rq));
	u64 delta_exec;

	if (unlikely(!curr))
		return;

	delta_exec = now - curr->exec_start;
	if (unlikely((s64)delta_exec <= 0))
		return;

	curr->exec_start = now;

	schedstat_set(curr->statistics.exec_max,
		      max(delta_exec, curr->statistics.exec_max));

	curr->sum_exec_runtime += delta_exec;
	schedstat_add(cfs_rq->exec_clock, delta_exec);

	curr->vruntime += calc_delta_fair(delta_exec, curr);
	update_min_vruntime(cfs_rq);

	if (entity_is_task(curr)) {
		struct task_struct *curtask = task_of(curr);

		trace_sched_stat_runtime(curtask, delta_exec, curr->vruntime);
		cgroup_account_cputime(curtask, delta_exec);
		account_group_exec_runtime(curtask, delta_exec);
	}

	account_cfs_rq_runtime(cfs_rq, delta_exec);
}

static void update_curr_fair(struct rq *rq)
{
	update_curr(cfs_rq_of(&rq->curr->se));
}

static inline void
update_stats_wait_start(struct cfs_rq *cfs_rq, struct sched_entity *se)
{
	u64 wait_start, prev_wait_start;

	if (!schedstat_enabled())
		return;

	wait_start = rq_clock(rq_of(cfs_rq));
	prev_wait_start = schedstat_val(se->statistics.wait_start);

	if (entity_is_task(se) && task_on_rq_migrating(task_of(se)) &&
	    likely(wait_start > prev_wait_start))
		wait_start -= prev_wait_start;

	__schedstat_set(se->statistics.wait_start, wait_start);
}

static inline void
update_stats_wait_end(struct cfs_rq *cfs_rq, struct sched_entity *se)
{
	struct task_struct *p;
	u64 delta;

	if (!schedstat_enabled())
		return;

	delta = rq_clock(rq_of(cfs_rq)) - schedstat_val(se->statistics.wait_start);

	if (entity_is_task(se)) {
		p = task_of(se);
		if (task_on_rq_migrating(p)) {
			/*
			 * Preserve migrating task's wait time so wait_start
			 * time stamp can be adjusted to accumulate wait time
			 * prior to migration.
			 */
			__schedstat_set(se->statistics.wait_start, delta);
			return;
		}
		trace_sched_stat_wait(p, delta);
	}

	__schedstat_set(se->statistics.wait_max,
		      max(schedstat_val(se->statistics.wait_max), delta));
	__schedstat_inc(se->statistics.wait_count);
	__schedstat_add(se->statistics.wait_sum, delta);
	__schedstat_set(se->statistics.wait_start, 0);
}

static inline void
update_stats_enqueue_sleeper(struct cfs_rq *cfs_rq, struct sched_entity *se)
{
	struct task_struct *tsk = NULL;
	u64 sleep_start, block_start;

	if (!schedstat_enabled())
		return;

	sleep_start = schedstat_val(se->statistics.sleep_start);
	block_start = schedstat_val(se->statistics.block_start);

	if (entity_is_task(se))
		tsk = task_of(se);

	if (sleep_start) {
		u64 delta = rq_clock(rq_of(cfs_rq)) - sleep_start;

		if ((s64)delta < 0)
			delta = 0;

		if (unlikely(delta > schedstat_val(se->statistics.sleep_max)))
			__schedstat_set(se->statistics.sleep_max, delta);

		__schedstat_set(se->statistics.sleep_start, 0);
		__schedstat_add(se->statistics.sum_sleep_runtime, delta);

		if (tsk) {
			account_scheduler_latency(tsk, delta >> 10, 1);
			trace_sched_stat_sleep(tsk, delta);
		}
	}
	if (block_start) {
		u64 delta = rq_clock(rq_of(cfs_rq)) - block_start;

		if ((s64)delta < 0)
			delta = 0;

		if (unlikely(delta > schedstat_val(se->statistics.block_max)))
			__schedstat_set(se->statistics.block_max, delta);

		__schedstat_set(se->statistics.block_start, 0);
		__schedstat_add(se->statistics.sum_sleep_runtime, delta);

		if (tsk) {
			if (tsk->in_iowait) {
				__schedstat_add(se->statistics.iowait_sum, delta);
				__schedstat_inc(se->statistics.iowait_count);
				trace_sched_stat_iowait(tsk, delta);
			}

			trace_sched_stat_blocked(tsk, delta);

			/*
			 * Blocking time is in units of nanosecs, so shift by
			 * 20 to get a milliseconds-range estimation of the
			 * amount of time that the task spent sleeping:
			 */
			if (unlikely(prof_on == SLEEP_PROFILING)) {
				profile_hits(SLEEP_PROFILING,
						(void *)get_wchan(tsk),
						delta >> 20);
			}
			account_scheduler_latency(tsk, delta >> 10, 0);
		}
	}
}

/*
 * Task is being enqueued - update stats:
 */
static inline void
update_stats_enqueue(struct cfs_rq *cfs_rq, struct sched_entity *se, int flags)
{
	if (!schedstat_enabled())
		return;

	/*
	 * Are we enqueueing a waiting task? (for current tasks
	 * a dequeue/enqueue event is a NOP)
	 */
	if (se != cfs_rq->curr)
		update_stats_wait_start(cfs_rq, se);

	if (flags & ENQUEUE_WAKEUP)
		update_stats_enqueue_sleeper(cfs_rq, se);
}

static inline void
update_stats_dequeue(struct cfs_rq *cfs_rq, struct sched_entity *se, int flags)
{

	if (!schedstat_enabled())
		return;

	/*
	 * Mark the end of the wait period if dequeueing a
	 * waiting task:
	 */
	if (se != cfs_rq->curr)
		update_stats_wait_end(cfs_rq, se);

	if ((flags & DEQUEUE_SLEEP) && entity_is_task(se)) {
		struct task_struct *tsk = task_of(se);

		if (tsk->state & TASK_INTERRUPTIBLE)
			__schedstat_set(se->statistics.sleep_start,
				      rq_clock(rq_of(cfs_rq)));
		if (tsk->state & TASK_UNINTERRUPTIBLE)
			__schedstat_set(se->statistics.block_start,
				      rq_clock(rq_of(cfs_rq)));
	}
}

/*
 * We are picking a new current task - update its stats:
 */
static inline void
update_stats_curr_start(struct cfs_rq *cfs_rq, struct sched_entity *se)
{
	/*
	 * We are starting a new run period:
	 */
	se->exec_start = rq_clock_task(rq_of(cfs_rq));
}

/**************************************************
 * Scheduling class queueing methods:
 */

#ifdef CONFIG_NUMA_BALANCING
/*
 * Approximate time to scan a full NUMA task in ms. The task scan period is
 * calculated based on the tasks virtual memory size and
 * numa_balancing_scan_size.
 */
unsigned int sysctl_numa_balancing_scan_period_min = 1000;
unsigned int sysctl_numa_balancing_scan_period_max = 60000;

/* Portion of address space to scan in MB */
unsigned int sysctl_numa_balancing_scan_size = 256;

/* Scan @scan_size MB every @scan_period after an initial @scan_delay in ms */
unsigned int sysctl_numa_balancing_scan_delay = 1000;

struct numa_group {
	atomic_t refcount;

	spinlock_t lock; /* nr_tasks, tasks */
	int nr_tasks;
	pid_t gid;
	int active_nodes;

	struct rcu_head rcu;
	unsigned long total_faults;
	unsigned long max_faults_cpu;
	/*
	 * Faults_cpu is used to decide whether memory should move
	 * towards the CPU. As a consequence, these stats are weighted
	 * more by CPU use than by memory faults.
	 */
	unsigned long *faults_cpu;
	unsigned long faults[0];
};

static inline unsigned long group_faults_priv(struct numa_group *ng);
static inline unsigned long group_faults_shared(struct numa_group *ng);

static unsigned int task_nr_scan_windows(struct task_struct *p)
{
	unsigned long rss = 0;
	unsigned long nr_scan_pages;

	/*
	 * Calculations based on RSS as non-present and empty pages are skipped
	 * by the PTE scanner and NUMA hinting faults should be trapped based
	 * on resident pages
	 */
	nr_scan_pages = sysctl_numa_balancing_scan_size << (20 - PAGE_SHIFT);
	rss = get_mm_rss(p->mm);
	if (!rss)
		rss = nr_scan_pages;

	rss = round_up(rss, nr_scan_pages);
	return rss / nr_scan_pages;
}

/* For sanitys sake, never scan more PTEs than MAX_SCAN_WINDOW MB/sec. */
#define MAX_SCAN_WINDOW 2560

static unsigned int task_scan_min(struct task_struct *p)
{
	unsigned int scan_size = READ_ONCE(sysctl_numa_balancing_scan_size);
	unsigned int scan, floor;
	unsigned int windows = 1;

	if (scan_size < MAX_SCAN_WINDOW)
		windows = MAX_SCAN_WINDOW / scan_size;
	floor = 1000 / windows;

	scan = sysctl_numa_balancing_scan_period_min / task_nr_scan_windows(p);
	return max_t(unsigned int, floor, scan);
}

static unsigned int task_scan_start(struct task_struct *p)
{
	unsigned long smin = task_scan_min(p);
	unsigned long period = smin;

	/* Scale the maximum scan period with the amount of shared memory. */
	if (p->numa_group) {
		struct numa_group *ng = p->numa_group;
		unsigned long shared = group_faults_shared(ng);
		unsigned long private = group_faults_priv(ng);

		period *= atomic_read(&ng->refcount);
		period *= shared + 1;
		period /= private + shared + 1;
	}

	return max(smin, period);
}

static unsigned int task_scan_max(struct task_struct *p)
{
	unsigned long smin = task_scan_min(p);
	unsigned long smax;

	/* Watch for min being lower than max due to floor calculations */
	smax = sysctl_numa_balancing_scan_period_max / task_nr_scan_windows(p);

	/* Scale the maximum scan period with the amount of shared memory. */
	if (p->numa_group) {
		struct numa_group *ng = p->numa_group;
		unsigned long shared = group_faults_shared(ng);
		unsigned long private = group_faults_priv(ng);
		unsigned long period = smax;

		period *= atomic_read(&ng->refcount);
		period *= shared + 1;
		period /= private + shared + 1;

		smax = max(smax, period);
	}

	return max(smin, smax);
}

void init_numa_balancing(unsigned long clone_flags, struct task_struct *p)
{
	int mm_users = 0;
	struct mm_struct *mm = p->mm;

	if (mm) {
		mm_users = atomic_read(&mm->mm_users);
		if (mm_users == 1) {
			mm->numa_next_scan = jiffies + msecs_to_jiffies(sysctl_numa_balancing_scan_delay);
			mm->numa_scan_seq = 0;
		}
	}
	p->node_stamp			= 0;
	p->numa_scan_seq		= mm ? mm->numa_scan_seq : 0;
	p->numa_scan_period		= sysctl_numa_balancing_scan_delay;
	p->numa_work.next		= &p->numa_work;
	p->numa_faults			= NULL;
	p->numa_group			= NULL;
	p->last_task_numa_placement	= 0;
	p->last_sum_exec_runtime	= 0;

	/* New address space, reset the preferred nid */
	if (!(clone_flags & CLONE_VM)) {
		p->numa_preferred_nid = -1;
		return;
	}

	/*
	 * New thread, keep existing numa_preferred_nid which should be copied
	 * already by arch_dup_task_struct but stagger when scans start.
	 */
	if (mm) {
		unsigned int delay;

		delay = min_t(unsigned int, task_scan_max(current),
			current->numa_scan_period * mm_users * NSEC_PER_MSEC);
		delay += 2 * TICK_NSEC;
		p->node_stamp = delay;
	}
}

static void account_numa_enqueue(struct rq *rq, struct task_struct *p)
{
	rq->nr_numa_running += (p->numa_preferred_nid != -1);
	rq->nr_preferred_running += (p->numa_preferred_nid == task_node(p));
}

static void account_numa_dequeue(struct rq *rq, struct task_struct *p)
{
	rq->nr_numa_running -= (p->numa_preferred_nid != -1);
	rq->nr_preferred_running -= (p->numa_preferred_nid == task_node(p));
}

/* Shared or private faults. */
#define NR_NUMA_HINT_FAULT_TYPES 2

/* Memory and CPU locality */
#define NR_NUMA_HINT_FAULT_STATS (NR_NUMA_HINT_FAULT_TYPES * 2)

/* Averaged statistics, and temporary buffers. */
#define NR_NUMA_HINT_FAULT_BUCKETS (NR_NUMA_HINT_FAULT_STATS * 2)

pid_t task_numa_group_id(struct task_struct *p)
{
	return p->numa_group ? p->numa_group->gid : 0;
}

/*
 * The averaged statistics, shared & private, memory & CPU,
 * occupy the first half of the array. The second half of the
 * array is for current counters, which are averaged into the
 * first set by task_numa_placement.
 */
static inline int task_faults_idx(enum numa_faults_stats s, int nid, int priv)
{
	return NR_NUMA_HINT_FAULT_TYPES * (s * nr_node_ids + nid) + priv;
}

static inline unsigned long task_faults(struct task_struct *p, int nid)
{
	if (!p->numa_faults)
		return 0;

	return p->numa_faults[task_faults_idx(NUMA_MEM, nid, 0)] +
		p->numa_faults[task_faults_idx(NUMA_MEM, nid, 1)];
}

static inline unsigned long group_faults(struct task_struct *p, int nid)
{
	if (!p->numa_group)
		return 0;

	return p->numa_group->faults[task_faults_idx(NUMA_MEM, nid, 0)] +
		p->numa_group->faults[task_faults_idx(NUMA_MEM, nid, 1)];
}

static inline unsigned long group_faults_cpu(struct numa_group *group, int nid)
{
	return group->faults_cpu[task_faults_idx(NUMA_MEM, nid, 0)] +
		group->faults_cpu[task_faults_idx(NUMA_MEM, nid, 1)];
}

static inline unsigned long group_faults_priv(struct numa_group *ng)
{
	unsigned long faults = 0;
	int node;

	for_each_online_node(node) {
		faults += ng->faults[task_faults_idx(NUMA_MEM, node, 1)];
	}

	return faults;
}

static inline unsigned long group_faults_shared(struct numa_group *ng)
{
	unsigned long faults = 0;
	int node;

	for_each_online_node(node) {
		faults += ng->faults[task_faults_idx(NUMA_MEM, node, 0)];
	}

	return faults;
}

/*
 * A node triggering more than 1/3 as many NUMA faults as the maximum is
 * considered part of a numa group's pseudo-interleaving set. Migrations
 * between these nodes are slowed down, to allow things to settle down.
 */
#define ACTIVE_NODE_FRACTION 3

static bool numa_is_active_node(int nid, struct numa_group *ng)
{
	return group_faults_cpu(ng, nid) * ACTIVE_NODE_FRACTION > ng->max_faults_cpu;
}

/* Handle placement on systems where not all nodes are directly connected. */
static unsigned long score_nearby_nodes(struct task_struct *p, int nid,
					int maxdist, bool task)
{
	unsigned long score = 0;
	int node;

	/*
	 * All nodes are directly connected, and the same distance
	 * from each other. No need for fancy placement algorithms.
	 */
	if (sched_numa_topology_type == NUMA_DIRECT)
		return 0;

	/*
	 * This code is called for each node, introducing N^2 complexity,
	 * which should be ok given the number of nodes rarely exceeds 8.
	 */
	for_each_online_node(node) {
		unsigned long faults;
		int dist = node_distance(nid, node);

		/*
		 * The furthest away nodes in the system are not interesting
		 * for placement; nid was already counted.
		 */
		if (dist == sched_max_numa_distance || node == nid)
			continue;

		/*
		 * On systems with a backplane NUMA topology, compare groups
		 * of nodes, and move tasks towards the group with the most
		 * memory accesses. When comparing two nodes at distance
		 * "hoplimit", only nodes closer by than "hoplimit" are part
		 * of each group. Skip other nodes.
		 */
		if (sched_numa_topology_type == NUMA_BACKPLANE &&
					dist >= maxdist)
			continue;

		/* Add up the faults from nearby nodes. */
		if (task)
			faults = task_faults(p, node);
		else
			faults = group_faults(p, node);

		/*
		 * On systems with a glueless mesh NUMA topology, there are
		 * no fixed "groups of nodes". Instead, nodes that are not
		 * directly connected bounce traffic through intermediate
		 * nodes; a numa_group can occupy any set of nodes.
		 * The further away a node is, the less the faults count.
		 * This seems to result in good task placement.
		 */
		if (sched_numa_topology_type == NUMA_GLUELESS_MESH) {
			faults *= (sched_max_numa_distance - dist);
			faults /= (sched_max_numa_distance - LOCAL_DISTANCE);
		}

		score += faults;
	}

	return score;
}

/*
 * These return the fraction of accesses done by a particular task, or
 * task group, on a particular numa node.  The group weight is given a
 * larger multiplier, in order to group tasks together that are almost
 * evenly spread out between numa nodes.
 */
static inline unsigned long task_weight(struct task_struct *p, int nid,
					int dist)
{
	unsigned long faults, total_faults;

	if (!p->numa_faults)
		return 0;

	total_faults = p->total_numa_faults;

	if (!total_faults)
		return 0;

	faults = task_faults(p, nid);
	faults += score_nearby_nodes(p, nid, dist, true);

	return 1000 * faults / total_faults;
}

static inline unsigned long group_weight(struct task_struct *p, int nid,
					 int dist)
{
	unsigned long faults, total_faults;

	if (!p->numa_group)
		return 0;

	total_faults = p->numa_group->total_faults;

	if (!total_faults)
		return 0;

	faults = group_faults(p, nid);
	faults += score_nearby_nodes(p, nid, dist, false);

	return 1000 * faults / total_faults;
}

bool should_numa_migrate_memory(struct task_struct *p, struct page * page,
				int src_nid, int dst_cpu)
{
	struct numa_group *ng = p->numa_group;
	int dst_nid = cpu_to_node(dst_cpu);
	int last_cpupid, this_cpupid;

	this_cpupid = cpu_pid_to_cpupid(dst_cpu, current->pid);
	last_cpupid = page_cpupid_xchg_last(page, this_cpupid);

	/*
	 * Allow first faults or private faults to migrate immediately early in
	 * the lifetime of a task. The magic number 4 is based on waiting for
	 * two full passes of the "multi-stage node selection" test that is
	 * executed below.
	 */
	if ((p->numa_preferred_nid == -1 || p->numa_scan_seq <= 4) &&
	    (cpupid_pid_unset(last_cpupid) || cpupid_match_pid(p, last_cpupid)))
		return true;

	/*
	 * Multi-stage node selection is used in conjunction with a periodic
	 * migration fault to build a temporal task<->page relation. By using
	 * a two-stage filter we remove short/unlikely relations.
	 *
	 * Using P(p) ~ n_p / n_t as per frequentist probability, we can equate
	 * a task's usage of a particular page (n_p) per total usage of this
	 * page (n_t) (in a given time-span) to a probability.
	 *
	 * Our periodic faults will sample this probability and getting the
	 * same result twice in a row, given these samples are fully
	 * independent, is then given by P(n)^2, provided our sample period
	 * is sufficiently short compared to the usage pattern.
	 *
	 * This quadric squishes small probabilities, making it less likely we
	 * act on an unlikely task<->page relation.
	 */
	if (!cpupid_pid_unset(last_cpupid) &&
				cpupid_to_nid(last_cpupid) != dst_nid)
		return false;

	/* Always allow migrate on private faults */
	if (cpupid_match_pid(p, last_cpupid))
		return true;

	/* A shared fault, but p->numa_group has not been set up yet. */
	if (!ng)
		return true;

	/*
	 * Destination node is much more heavily used than the source
	 * node? Allow migration.
	 */
	if (group_faults_cpu(ng, dst_nid) > group_faults_cpu(ng, src_nid) *
					ACTIVE_NODE_FRACTION)
		return true;

	/*
	 * Distribute memory according to CPU & memory use on each node,
	 * with 3/4 hysteresis to avoid unnecessary memory migrations:
	 *
	 * faults_cpu(dst)   3   faults_cpu(src)
	 * --------------- * - > ---------------
	 * faults_mem(dst)   4   faults_mem(src)
	 */
	return group_faults_cpu(ng, dst_nid) * group_faults(p, src_nid) * 3 >
	       group_faults_cpu(ng, src_nid) * group_faults(p, dst_nid) * 4;
}

static unsigned long weighted_cpuload(struct rq *rq);
static unsigned long source_load(int cpu, int type);
static unsigned long target_load(int cpu, int type);

/* Cached statistics for all CPUs within a node */
struct numa_stats {
	unsigned long load;

	/* Total compute capacity of CPUs on a node */
	unsigned long compute_capacity;
};

/*
 * XXX borrowed from update_sg_lb_stats
 */
static void update_numa_stats(struct numa_stats *ns, int nid)
{
	int cpu;

	memset(ns, 0, sizeof(*ns));
	for_each_cpu(cpu, cpumask_of_node(nid)) {
		struct rq *rq = cpu_rq(cpu);

		ns->load += weighted_cpuload(rq);
		ns->compute_capacity += capacity_of(cpu);
	}

}

struct task_numa_env {
	struct task_struct *p;

	int src_cpu, src_nid;
	int dst_cpu, dst_nid;

	struct numa_stats src_stats, dst_stats;

	int imbalance_pct;
	int dist;

	struct task_struct *best_task;
	long best_imp;
	int best_cpu;
};

static void task_numa_assign(struct task_numa_env *env,
			     struct task_struct *p, long imp)
{
	struct rq *rq = cpu_rq(env->dst_cpu);

	/* Bail out if run-queue part of active NUMA balance. */
	if (xchg(&rq->numa_migrate_on, 1))
		return;

	/*
	 * Clear previous best_cpu/rq numa-migrate flag, since task now
	 * found a better CPU to move/swap.
	 */
	if (env->best_cpu != -1) {
		rq = cpu_rq(env->best_cpu);
		WRITE_ONCE(rq->numa_migrate_on, 0);
	}

	if (env->best_task)
		put_task_struct(env->best_task);
	if (p)
		get_task_struct(p);

	env->best_task = p;
	env->best_imp = imp;
	env->best_cpu = env->dst_cpu;
}

static bool load_too_imbalanced(long src_load, long dst_load,
				struct task_numa_env *env)
{
	long imb, old_imb;
	long orig_src_load, orig_dst_load;
	long src_capacity, dst_capacity;

	/*
	 * The load is corrected for the CPU capacity available on each node.
	 *
	 * src_load        dst_load
	 * ------------ vs ---------
	 * src_capacity    dst_capacity
	 */
	src_capacity = env->src_stats.compute_capacity;
	dst_capacity = env->dst_stats.compute_capacity;

	imb = abs(dst_load * src_capacity - src_load * dst_capacity);

	orig_src_load = env->src_stats.load;
	orig_dst_load = env->dst_stats.load;

	old_imb = abs(orig_dst_load * src_capacity - orig_src_load * dst_capacity);

	/* Would this change make things worse? */
	return (imb > old_imb);
}

/*
 * Maximum NUMA importance can be 1998 (2*999);
 * SMALLIMP @ 30 would be close to 1998/64.
 * Used to deter task migration.
 */
#define SMALLIMP	30

/*
 * This checks if the overall compute and NUMA accesses of the system would
 * be improved if the source tasks was migrated to the target dst_cpu taking
 * into account that it might be best if task running on the dst_cpu should
 * be exchanged with the source task
 */
static void task_numa_compare(struct task_numa_env *env,
			      long taskimp, long groupimp, bool maymove)
{
	struct rq *dst_rq = cpu_rq(env->dst_cpu);
	struct task_struct *cur;
	long src_load, dst_load;
	long load;
	long imp = env->p->numa_group ? groupimp : taskimp;
	long moveimp = imp;
	int dist = env->dist;

	if (READ_ONCE(dst_rq->numa_migrate_on))
		return;

	rcu_read_lock();
	cur = task_rcu_dereference(&dst_rq->curr);
	if (cur && ((cur->flags & PF_EXITING) || is_idle_task(cur)))
		cur = NULL;

	/*
	 * Because we have preemption enabled we can get migrated around and
	 * end try selecting ourselves (current == env->p) as a swap candidate.
	 */
	if (cur == env->p)
		goto unlock;

	if (!cur) {
		if (maymove && moveimp >= env->best_imp)
			goto assign;
		else
			goto unlock;
	}

	/*
	 * "imp" is the fault differential for the source task between the
	 * source and destination node. Calculate the total differential for
	 * the source task and potential destination task. The more negative
	 * the value is, the more remote accesses that would be expected to
	 * be incurred if the tasks were swapped.
	 */
	/* Skip this swap candidate if cannot move to the source cpu */
	if (!cpumask_test_cpu(env->src_cpu, &cur->cpus_allowed))
		goto unlock;

	/*
	 * If dst and source tasks are in the same NUMA group, or not
	 * in any group then look only at task weights.
	 */
	if (cur->numa_group == env->p->numa_group) {
		imp = taskimp + task_weight(cur, env->src_nid, dist) -
		      task_weight(cur, env->dst_nid, dist);
		/*
		 * Add some hysteresis to prevent swapping the
		 * tasks within a group over tiny differences.
		 */
		if (cur->numa_group)
			imp -= imp / 16;
	} else {
		/*
		 * Compare the group weights. If a task is all by itself
		 * (not part of a group), use the task weight instead.
		 */
		if (cur->numa_group && env->p->numa_group)
			imp += group_weight(cur, env->src_nid, dist) -
			       group_weight(cur, env->dst_nid, dist);
		else
			imp += task_weight(cur, env->src_nid, dist) -
			       task_weight(cur, env->dst_nid, dist);
	}

	if (maymove && moveimp > imp && moveimp > env->best_imp) {
		imp = moveimp;
		cur = NULL;
		goto assign;
	}

	/*
	 * If the NUMA importance is less than SMALLIMP,
	 * task migration might only result in ping pong
	 * of tasks and also hurt performance due to cache
	 * misses.
	 */
	if (imp < SMALLIMP || imp <= env->best_imp + SMALLIMP / 2)
		goto unlock;

	/*
	 * In the overloaded case, try and keep the load balanced.
	 */
	load = task_h_load(env->p) - task_h_load(cur);
	if (!load)
		goto assign;

	dst_load = env->dst_stats.load + load;
	src_load = env->src_stats.load - load;

	if (load_too_imbalanced(src_load, dst_load, env))
		goto unlock;

assign:
	/*
	 * One idle CPU per node is evaluated for a task numa move.
	 * Call select_idle_sibling to maybe find a better one.
	 */
	if (!cur) {
		/*
		 * select_idle_siblings() uses an per-CPU cpumask that
		 * can be used from IRQ context.
		 */
		local_irq_disable();
		env->dst_cpu = select_idle_sibling(env->p, env->src_cpu,
						   env->dst_cpu);
		local_irq_enable();
	}

	task_numa_assign(env, cur, imp);
unlock:
	rcu_read_unlock();
}

static void task_numa_find_cpu(struct task_numa_env *env,
				long taskimp, long groupimp)
{
	long src_load, dst_load, load;
	bool maymove = false;
	int cpu;

	load = task_h_load(env->p);
	dst_load = env->dst_stats.load + load;
	src_load = env->src_stats.load - load;

	/*
	 * If the improvement from just moving env->p direction is better
	 * than swapping tasks around, check if a move is possible.
	 */
	maymove = !load_too_imbalanced(src_load, dst_load, env);

	for_each_cpu(cpu, cpumask_of_node(env->dst_nid)) {
		/* Skip this CPU if the source task cannot migrate */
		if (!cpumask_test_cpu(cpu, &env->p->cpus_allowed))
			continue;

		env->dst_cpu = cpu;
		task_numa_compare(env, taskimp, groupimp, maymove);
	}
}

static int task_numa_migrate(struct task_struct *p)
{
	struct task_numa_env env = {
		.p = p,

		.src_cpu = task_cpu(p),
		.src_nid = task_node(p),

		.imbalance_pct = 112,

		.best_task = NULL,
		.best_imp = 0,
		.best_cpu = -1,
	};
	struct sched_domain *sd;
	struct rq *best_rq;
	unsigned long taskweight, groupweight;
	int nid, ret, dist;
	long taskimp, groupimp;

	/*
	 * Pick the lowest SD_NUMA domain, as that would have the smallest
	 * imbalance and would be the first to start moving tasks about.
	 *
	 * And we want to avoid any moving of tasks about, as that would create
	 * random movement of tasks -- counter the numa conditions we're trying
	 * to satisfy here.
	 */
	rcu_read_lock();
	sd = rcu_dereference(per_cpu(sd_numa, env.src_cpu));
	if (sd)
		env.imbalance_pct = 100 + (sd->imbalance_pct - 100) / 2;
	rcu_read_unlock();

	/*
	 * Cpusets can break the scheduler domain tree into smaller
	 * balance domains, some of which do not cross NUMA boundaries.
	 * Tasks that are "trapped" in such domains cannot be migrated
	 * elsewhere, so there is no point in (re)trying.
	 */
	if (unlikely(!sd)) {
		sched_setnuma(p, task_node(p));
		return -EINVAL;
	}

	env.dst_nid = p->numa_preferred_nid;
	dist = env.dist = node_distance(env.src_nid, env.dst_nid);
	taskweight = task_weight(p, env.src_nid, dist);
	groupweight = group_weight(p, env.src_nid, dist);
	update_numa_stats(&env.src_stats, env.src_nid);
	taskimp = task_weight(p, env.dst_nid, dist) - taskweight;
	groupimp = group_weight(p, env.dst_nid, dist) - groupweight;
	update_numa_stats(&env.dst_stats, env.dst_nid);

	/* Try to find a spot on the preferred nid. */
	task_numa_find_cpu(&env, taskimp, groupimp);

	/*
	 * Look at other nodes in these cases:
	 * - there is no space available on the preferred_nid
	 * - the task is part of a numa_group that is interleaved across
	 *   multiple NUMA nodes; in order to better consolidate the group,
	 *   we need to check other locations.
	 */
	if (env.best_cpu == -1 || (p->numa_group && p->numa_group->active_nodes > 1)) {
		for_each_online_node(nid) {
			if (nid == env.src_nid || nid == p->numa_preferred_nid)
				continue;

			dist = node_distance(env.src_nid, env.dst_nid);
			if (sched_numa_topology_type == NUMA_BACKPLANE &&
						dist != env.dist) {
				taskweight = task_weight(p, env.src_nid, dist);
				groupweight = group_weight(p, env.src_nid, dist);
			}

			/* Only consider nodes where both task and groups benefit */
			taskimp = task_weight(p, nid, dist) - taskweight;
			groupimp = group_weight(p, nid, dist) - groupweight;
			if (taskimp < 0 && groupimp < 0)
				continue;

			env.dist = dist;
			env.dst_nid = nid;
			update_numa_stats(&env.dst_stats, env.dst_nid);
			task_numa_find_cpu(&env, taskimp, groupimp);
		}
	}

	/*
	 * If the task is part of a workload that spans multiple NUMA nodes,
	 * and is migrating into one of the workload's active nodes, remember
	 * this node as the task's preferred numa node, so the workload can
	 * settle down.
	 * A task that migrated to a second choice node will be better off
	 * trying for a better one later. Do not set the preferred node here.
	 */
	if (p->numa_group) {
		if (env.best_cpu == -1)
			nid = env.src_nid;
		else
			nid = cpu_to_node(env.best_cpu);

		if (nid != p->numa_preferred_nid)
			sched_setnuma(p, nid);
	}

	/* No better CPU than the current one was found. */
	if (env.best_cpu == -1)
		return -EAGAIN;

	best_rq = cpu_rq(env.best_cpu);
	if (env.best_task == NULL) {
		ret = migrate_task_to(p, env.best_cpu);
		WRITE_ONCE(best_rq->numa_migrate_on, 0);
		if (ret != 0)
			trace_sched_stick_numa(p, env.src_cpu, env.best_cpu);
		return ret;
	}

	ret = migrate_swap(p, env.best_task, env.best_cpu, env.src_cpu);
	WRITE_ONCE(best_rq->numa_migrate_on, 0);

	if (ret != 0)
		trace_sched_stick_numa(p, env.src_cpu, task_cpu(env.best_task));
	put_task_struct(env.best_task);
	return ret;
}

/* Attempt to migrate a task to a CPU on the preferred node. */
static void numa_migrate_preferred(struct task_struct *p)
{
	unsigned long interval = HZ;

	/* This task has no NUMA fault statistics yet */
	if (unlikely(p->numa_preferred_nid == -1 || !p->numa_faults))
		return;

	/* Periodically retry migrating the task to the preferred node */
	interval = min(interval, msecs_to_jiffies(p->numa_scan_period) / 16);
	p->numa_migrate_retry = jiffies + interval;

	/* Success if task is already running on preferred CPU */
	if (task_node(p) == p->numa_preferred_nid)
		return;

	/* Otherwise, try migrate to a CPU on the preferred node */
	task_numa_migrate(p);
}

/*
 * Find out how many nodes on the workload is actively running on. Do this by
 * tracking the nodes from which NUMA hinting faults are triggered. This can
 * be different from the set of nodes where the workload's memory is currently
 * located.
 */
static void numa_group_count_active_nodes(struct numa_group *numa_group)
{
	unsigned long faults, max_faults = 0;
	int nid, active_nodes = 0;

	for_each_online_node(nid) {
		faults = group_faults_cpu(numa_group, nid);
		if (faults > max_faults)
			max_faults = faults;
	}

	for_each_online_node(nid) {
		faults = group_faults_cpu(numa_group, nid);
		if (faults * ACTIVE_NODE_FRACTION > max_faults)
			active_nodes++;
	}

	numa_group->max_faults_cpu = max_faults;
	numa_group->active_nodes = active_nodes;
}

/*
 * When adapting the scan rate, the period is divided into NUMA_PERIOD_SLOTS
 * increments. The more local the fault statistics are, the higher the scan
 * period will be for the next scan window. If local/(local+remote) ratio is
 * below NUMA_PERIOD_THRESHOLD (where range of ratio is 1..NUMA_PERIOD_SLOTS)
 * the scan period will decrease. Aim for 70% local accesses.
 */
#define NUMA_PERIOD_SLOTS 10
#define NUMA_PERIOD_THRESHOLD 7

/*
 * Increase the scan period (slow down scanning) if the majority of
 * our memory is already on our local node, or if the majority of
 * the page accesses are shared with other processes.
 * Otherwise, decrease the scan period.
 */
static void update_task_scan_period(struct task_struct *p,
			unsigned long shared, unsigned long private)
{
	unsigned int period_slot;
	int lr_ratio, ps_ratio;
	int diff;

	unsigned long remote = p->numa_faults_locality[0];
	unsigned long local = p->numa_faults_locality[1];

	/*
	 * If there were no record hinting faults then either the task is
	 * completely idle or all activity is areas that are not of interest
	 * to automatic numa balancing. Related to that, if there were failed
	 * migration then it implies we are migrating too quickly or the local
	 * node is overloaded. In either case, scan slower
	 */
	if (local + shared == 0 || p->numa_faults_locality[2]) {
		p->numa_scan_period = min(p->numa_scan_period_max,
			p->numa_scan_period << 1);

		p->mm->numa_next_scan = jiffies +
			msecs_to_jiffies(p->numa_scan_period);

		return;
	}

	/*
	 * Prepare to scale scan period relative to the current period.
	 *	 == NUMA_PERIOD_THRESHOLD scan period stays the same
	 *       <  NUMA_PERIOD_THRESHOLD scan period decreases (scan faster)
	 *	 >= NUMA_PERIOD_THRESHOLD scan period increases (scan slower)
	 */
	period_slot = DIV_ROUND_UP(p->numa_scan_period, NUMA_PERIOD_SLOTS);
	lr_ratio = (local * NUMA_PERIOD_SLOTS) / (local + remote);
	ps_ratio = (private * NUMA_PERIOD_SLOTS) / (private + shared);

	if (ps_ratio >= NUMA_PERIOD_THRESHOLD) {
		/*
		 * Most memory accesses are local. There is no need to
		 * do fast NUMA scanning, since memory is already local.
		 */
		int slot = ps_ratio - NUMA_PERIOD_THRESHOLD;
		if (!slot)
			slot = 1;
		diff = slot * period_slot;
	} else if (lr_ratio >= NUMA_PERIOD_THRESHOLD) {
		/*
		 * Most memory accesses are shared with other tasks.
		 * There is no point in continuing fast NUMA scanning,
		 * since other tasks may just move the memory elsewhere.
		 */
		int slot = lr_ratio - NUMA_PERIOD_THRESHOLD;
		if (!slot)
			slot = 1;
		diff = slot * period_slot;
	} else {
		/*
		 * Private memory faults exceed (SLOTS-THRESHOLD)/SLOTS,
		 * yet they are not on the local NUMA node. Speed up
		 * NUMA scanning to get the memory moved over.
		 */
		int ratio = max(lr_ratio, ps_ratio);
		diff = -(NUMA_PERIOD_THRESHOLD - ratio) * period_slot;
	}

	p->numa_scan_period = clamp(p->numa_scan_period + diff,
			task_scan_min(p), task_scan_max(p));
	memset(p->numa_faults_locality, 0, sizeof(p->numa_faults_locality));
}

/*
 * Get the fraction of time the task has been running since the last
 * NUMA placement cycle. The scheduler keeps similar statistics, but
 * decays those on a 32ms period, which is orders of magnitude off
 * from the dozens-of-seconds NUMA balancing period. Use the scheduler
 * stats only if the task is so new there are no NUMA statistics yet.
 */
static u64 numa_get_avg_runtime(struct task_struct *p, u64 *period)
{
	u64 runtime, delta, now;
	/* Use the start of this time slice to avoid calculations. */
	now = p->se.exec_start;
	runtime = p->se.sum_exec_runtime;

	if (p->last_task_numa_placement) {
		delta = runtime - p->last_sum_exec_runtime;
		*period = now - p->last_task_numa_placement;
	} else {
		delta = p->se.avg.load_sum;
		*period = LOAD_AVG_MAX;
	}

	p->last_sum_exec_runtime = runtime;
	p->last_task_numa_placement = now;

	return delta;
}

/*
 * Determine the preferred nid for a task in a numa_group. This needs to
 * be done in a way that produces consistent results with group_weight,
 * otherwise workloads might not converge.
 */
static int preferred_group_nid(struct task_struct *p, int nid)
{
	nodemask_t nodes;
	int dist;

	/* Direct connections between all NUMA nodes. */
	if (sched_numa_topology_type == NUMA_DIRECT)
		return nid;

	/*
	 * On a system with glueless mesh NUMA topology, group_weight
	 * scores nodes according to the number of NUMA hinting faults on
	 * both the node itself, and on nearby nodes.
	 */
	if (sched_numa_topology_type == NUMA_GLUELESS_MESH) {
		unsigned long score, max_score = 0;
		int node, max_node = nid;

		dist = sched_max_numa_distance;

		for_each_online_node(node) {
			score = group_weight(p, node, dist);
			if (score > max_score) {
				max_score = score;
				max_node = node;
			}
		}
		return max_node;
	}

	/*
	 * Finding the preferred nid in a system with NUMA backplane
	 * interconnect topology is more involved. The goal is to locate
	 * tasks from numa_groups near each other in the system, and
	 * untangle workloads from different sides of the system. This requires
	 * searching down the hierarchy of node groups, recursively searching
	 * inside the highest scoring group of nodes. The nodemask tricks
	 * keep the complexity of the search down.
	 */
	nodes = node_online_map;
	for (dist = sched_max_numa_distance; dist > LOCAL_DISTANCE; dist--) {
		unsigned long max_faults = 0;
		nodemask_t max_group = NODE_MASK_NONE;
		int a, b;

		/* Are there nodes at this distance from each other? */
		if (!find_numa_distance(dist))
			continue;

		for_each_node_mask(a, nodes) {
			unsigned long faults = 0;
			nodemask_t this_group;
			nodes_clear(this_group);

			/* Sum group's NUMA faults; includes a==b case. */
			for_each_node_mask(b, nodes) {
				if (node_distance(a, b) < dist) {
					faults += group_faults(p, b);
					node_set(b, this_group);
					node_clear(b, nodes);
				}
			}

			/* Remember the top group. */
			if (faults > max_faults) {
				max_faults = faults;
				max_group = this_group;
				/*
				 * subtle: at the smallest distance there is
				 * just one node left in each "group", the
				 * winner is the preferred nid.
				 */
				nid = a;
			}
		}
		/* Next round, evaluate the nodes within max_group. */
		if (!max_faults)
			break;
		nodes = max_group;
	}
	return nid;
}

static void task_numa_placement(struct task_struct *p)
{
	int seq, nid, max_nid = -1;
	unsigned long max_faults = 0;
	unsigned long fault_types[2] = { 0, 0 };
	unsigned long total_faults;
	u64 runtime, period;
	spinlock_t *group_lock = NULL;

	/*
	 * The p->mm->numa_scan_seq field gets updated without
	 * exclusive access. Use READ_ONCE() here to ensure
	 * that the field is read in a single access:
	 */
	seq = READ_ONCE(p->mm->numa_scan_seq);
	if (p->numa_scan_seq == seq)
		return;
	p->numa_scan_seq = seq;
	p->numa_scan_period_max = task_scan_max(p);

	total_faults = p->numa_faults_locality[0] +
		       p->numa_faults_locality[1];
	runtime = numa_get_avg_runtime(p, &period);

	/* If the task is part of a group prevent parallel updates to group stats */
	if (p->numa_group) {
		group_lock = &p->numa_group->lock;
		spin_lock_irq(group_lock);
	}

	/* Find the node with the highest number of faults */
	for_each_online_node(nid) {
		/* Keep track of the offsets in numa_faults array */
		int mem_idx, membuf_idx, cpu_idx, cpubuf_idx;
		unsigned long faults = 0, group_faults = 0;
		int priv;

		for (priv = 0; priv < NR_NUMA_HINT_FAULT_TYPES; priv++) {
			long diff, f_diff, f_weight;

			mem_idx = task_faults_idx(NUMA_MEM, nid, priv);
			membuf_idx = task_faults_idx(NUMA_MEMBUF, nid, priv);
			cpu_idx = task_faults_idx(NUMA_CPU, nid, priv);
			cpubuf_idx = task_faults_idx(NUMA_CPUBUF, nid, priv);

			/* Decay existing window, copy faults since last scan */
			diff = p->numa_faults[membuf_idx] - p->numa_faults[mem_idx] / 2;
			fault_types[priv] += p->numa_faults[membuf_idx];
			p->numa_faults[membuf_idx] = 0;

			/*
			 * Normalize the faults_from, so all tasks in a group
			 * count according to CPU use, instead of by the raw
			 * number of faults. Tasks with little runtime have
			 * little over-all impact on throughput, and thus their
			 * faults are less important.
			 */
			f_weight = div64_u64(runtime << 16, period + 1);
			f_weight = (f_weight * p->numa_faults[cpubuf_idx]) /
				   (total_faults + 1);
			f_diff = f_weight - p->numa_faults[cpu_idx] / 2;
			p->numa_faults[cpubuf_idx] = 0;

			p->numa_faults[mem_idx] += diff;
			p->numa_faults[cpu_idx] += f_diff;
			faults += p->numa_faults[mem_idx];
			p->total_numa_faults += diff;
			if (p->numa_group) {
				/*
				 * safe because we can only change our own group
				 *
				 * mem_idx represents the offset for a given
				 * nid and priv in a specific region because it
				 * is at the beginning of the numa_faults array.
				 */
				p->numa_group->faults[mem_idx] += diff;
				p->numa_group->faults_cpu[mem_idx] += f_diff;
				p->numa_group->total_faults += diff;
				group_faults += p->numa_group->faults[mem_idx];
			}
		}

		if (!p->numa_group) {
			if (faults > max_faults) {
				max_faults = faults;
				max_nid = nid;
			}
		} else if (group_faults > max_faults) {
			max_faults = group_faults;
			max_nid = nid;
		}
	}

	if (p->numa_group) {
		numa_group_count_active_nodes(p->numa_group);
		spin_unlock_irq(group_lock);
		max_nid = preferred_group_nid(p, max_nid);
	}

	if (max_faults) {
		/* Set the new preferred node */
		if (max_nid != p->numa_preferred_nid)
			sched_setnuma(p, max_nid);
	}

	update_task_scan_period(p, fault_types[0], fault_types[1]);
}

static inline int get_numa_group(struct numa_group *grp)
{
	return atomic_inc_not_zero(&grp->refcount);
}

static inline void put_numa_group(struct numa_group *grp)
{
	if (atomic_dec_and_test(&grp->refcount))
		kfree_rcu(grp, rcu);
}

static void task_numa_group(struct task_struct *p, int cpupid, int flags,
			int *priv)
{
	struct numa_group *grp, *my_grp;
	struct task_struct *tsk;
	bool join = false;
	int cpu = cpupid_to_cpu(cpupid);
	int i;

	if (unlikely(!p->numa_group)) {
		unsigned int size = sizeof(struct numa_group) +
				    4*nr_node_ids*sizeof(unsigned long);

		grp = kzalloc(size, GFP_KERNEL | __GFP_NOWARN);
		if (!grp)
			return;

		atomic_set(&grp->refcount, 1);
		grp->active_nodes = 1;
		grp->max_faults_cpu = 0;
		spin_lock_init(&grp->lock);
		grp->gid = p->pid;
		/* Second half of the array tracks nids where faults happen */
		grp->faults_cpu = grp->faults + NR_NUMA_HINT_FAULT_TYPES *
						nr_node_ids;

		for (i = 0; i < NR_NUMA_HINT_FAULT_STATS * nr_node_ids; i++)
			grp->faults[i] = p->numa_faults[i];

		grp->total_faults = p->total_numa_faults;

		grp->nr_tasks++;
		rcu_assign_pointer(p->numa_group, grp);
	}

	rcu_read_lock();
	tsk = READ_ONCE(cpu_rq(cpu)->curr);

	if (!cpupid_match_pid(tsk, cpupid))
		goto no_join;

	grp = rcu_dereference(tsk->numa_group);
	if (!grp)
		goto no_join;

	my_grp = p->numa_group;
	if (grp == my_grp)
		goto no_join;

	/*
	 * Only join the other group if its bigger; if we're the bigger group,
	 * the other task will join us.
	 */
	if (my_grp->nr_tasks > grp->nr_tasks)
		goto no_join;

	/*
	 * Tie-break on the grp address.
	 */
	if (my_grp->nr_tasks == grp->nr_tasks && my_grp > grp)
		goto no_join;

	/* Always join threads in the same process. */
	if (tsk->mm == current->mm)
		join = true;

	/* Simple filter to avoid false positives due to PID collisions */
	if (flags & TNF_SHARED)
		join = true;

	/* Update priv based on whether false sharing was detected */
	*priv = !join;

	if (join && !get_numa_group(grp))
		goto no_join;

	rcu_read_unlock();

	if (!join)
		return;

	BUG_ON(irqs_disabled());
	double_lock_irq(&my_grp->lock, &grp->lock);

	for (i = 0; i < NR_NUMA_HINT_FAULT_STATS * nr_node_ids; i++) {
		my_grp->faults[i] -= p->numa_faults[i];
		grp->faults[i] += p->numa_faults[i];
	}
	my_grp->total_faults -= p->total_numa_faults;
	grp->total_faults += p->total_numa_faults;

	my_grp->nr_tasks--;
	grp->nr_tasks++;

	spin_unlock(&my_grp->lock);
	spin_unlock_irq(&grp->lock);

	rcu_assign_pointer(p->numa_group, grp);

	put_numa_group(my_grp);
	return;

no_join:
	rcu_read_unlock();
	return;
}

void task_numa_free(struct task_struct *p)
{
	struct numa_group *grp = p->numa_group;
	void *numa_faults = p->numa_faults;
	unsigned long flags;
	int i;

	if (grp) {
		spin_lock_irqsave(&grp->lock, flags);
		for (i = 0; i < NR_NUMA_HINT_FAULT_STATS * nr_node_ids; i++)
			grp->faults[i] -= p->numa_faults[i];
		grp->total_faults -= p->total_numa_faults;

		grp->nr_tasks--;
		spin_unlock_irqrestore(&grp->lock, flags);
		RCU_INIT_POINTER(p->numa_group, NULL);
		put_numa_group(grp);
	}

	p->numa_faults = NULL;
	kfree(numa_faults);
}

/*
 * Got a PROT_NONE fault for a page on @node.
 */
void task_numa_fault(int last_cpupid, int mem_node, int pages, int flags)
{
	struct task_struct *p = current;
	bool migrated = flags & TNF_MIGRATED;
	int cpu_node = task_node(current);
	int local = !!(flags & TNF_FAULT_LOCAL);
	struct numa_group *ng;
	int priv;

	if (!static_branch_likely(&sched_numa_balancing))
		return;

	/* for example, ksmd faulting in a user's mm */
	if (!p->mm)
		return;

	/* Allocate buffer to track faults on a per-node basis */
	if (unlikely(!p->numa_faults)) {
		int size = sizeof(*p->numa_faults) *
			   NR_NUMA_HINT_FAULT_BUCKETS * nr_node_ids;

		p->numa_faults = kzalloc(size, GFP_KERNEL|__GFP_NOWARN);
		if (!p->numa_faults)
			return;

		p->total_numa_faults = 0;
		memset(p->numa_faults_locality, 0, sizeof(p->numa_faults_locality));
	}

	/*
	 * First accesses are treated as private, otherwise consider accesses
	 * to be private if the accessing pid has not changed
	 */
	if (unlikely(last_cpupid == (-1 & LAST_CPUPID_MASK))) {
		priv = 1;
	} else {
		priv = cpupid_match_pid(p, last_cpupid);
		if (!priv && !(flags & TNF_NO_GROUP))
			task_numa_group(p, last_cpupid, flags, &priv);
	}

	/*
	 * If a workload spans multiple NUMA nodes, a shared fault that
	 * occurs wholly within the set of nodes that the workload is
	 * actively using should be counted as local. This allows the
	 * scan rate to slow down when a workload has settled down.
	 */
	ng = p->numa_group;
	if (!priv && !local && ng && ng->active_nodes > 1 &&
				numa_is_active_node(cpu_node, ng) &&
				numa_is_active_node(mem_node, ng))
		local = 1;

	/*
	 * Retry to migrate task to preferred node periodically, in case it
	 * previously failed, or the scheduler moved us.
	 */
	if (time_after(jiffies, p->numa_migrate_retry)) {
		task_numa_placement(p);
		numa_migrate_preferred(p);
	}

	if (migrated)
		p->numa_pages_migrated += pages;
	if (flags & TNF_MIGRATE_FAIL)
		p->numa_faults_locality[2] += pages;

	p->numa_faults[task_faults_idx(NUMA_MEMBUF, mem_node, priv)] += pages;
	p->numa_faults[task_faults_idx(NUMA_CPUBUF, cpu_node, priv)] += pages;
	p->numa_faults_locality[local] += pages;
}

static void reset_ptenuma_scan(struct task_struct *p)
{
	/*
	 * We only did a read acquisition of the mmap sem, so
	 * p->mm->numa_scan_seq is written to without exclusive access
	 * and the update is not guaranteed to be atomic. That's not
	 * much of an issue though, since this is just used for
	 * statistical sampling. Use READ_ONCE/WRITE_ONCE, which are not
	 * expensive, to avoid any form of compiler optimizations:
	 */
	WRITE_ONCE(p->mm->numa_scan_seq, READ_ONCE(p->mm->numa_scan_seq) + 1);
	p->mm->numa_scan_offset = 0;
}

/*
 * The expensive part of numa migration is done from task_work context.
 * Triggered from task_tick_numa().
 */
void task_numa_work(struct callback_head *work)
{
	unsigned long migrate, next_scan, now = jiffies;
	struct task_struct *p = current;
	struct mm_struct *mm = p->mm;
	u64 runtime = p->se.sum_exec_runtime;
	struct vm_area_struct *vma;
	unsigned long start, end;
	unsigned long nr_pte_updates = 0;
	long pages, virtpages;

	SCHED_WARN_ON(p != container_of(work, struct task_struct, numa_work));

	work->next = work; /* protect against double add */
	/*
	 * Who cares about NUMA placement when they're dying.
	 *
	 * NOTE: make sure not to dereference p->mm before this check,
	 * exit_task_work() happens _after_ exit_mm() so we could be called
	 * without p->mm even though we still had it when we enqueued this
	 * work.
	 */
	if (p->flags & PF_EXITING)
		return;

	if (!mm->numa_next_scan) {
		mm->numa_next_scan = now +
			msecs_to_jiffies(sysctl_numa_balancing_scan_delay);
	}

	/*
	 * Enforce maximal scan/migration frequency..
	 */
	migrate = mm->numa_next_scan;
	if (time_before(now, migrate))
		return;

	if (p->numa_scan_period == 0) {
		p->numa_scan_period_max = task_scan_max(p);
		p->numa_scan_period = task_scan_start(p);
	}

	next_scan = now + msecs_to_jiffies(p->numa_scan_period);
	if (cmpxchg(&mm->numa_next_scan, migrate, next_scan) != migrate)
		return;

	/*
	 * Delay this task enough that another task of this mm will likely win
	 * the next time around.
	 */
	p->node_stamp += 2 * TICK_NSEC;

	start = mm->numa_scan_offset;
	pages = sysctl_numa_balancing_scan_size;
	pages <<= 20 - PAGE_SHIFT; /* MB in pages */
	virtpages = pages * 8;	   /* Scan up to this much virtual space */
	if (!pages)
		return;


	if (!down_read_trylock(&mm->mmap_sem))
		return;
	vma = find_vma(mm, start);
	if (!vma) {
		reset_ptenuma_scan(p);
		start = 0;
		vma = mm->mmap;
	}
	for (; vma; vma = vma->vm_next) {
		if (!vma_migratable(vma) || !vma_policy_mof(vma) ||
			is_vm_hugetlb_page(vma) || (vma->vm_flags & VM_MIXEDMAP)) {
			continue;
		}

		/*
		 * Shared library pages mapped by multiple processes are not
		 * migrated as it is expected they are cache replicated. Avoid
		 * hinting faults in read-only file-backed mappings or the vdso
		 * as migrating the pages will be of marginal benefit.
		 */
		if (!vma->vm_mm ||
		    (vma->vm_file && (vma->vm_flags & (VM_READ|VM_WRITE)) == (VM_READ)))
			continue;

		/*
		 * Skip inaccessible VMAs to avoid any confusion between
		 * PROT_NONE and NUMA hinting ptes
		 */
		if (!(vma->vm_flags & (VM_READ | VM_EXEC | VM_WRITE)))
			continue;

		do {
			start = max(start, vma->vm_start);
			end = ALIGN(start + (pages << PAGE_SHIFT), HPAGE_SIZE);
			end = min(end, vma->vm_end);
			nr_pte_updates = change_prot_numa(vma, start, end);

			/*
			 * Try to scan sysctl_numa_balancing_size worth of
			 * hpages that have at least one present PTE that
			 * is not already pte-numa. If the VMA contains
			 * areas that are unused or already full of prot_numa
			 * PTEs, scan up to virtpages, to skip through those
			 * areas faster.
			 */
			if (nr_pte_updates)
				pages -= (end - start) >> PAGE_SHIFT;
			virtpages -= (end - start) >> PAGE_SHIFT;

			start = end;
			if (pages <= 0 || virtpages <= 0)
				goto out;

			cond_resched();
		} while (end != vma->vm_end);
	}

out:
	/*
	 * It is possible to reach the end of the VMA list but the last few
	 * VMAs are not guaranteed to the vma_migratable. If they are not, we
	 * would find the !migratable VMA on the next scan but not reset the
	 * scanner to the start so check it now.
	 */
	if (vma)
		mm->numa_scan_offset = start;
	else
		reset_ptenuma_scan(p);
	up_read(&mm->mmap_sem);

	/*
	 * Make sure tasks use at least 32x as much time to run other code
	 * than they used here, to limit NUMA PTE scanning overhead to 3% max.
	 * Usually update_task_scan_period slows down scanning enough; on an
	 * overloaded system we need to limit overhead on a per task basis.
	 */
	if (unlikely(p->se.sum_exec_runtime != runtime)) {
		u64 diff = p->se.sum_exec_runtime - runtime;
		p->node_stamp += 32 * diff;
	}
}

/*
 * Drive the periodic memory faults..
 */
void task_tick_numa(struct rq *rq, struct task_struct *curr)
{
	struct callback_head *work = &curr->numa_work;
	u64 period, now;

	/*
	 * We don't care about NUMA placement if we don't have memory.
	 */
	if (!curr->mm || (curr->flags & PF_EXITING) || work->next != work)
		return;

	/*
	 * Using runtime rather than walltime has the dual advantage that
	 * we (mostly) drive the selection from busy threads and that the
	 * task needs to have done some actual work before we bother with
	 * NUMA placement.
	 */
	now = curr->se.sum_exec_runtime;
	period = (u64)curr->numa_scan_period * NSEC_PER_MSEC;

	if (now > curr->node_stamp + period) {
		if (!curr->node_stamp)
			curr->numa_scan_period = task_scan_start(curr);
		curr->node_stamp += period;

		if (!time_before(jiffies, curr->mm->numa_next_scan)) {
			init_task_work(work, task_numa_work); /* TODO: move this into sched_fork() */
			task_work_add(curr, work, true);
		}
	}
}

static void update_scan_period(struct task_struct *p, int new_cpu)
{
	int src_nid = cpu_to_node(task_cpu(p));
	int dst_nid = cpu_to_node(new_cpu);

	if (!static_branch_likely(&sched_numa_balancing))
		return;

	if (!p->mm || !p->numa_faults || (p->flags & PF_EXITING))
		return;

	if (src_nid == dst_nid)
		return;

	/*
	 * Allow resets if faults have been trapped before one scan
	 * has completed. This is most likely due to a new task that
	 * is pulled cross-node due to wakeups or load balancing.
	 */
	if (p->numa_scan_seq) {
		/*
		 * Avoid scan adjustments if moving to the preferred
		 * node or if the task was not previously running on
		 * the preferred node.
		 */
		if (dst_nid == p->numa_preferred_nid ||
		    (p->numa_preferred_nid != -1 && src_nid != p->numa_preferred_nid))
			return;
	}

	p->numa_scan_period = task_scan_start(p);
}

#else
static void task_tick_numa(struct rq *rq, struct task_struct *curr)
{
}

static inline void account_numa_enqueue(struct rq *rq, struct task_struct *p)
{
}

static inline void account_numa_dequeue(struct rq *rq, struct task_struct *p)
{
}

static inline void update_scan_period(struct task_struct *p, int new_cpu)
{
}

#endif /* CONFIG_NUMA_BALANCING */

static void
account_entity_enqueue(struct cfs_rq *cfs_rq, struct sched_entity *se)
{
	update_load_add(&cfs_rq->load, se->load.weight);
	if (!parent_entity(se))
		update_load_add(&rq_of(cfs_rq)->load, se->load.weight);
#ifdef CONFIG_SMP
	if (entity_is_task(se)) {
		struct rq *rq = rq_of(cfs_rq);

		account_numa_enqueue(rq, task_of(se));
		list_add(&se->group_node, &rq->cfs_tasks);
	}
#endif
	cfs_rq->nr_running++;
}

static void
account_entity_dequeue(struct cfs_rq *cfs_rq, struct sched_entity *se)
{
	update_load_sub(&cfs_rq->load, se->load.weight);
	if (!parent_entity(se))
		update_load_sub(&rq_of(cfs_rq)->load, se->load.weight);
#ifdef CONFIG_SMP
	if (entity_is_task(se)) {
		account_numa_dequeue(rq_of(cfs_rq), task_of(se));
		list_del_init(&se->group_node);
	}
#endif
	cfs_rq->nr_running--;
}

/*
 * Signed add and clamp on underflow.
 *
 * Explicitly do a load-store to ensure the intermediate value never hits
 * memory. This allows lockless observations without ever seeing the negative
 * values.
 */
#define add_positive(_ptr, _val) do {                           \
	typeof(_ptr) ptr = (_ptr);                              \
	typeof(_val) val = (_val);                              \
	typeof(*ptr) res, var = READ_ONCE(*ptr);                \
								\
	res = var + val;                                        \
								\
	if (val < 0 && res > var)                               \
		res = 0;                                        \
								\
	WRITE_ONCE(*ptr, res);                                  \
} while (0)

/*
 * Unsigned subtract and clamp on underflow.
 *
 * Explicitly do a load-store to ensure the intermediate value never hits
 * memory. This allows lockless observations without ever seeing the negative
 * values.
 */
#define sub_positive(_ptr, _val) do {				\
	typeof(_ptr) ptr = (_ptr);				\
	typeof(*ptr) val = (_val);				\
	typeof(*ptr) res, var = READ_ONCE(*ptr);		\
	res = var - val;					\
	if (res > var)						\
		res = 0;					\
	WRITE_ONCE(*ptr, res);					\
} while (0)

/*
 * Remove and clamp on negative, from a local variable.
 *
 * A variant of sub_positive(), which does not use explicit load-store
 * and is thus optimized for local variable updates.
 */
#define lsub_positive(_ptr, _val) do {				\
	typeof(_ptr) ptr = (_ptr);				\
	*ptr -= min_t(typeof(*ptr), *ptr, _val);		\
} while (0)

#ifdef CONFIG_SMP
static inline void
enqueue_runnable_load_avg(struct cfs_rq *cfs_rq, struct sched_entity *se)
{
	cfs_rq->runnable_weight += se->runnable_weight;

	cfs_rq->avg.runnable_load_avg += se->avg.runnable_load_avg;
	cfs_rq->avg.runnable_load_sum += se_runnable(se) * se->avg.runnable_load_sum;
}

static inline void
dequeue_runnable_load_avg(struct cfs_rq *cfs_rq, struct sched_entity *se)
{
	cfs_rq->runnable_weight -= se->runnable_weight;

	sub_positive(&cfs_rq->avg.runnable_load_avg, se->avg.runnable_load_avg);
	sub_positive(&cfs_rq->avg.runnable_load_sum,
		     se_runnable(se) * se->avg.runnable_load_sum);
}

static inline void
enqueue_load_avg(struct cfs_rq *cfs_rq, struct sched_entity *se)
{
	cfs_rq->avg.load_avg += se->avg.load_avg;
	cfs_rq->avg.load_sum += se_weight(se) * se->avg.load_sum;
}

static inline void
dequeue_load_avg(struct cfs_rq *cfs_rq, struct sched_entity *se)
{
	sub_positive(&cfs_rq->avg.load_avg, se->avg.load_avg);
	sub_positive(&cfs_rq->avg.load_sum, se_weight(se) * se->avg.load_sum);
}
#else
static inline void
enqueue_runnable_load_avg(struct cfs_rq *cfs_rq, struct sched_entity *se) { }
static inline void
dequeue_runnable_load_avg(struct cfs_rq *cfs_rq, struct sched_entity *se) { }
static inline void
enqueue_load_avg(struct cfs_rq *cfs_rq, struct sched_entity *se) { }
static inline void
dequeue_load_avg(struct cfs_rq *cfs_rq, struct sched_entity *se) { }
#endif

static void reweight_entity(struct cfs_rq *cfs_rq, struct sched_entity *se,
			    unsigned long weight, unsigned long runnable)
{
	if (se->on_rq) {
		/* commit outstanding execution time */
		if (cfs_rq->curr == se)
			update_curr(cfs_rq);
		account_entity_dequeue(cfs_rq, se);
		dequeue_runnable_load_avg(cfs_rq, se);
	}
	dequeue_load_avg(cfs_rq, se);

	se->runnable_weight = runnable;
	update_load_set(&se->load, weight);

#ifdef CONFIG_SMP
	do {
		u32 divider = LOAD_AVG_MAX - 1024 + se->avg.period_contrib;

		se->avg.load_avg = div_u64(se_weight(se) * se->avg.load_sum, divider);
		se->avg.runnable_load_avg =
			div_u64(se_runnable(se) * se->avg.runnable_load_sum, divider);
	} while (0);
#endif

	enqueue_load_avg(cfs_rq, se);
	if (se->on_rq) {
		account_entity_enqueue(cfs_rq, se);
		enqueue_runnable_load_avg(cfs_rq, se);
	}
}

void reweight_task(struct task_struct *p, int prio)
{
	struct sched_entity *se = &p->se;
	struct cfs_rq *cfs_rq = cfs_rq_of(se);
	struct load_weight *load = &se->load;
	unsigned long weight = scale_load(sched_prio_to_weight[prio]);

	reweight_entity(cfs_rq, se, weight, weight);
	load->inv_weight = sched_prio_to_wmult[prio];
}

#ifdef CONFIG_FAIR_GROUP_SCHED
#ifdef CONFIG_SMP
/*
 * All this does is approximate the hierarchical proportion which includes that
 * global sum we all love to hate.
 *
 * That is, the weight of a group entity, is the proportional share of the
 * group weight based on the group runqueue weights. That is:
 *
 *                     tg->weight * grq->load.weight
 *   ge->load.weight = -----------------------------               (1)
 *			  \Sum grq->load.weight
 *
 * Now, because computing that sum is prohibitively expensive to compute (been
 * there, done that) we approximate it with this average stuff. The average
 * moves slower and therefore the approximation is cheaper and more stable.
 *
 * So instead of the above, we substitute:
 *
 *   grq->load.weight -> grq->avg.load_avg                         (2)
 *
 * which yields the following:
 *
 *                     tg->weight * grq->avg.load_avg
 *   ge->load.weight = ------------------------------              (3)
 *				tg->load_avg
 *
 * Where: tg->load_avg ~= \Sum grq->avg.load_avg
 *
 * That is shares_avg, and it is right (given the approximation (2)).
 *
 * The problem with it is that because the average is slow -- it was designed
 * to be exactly that of course -- this leads to transients in boundary
 * conditions. In specific, the case where the group was idle and we start the
 * one task. It takes time for our CPU's grq->avg.load_avg to build up,
 * yielding bad latency etc..
 *
 * Now, in that special case (1) reduces to:
 *
 *                     tg->weight * grq->load.weight
 *   ge->load.weight = ----------------------------- = tg->weight   (4)
 *			    grp->load.weight
 *
 * That is, the sum collapses because all other CPUs are idle; the UP scenario.
 *
 * So what we do is modify our approximation (3) to approach (4) in the (near)
 * UP case, like:
 *
 *   ge->load.weight =
 *
 *              tg->weight * grq->load.weight
 *     ---------------------------------------------------         (5)
 *     tg->load_avg - grq->avg.load_avg + grq->load.weight
 *
 * But because grq->load.weight can drop to 0, resulting in a divide by zero,
 * we need to use grq->avg.load_avg as its lower bound, which then gives:
 *
 *
 *                     tg->weight * grq->load.weight
 *   ge->load.weight = -----------------------------		   (6)
 *				tg_load_avg'
 *
 * Where:
 *
 *   tg_load_avg' = tg->load_avg - grq->avg.load_avg +
 *                  max(grq->load.weight, grq->avg.load_avg)
 *
 * And that is shares_weight and is icky. In the (near) UP case it approaches
 * (4) while in the normal case it approaches (3). It consistently
 * overestimates the ge->load.weight and therefore:
 *
 *   \Sum ge->load.weight >= tg->weight
 *
 * hence icky!
 */
static long calc_group_shares(struct cfs_rq *cfs_rq)
{
	long tg_weight, tg_shares, load, shares;
	struct task_group *tg = cfs_rq->tg;

	tg_shares = READ_ONCE(tg->shares);

	load = max(scale_load_down(cfs_rq->load.weight), cfs_rq->avg.load_avg);

	tg_weight = atomic_long_read(&tg->load_avg);

	/* Ensure tg_weight >= load */
	tg_weight -= cfs_rq->tg_load_avg_contrib;
	tg_weight += load;

	shares = (tg_shares * load);
	if (tg_weight)
		shares /= tg_weight;

	/*
	 * MIN_SHARES has to be unscaled here to support per-CPU partitioning
	 * of a group with small tg->shares value. It is a floor value which is
	 * assigned as a minimum load.weight to the sched_entity representing
	 * the group on a CPU.
	 *
	 * E.g. on 64-bit for a group with tg->shares of scale_load(15)=15*1024
	 * on an 8-core system with 8 tasks each runnable on one CPU shares has
	 * to be 15*1024*1/8=1920 instead of scale_load(MIN_SHARES)=2*1024. In
	 * case no task is runnable on a CPU MIN_SHARES=2 should be returned
	 * instead of 0.
	 */
	return clamp_t(long, shares, MIN_SHARES, tg_shares);
}

/*
 * This calculates the effective runnable weight for a group entity based on
 * the group entity weight calculated above.
 *
 * Because of the above approximation (2), our group entity weight is
 * an load_avg based ratio (3). This means that it includes blocked load and
 * does not represent the runnable weight.
 *
 * Approximate the group entity's runnable weight per ratio from the group
 * runqueue:
 *
 *					     grq->avg.runnable_load_avg
 *   ge->runnable_weight = ge->load.weight * -------------------------- (7)
 *						 grq->avg.load_avg
 *
 * However, analogous to above, since the avg numbers are slow, this leads to
 * transients in the from-idle case. Instead we use:
 *
 *   ge->runnable_weight = ge->load.weight *
 *
 *		max(grq->avg.runnable_load_avg, grq->runnable_weight)
 *		-----------------------------------------------------	(8)
 *		      max(grq->avg.load_avg, grq->load.weight)
 *
 * Where these max() serve both to use the 'instant' values to fix the slow
 * from-idle and avoid the /0 on to-idle, similar to (6).
 */
static long calc_group_runnable(struct cfs_rq *cfs_rq, long shares)
{
	long runnable, load_avg;

	load_avg = max(cfs_rq->avg.load_avg,
		       scale_load_down(cfs_rq->load.weight));

	runnable = max(cfs_rq->avg.runnable_load_avg,
		       scale_load_down(cfs_rq->runnable_weight));

	runnable *= shares;
	if (load_avg)
		runnable /= load_avg;

	return clamp_t(long, runnable, MIN_SHARES, shares);
}
#endif /* CONFIG_SMP */

static inline int throttled_hierarchy(struct cfs_rq *cfs_rq);

/*
 * Recomputes the group entity based on the current state of its group
 * runqueue.
 */
static void update_cfs_group(struct sched_entity *se)
{
	struct cfs_rq *gcfs_rq = group_cfs_rq(se);
	long shares, runnable;

	if (!gcfs_rq)
		return;

	if (throttled_hierarchy(gcfs_rq))
		return;

#ifndef CONFIG_SMP
	runnable = shares = READ_ONCE(gcfs_rq->tg->shares);

	if (likely(se->load.weight == shares))
		return;
#else
	shares   = calc_group_shares(gcfs_rq);
	runnable = calc_group_runnable(gcfs_rq, shares);
#endif

	reweight_entity(cfs_rq_of(se), se, shares, runnable);
}

#else /* CONFIG_FAIR_GROUP_SCHED */
static inline void update_cfs_group(struct sched_entity *se)
{
}
#endif /* CONFIG_FAIR_GROUP_SCHED */

static inline void cfs_rq_util_change(struct cfs_rq *cfs_rq, int flags)
{
	struct rq *rq = rq_of(cfs_rq);

	if (&rq->cfs == cfs_rq || (flags & SCHED_CPUFREQ_MIGRATION)) {
		/*
		 * There are a few boundary cases this might miss but it should
		 * get called often enough that that should (hopefully) not be
		 * a real problem.
		 *
		 * It will not get called when we go idle, because the idle
		 * thread is a different class (!fair), nor will the utilization
		 * number include things like RT tasks.
		 *
		 * As is, the util number is not freq-invariant (we'd have to
		 * implement arch_scale_freq_capacity() for that).
		 *
		 * See cpu_util().
		 */
		cpufreq_update_util(rq, flags);
	}
}

#ifdef CONFIG_SMP
#ifdef CONFIG_FAIR_GROUP_SCHED
/**
 * update_tg_load_avg - update the tg's load avg
 * @cfs_rq: the cfs_rq whose avg changed
 * @force: update regardless of how small the difference
 *
 * This function 'ensures': tg->load_avg := \Sum tg->cfs_rq[]->avg.load.
 * However, because tg->load_avg is a global value there are performance
 * considerations.
 *
 * In order to avoid having to look at the other cfs_rq's, we use a
 * differential update where we store the last value we propagated. This in
 * turn allows skipping updates if the differential is 'small'.
 *
 * Updating tg's load_avg is necessary before update_cfs_share().
 */
static inline void update_tg_load_avg(struct cfs_rq *cfs_rq, int force)
{
	long delta = cfs_rq->avg.load_avg - cfs_rq->tg_load_avg_contrib;

	/*
	 * No need to update load_avg for root_task_group as it is not used.
	 */
	if (cfs_rq->tg == &root_task_group)
		return;

	if (force || abs(delta) > cfs_rq->tg_load_avg_contrib / 64) {
		atomic_long_add(delta, &cfs_rq->tg->load_avg);
		cfs_rq->tg_load_avg_contrib = cfs_rq->avg.load_avg;
	}
}

/*
 * Called within set_task_rq() right before setting a task's CPU. The
 * caller only guarantees p->pi_lock is held; no other assumptions,
 * including the state of rq->lock, should be made.
 */
void set_task_rq_fair(struct sched_entity *se,
		      struct cfs_rq *prev, struct cfs_rq *next)
{
	u64 p_last_update_time;
	u64 n_last_update_time;

	if (!sched_feat(ATTACH_AGE_LOAD))
		return;

	/*
	 * We are supposed to update the task to "current" time, then its up to
	 * date and ready to go to new CPU/cfs_rq. But we have difficulty in
	 * getting what current time is, so simply throw away the out-of-date
	 * time. This will result in the wakee task is less decayed, but giving
	 * the wakee more load sounds not bad.
	 */
	if (!(se->avg.last_update_time && prev))
		return;

#ifndef CONFIG_64BIT
	{
		u64 p_last_update_time_copy;
		u64 n_last_update_time_copy;

		do {
			p_last_update_time_copy = prev->load_last_update_time_copy;
			n_last_update_time_copy = next->load_last_update_time_copy;

			smp_rmb();

			p_last_update_time = prev->avg.last_update_time;
			n_last_update_time = next->avg.last_update_time;

		} while (p_last_update_time != p_last_update_time_copy ||
			 n_last_update_time != n_last_update_time_copy);
	}
#else
	p_last_update_time = prev->avg.last_update_time;
	n_last_update_time = next->avg.last_update_time;
#endif
	__update_load_avg_blocked_se(p_last_update_time, cpu_of(rq_of(prev)), se);
	se->avg.last_update_time = n_last_update_time;
}


/*
 * When on migration a sched_entity joins/leaves the PELT hierarchy, we need to
 * propagate its contribution. The key to this propagation is the invariant
 * that for each group:
 *
 *   ge->avg == grq->avg						(1)
 *
 * _IFF_ we look at the pure running and runnable sums. Because they
 * represent the very same entity, just at different points in the hierarchy.
 *
 * Per the above update_tg_cfs_util() is trivial and simply copies the running
 * sum over (but still wrong, because the group entity and group rq do not have
 * their PELT windows aligned).
 *
 * However, update_tg_cfs_runnable() is more complex. So we have:
 *
 *   ge->avg.load_avg = ge->load.weight * ge->avg.runnable_avg		(2)
 *
 * And since, like util, the runnable part should be directly transferable,
 * the following would _appear_ to be the straight forward approach:
 *
 *   grq->avg.load_avg = grq->load.weight * grq->avg.runnable_avg	(3)
 *
 * And per (1) we have:
 *
 *   ge->avg.runnable_avg == grq->avg.runnable_avg
 *
 * Which gives:
 *
 *                      ge->load.weight * grq->avg.load_avg
 *   ge->avg.load_avg = -----------------------------------		(4)
 *                               grq->load.weight
 *
 * Except that is wrong!
 *
 * Because while for entities historical weight is not important and we
 * really only care about our future and therefore can consider a pure
 * runnable sum, runqueues can NOT do this.
 *
 * We specifically want runqueues to have a load_avg that includes
 * historical weights. Those represent the blocked load, the load we expect
 * to (shortly) return to us. This only works by keeping the weights as
 * integral part of the sum. We therefore cannot decompose as per (3).
 *
 * Another reason this doesn't work is that runnable isn't a 0-sum entity.
 * Imagine a rq with 2 tasks that each are runnable 2/3 of the time. Then the
 * rq itself is runnable anywhere between 2/3 and 1 depending on how the
 * runnable section of these tasks overlap (or not). If they were to perfectly
 * align the rq as a whole would be runnable 2/3 of the time. If however we
 * always have at least 1 runnable task, the rq as a whole is always runnable.
 *
 * So we'll have to approximate.. :/
 *
 * Given the constraint:
 *
 *   ge->avg.running_sum <= ge->avg.runnable_sum <= LOAD_AVG_MAX
 *
 * We can construct a rule that adds runnable to a rq by assuming minimal
 * overlap.
 *
 * On removal, we'll assume each task is equally runnable; which yields:
 *
 *   grq->avg.runnable_sum = grq->avg.load_sum / grq->load.weight
 *
 * XXX: only do this for the part of runnable > running ?
 *
 */

static inline void
update_tg_cfs_util(struct cfs_rq *cfs_rq, struct sched_entity *se, struct cfs_rq *gcfs_rq)
{
	long delta = gcfs_rq->avg.util_avg - se->avg.util_avg;

	/* Nothing to update */
	if (!delta)
		return;

	/*
	 * The relation between sum and avg is:
	 *
	 *   LOAD_AVG_MAX - 1024 + sa->period_contrib
	 *
	 * however, the PELT windows are not aligned between grq and gse.
	 */

	/* Set new sched_entity's utilization */
	se->avg.util_avg = gcfs_rq->avg.util_avg;
	se->avg.util_sum = se->avg.util_avg * LOAD_AVG_MAX;

	/* Update parent cfs_rq utilization */
	add_positive(&cfs_rq->avg.util_avg, delta);
	cfs_rq->avg.util_sum = cfs_rq->avg.util_avg * LOAD_AVG_MAX;
}

static inline void
update_tg_cfs_runnable(struct cfs_rq *cfs_rq, struct sched_entity *se, struct cfs_rq *gcfs_rq)
{
	long delta_avg, running_sum, runnable_sum = gcfs_rq->prop_runnable_sum;
	unsigned long runnable_load_avg, load_avg;
	u64 runnable_load_sum, load_sum = 0;
	s64 delta_sum;

	if (!runnable_sum)
		return;

	gcfs_rq->prop_runnable_sum = 0;

	if (runnable_sum >= 0) {
		/*
		 * Add runnable; clip at LOAD_AVG_MAX. Reflects that until
		 * the CPU is saturated running == runnable.
		 */
		runnable_sum += se->avg.load_sum;
		runnable_sum = min(runnable_sum, (long)LOAD_AVG_MAX);
	} else {
		/*
		 * Estimate the new unweighted runnable_sum of the gcfs_rq by
		 * assuming all tasks are equally runnable.
		 */
		if (scale_load_down(gcfs_rq->load.weight)) {
			load_sum = div_s64(gcfs_rq->avg.load_sum,
				scale_load_down(gcfs_rq->load.weight));
		}

		/* But make sure to not inflate se's runnable */
		runnable_sum = min(se->avg.load_sum, load_sum);
	}

	/*
	 * runnable_sum can't be lower than running_sum
	 * As running sum is scale with CPU capacity wehreas the runnable sum
	 * is not we rescale running_sum 1st
	 */
	running_sum = se->avg.util_sum /
		arch_scale_cpu_capacity(NULL, cpu_of(rq_of(cfs_rq)));
	runnable_sum = max(runnable_sum, running_sum);

	load_sum = (s64)se_weight(se) * runnable_sum;
	load_avg = div_s64(load_sum, LOAD_AVG_MAX);

	delta_sum = load_sum - (s64)se_weight(se) * se->avg.load_sum;
	delta_avg = load_avg - se->avg.load_avg;

	se->avg.load_sum = runnable_sum;
	se->avg.load_avg = load_avg;
	add_positive(&cfs_rq->avg.load_avg, delta_avg);
	add_positive(&cfs_rq->avg.load_sum, delta_sum);

	runnable_load_sum = (s64)se_runnable(se) * runnable_sum;
	runnable_load_avg = div_s64(runnable_load_sum, LOAD_AVG_MAX);
	delta_sum = runnable_load_sum - se_weight(se) * se->avg.runnable_load_sum;
	delta_avg = runnable_load_avg - se->avg.runnable_load_avg;

	se->avg.runnable_load_sum = runnable_sum;
	se->avg.runnable_load_avg = runnable_load_avg;

	if (se->on_rq) {
		add_positive(&cfs_rq->avg.runnable_load_avg, delta_avg);
		add_positive(&cfs_rq->avg.runnable_load_sum, delta_sum);
	}
}

static inline void add_tg_cfs_propagate(struct cfs_rq *cfs_rq, long runnable_sum)
{
	cfs_rq->propagate = 1;
	cfs_rq->prop_runnable_sum += runnable_sum;
}

/* Update task and its cfs_rq load average */
static inline int propagate_entity_load_avg(struct sched_entity *se)
{
	struct cfs_rq *cfs_rq, *gcfs_rq;

	if (entity_is_task(se))
		return 0;

	gcfs_rq = group_cfs_rq(se);
	if (!gcfs_rq->propagate)
		return 0;

	gcfs_rq->propagate = 0;

	cfs_rq = cfs_rq_of(se);

	add_tg_cfs_propagate(cfs_rq, gcfs_rq->prop_runnable_sum);

	update_tg_cfs_util(cfs_rq, se, gcfs_rq);
	update_tg_cfs_runnable(cfs_rq, se, gcfs_rq);

	return 1;
}

/*
 * Check if we need to update the load and the utilization of a blocked
 * group_entity:
 */
static inline bool skip_blocked_update(struct sched_entity *se)
{
	struct cfs_rq *gcfs_rq = group_cfs_rq(se);

	/*
	 * If sched_entity still have not zero load or utilization, we have to
	 * decay it:
	 */
	if (se->avg.load_avg || se->avg.util_avg)
		return false;

	/*
	 * If there is a pending propagation, we have to update the load and
	 * the utilization of the sched_entity:
	 */
	if (gcfs_rq->propagate)
		return false;

	/*
	 * Otherwise, the load and the utilization of the sched_entity is
	 * already zero and there is no pending propagation, so it will be a
	 * waste of time to try to decay it:
	 */
	return true;
}

#else /* CONFIG_FAIR_GROUP_SCHED */

static inline void update_tg_load_avg(struct cfs_rq *cfs_rq, int force) {}

static inline int propagate_entity_load_avg(struct sched_entity *se)
{
	return 0;
}

static inline void add_tg_cfs_propagate(struct cfs_rq *cfs_rq, long runnable_sum) {}

#endif /* CONFIG_FAIR_GROUP_SCHED */

/**
 * update_cfs_rq_load_avg - update the cfs_rq's load/util averages
 * @now: current time, as per cfs_rq_clock_task()
 * @cfs_rq: cfs_rq to update
 *
 * The cfs_rq avg is the direct sum of all its entities (blocked and runnable)
 * avg. The immediate corollary is that all (fair) tasks must be attached, see
 * post_init_entity_util_avg().
 *
 * cfs_rq->avg is used for task_h_load() and update_cfs_share() for example.
 *
 * Returns true if the load decayed or we removed load.
 *
 * Since both these conditions indicate a changed cfs_rq->avg.load we should
 * call update_tg_load_avg() when this function returns true.
 */
static inline int
update_cfs_rq_load_avg(u64 now, struct cfs_rq *cfs_rq)
{
	unsigned long removed_load = 0, removed_util = 0, removed_runnable_sum = 0;
	struct sched_avg *sa = &cfs_rq->avg;
	int decayed = 0;

	if (cfs_rq->removed.nr) {
		unsigned long r;
		u32 divider = LOAD_AVG_MAX - 1024 + sa->period_contrib;

		raw_spin_lock(&cfs_rq->removed.lock);
		swap(cfs_rq->removed.util_avg, removed_util);
		swap(cfs_rq->removed.load_avg, removed_load);
		swap(cfs_rq->removed.runnable_sum, removed_runnable_sum);
		cfs_rq->removed.nr = 0;
		raw_spin_unlock(&cfs_rq->removed.lock);

		r = removed_load;
		sub_positive(&sa->load_avg, r);
		sub_positive(&sa->load_sum, r * divider);

		r = removed_util;
		sub_positive(&sa->util_avg, r);
		sub_positive(&sa->util_sum, r * divider);

		add_tg_cfs_propagate(cfs_rq, -(long)removed_runnable_sum);

		decayed = 1;
	}

	decayed |= __update_load_avg_cfs_rq(now, cpu_of(rq_of(cfs_rq)), cfs_rq);

#ifndef CONFIG_64BIT
	smp_wmb();
	cfs_rq->load_last_update_time_copy = sa->last_update_time;
#endif

	if (decayed)
		cfs_rq_util_change(cfs_rq, 0);

	return decayed;
}

/**
 * attach_entity_load_avg - attach this entity to its cfs_rq load avg
 * @cfs_rq: cfs_rq to attach to
 * @se: sched_entity to attach
 * @flags: migration hints
 *
 * Must call update_cfs_rq_load_avg() before this, since we rely on
 * cfs_rq->avg.last_update_time being current.
 */
static void attach_entity_load_avg(struct cfs_rq *cfs_rq, struct sched_entity *se, int flags)
{
	u32 divider = LOAD_AVG_MAX - 1024 + cfs_rq->avg.period_contrib;

	/*
	 * When we attach the @se to the @cfs_rq, we must align the decay
	 * window because without that, really weird and wonderful things can
	 * happen.
	 *
	 * XXX illustrate
	 */
	se->avg.last_update_time = cfs_rq->avg.last_update_time;
	se->avg.period_contrib = cfs_rq->avg.period_contrib;

	/*
	 * Hell(o) Nasty stuff.. we need to recompute _sum based on the new
	 * period_contrib. This isn't strictly correct, but since we're
	 * entirely outside of the PELT hierarchy, nobody cares if we truncate
	 * _sum a little.
	 */
	se->avg.util_sum = se->avg.util_avg * divider;

	se->avg.load_sum = divider;
	if (se_weight(se)) {
		se->avg.load_sum =
			div_u64(se->avg.load_avg * se->avg.load_sum, se_weight(se));
	}

	se->avg.runnable_load_sum = se->avg.load_sum;

	enqueue_load_avg(cfs_rq, se);
	cfs_rq->avg.util_avg += se->avg.util_avg;
	cfs_rq->avg.util_sum += se->avg.util_sum;

	add_tg_cfs_propagate(cfs_rq, se->avg.load_sum);

	cfs_rq_util_change(cfs_rq, flags);
}

/**
 * detach_entity_load_avg - detach this entity from its cfs_rq load avg
 * @cfs_rq: cfs_rq to detach from
 * @se: sched_entity to detach
 *
 * Must call update_cfs_rq_load_avg() before this, since we rely on
 * cfs_rq->avg.last_update_time being current.
 */
static void detach_entity_load_avg(struct cfs_rq *cfs_rq, struct sched_entity *se)
{
	dequeue_load_avg(cfs_rq, se);
	sub_positive(&cfs_rq->avg.util_avg, se->avg.util_avg);
	sub_positive(&cfs_rq->avg.util_sum, se->avg.util_sum);

	add_tg_cfs_propagate(cfs_rq, -se->avg.load_sum);

	cfs_rq_util_change(cfs_rq, 0);
}

/*
 * Optional action to be done while updating the load average
 */
#define UPDATE_TG	0x1
#define SKIP_AGE_LOAD	0x2
#define DO_ATTACH	0x4

/* Update task and its cfs_rq load average */
static inline void update_load_avg(struct cfs_rq *cfs_rq, struct sched_entity *se, int flags)
{
	u64 now = cfs_rq_clock_task(cfs_rq);
	struct rq *rq = rq_of(cfs_rq);
	int cpu = cpu_of(rq);
	int decayed;

	/*
	 * Track task load average for carrying it to new CPU after migrated, and
	 * track group sched_entity load average for task_h_load calc in migration
	 */
	if (se->avg.last_update_time && !(flags & SKIP_AGE_LOAD))
		__update_load_avg_se(now, cpu, cfs_rq, se);

	decayed  = update_cfs_rq_load_avg(now, cfs_rq);
	decayed |= propagate_entity_load_avg(se);

	if (!se->avg.last_update_time && (flags & DO_ATTACH)) {

		/*
		 * DO_ATTACH means we're here from enqueue_entity().
		 * !last_update_time means we've passed through
		 * migrate_task_rq_fair() indicating we migrated.
		 *
		 * IOW we're enqueueing a task on a new CPU.
		 */
		attach_entity_load_avg(cfs_rq, se, SCHED_CPUFREQ_MIGRATION);
		update_tg_load_avg(cfs_rq, 0);

	} else if (decayed && (flags & UPDATE_TG))
		update_tg_load_avg(cfs_rq, 0);
}

#ifndef CONFIG_64BIT
static inline u64 cfs_rq_last_update_time(struct cfs_rq *cfs_rq)
{
	u64 last_update_time_copy;
	u64 last_update_time;

	do {
		last_update_time_copy = cfs_rq->load_last_update_time_copy;
		smp_rmb();
		last_update_time = cfs_rq->avg.last_update_time;
	} while (last_update_time != last_update_time_copy);

	return last_update_time;
}
#else
static inline u64 cfs_rq_last_update_time(struct cfs_rq *cfs_rq)
{
	return cfs_rq->avg.last_update_time;
}
#endif

/*
 * Synchronize entity load avg of dequeued entity without locking
 * the previous rq.
 */
void sync_entity_load_avg(struct sched_entity *se)
{
	struct cfs_rq *cfs_rq = cfs_rq_of(se);
	u64 last_update_time;

	last_update_time = cfs_rq_last_update_time(cfs_rq);
	__update_load_avg_blocked_se(last_update_time, cpu_of(rq_of(cfs_rq)), se);
}

/*
 * Task first catches up with cfs_rq, and then subtract
 * itself from the cfs_rq (task must be off the queue now).
 */
void remove_entity_load_avg(struct sched_entity *se)
{
	struct cfs_rq *cfs_rq = cfs_rq_of(se);
	unsigned long flags;

	/*
	 * tasks cannot exit without having gone through wake_up_new_task() ->
	 * post_init_entity_util_avg() which will have added things to the
	 * cfs_rq, so we can remove unconditionally.
	 *
	 * Similarly for groups, they will have passed through
	 * post_init_entity_util_avg() before unregister_sched_fair_group()
	 * calls this.
	 */

	sync_entity_load_avg(se);

	raw_spin_lock_irqsave(&cfs_rq->removed.lock, flags);
	++cfs_rq->removed.nr;
	cfs_rq->removed.util_avg	+= se->avg.util_avg;
	cfs_rq->removed.load_avg	+= se->avg.load_avg;
	cfs_rq->removed.runnable_sum	+= se->avg.load_sum; /* == runnable_sum */
	raw_spin_unlock_irqrestore(&cfs_rq->removed.lock, flags);
}

static inline unsigned long cfs_rq_runnable_load_avg(struct cfs_rq *cfs_rq)
{
	return cfs_rq->avg.runnable_load_avg;
}

static inline unsigned long cfs_rq_load_avg(struct cfs_rq *cfs_rq)
{
	return cfs_rq->avg.load_avg;
}

static int idle_balance(struct rq *this_rq, struct rq_flags *rf);

static inline unsigned long task_util(struct task_struct *p)
{
	return READ_ONCE(p->se.avg.util_avg);
}

static inline unsigned long _task_util_est(struct task_struct *p)
{
	struct util_est ue = READ_ONCE(p->se.avg.util_est);

	return (max(ue.ewma, ue.enqueued) | UTIL_AVG_UNCHANGED);
}

static inline unsigned long task_util_est(struct task_struct *p)
{
	return max(task_util(p), _task_util_est(p));
}

static inline void util_est_enqueue(struct cfs_rq *cfs_rq,
				    struct task_struct *p)
{
	unsigned int enqueued;

	if (!sched_feat(UTIL_EST))
		return;

	/* Update root cfs_rq's estimated utilization */
	enqueued  = cfs_rq->avg.util_est.enqueued;
	enqueued += _task_util_est(p);
	WRITE_ONCE(cfs_rq->avg.util_est.enqueued, enqueued);
}

/*
 * Check if a (signed) value is within a specified (unsigned) margin,
 * based on the observation that:
 *
 *     abs(x) < y := (unsigned)(x + y - 1) < (2 * y - 1)
 *
 * NOTE: this only works when value + maring < INT_MAX.
 */
static inline bool within_margin(int value, int margin)
{
	return ((unsigned int)(value + margin - 1) < (2 * margin - 1));
}

static void
util_est_dequeue(struct cfs_rq *cfs_rq, struct task_struct *p, bool task_sleep)
{
	long last_ewma_diff;
	struct util_est ue;

	if (!sched_feat(UTIL_EST))
		return;

	/* Update root cfs_rq's estimated utilization */
	ue.enqueued  = cfs_rq->avg.util_est.enqueued;
	ue.enqueued -= min_t(unsigned int, ue.enqueued, _task_util_est(p));
	WRITE_ONCE(cfs_rq->avg.util_est.enqueued, ue.enqueued);

	/*
	 * Skip update of task's estimated utilization when the task has not
	 * yet completed an activation, e.g. being migrated.
	 */
	if (!task_sleep)
		return;

	/*
	 * If the PELT values haven't changed since enqueue time,
	 * skip the util_est update.
	 */
	ue = p->se.avg.util_est;
	if (ue.enqueued & UTIL_AVG_UNCHANGED)
		return;

	/*
	 * Skip update of task's estimated utilization when its EWMA is
	 * already ~1% close to its last activation value.
	 */
	ue.enqueued = (task_util(p) | UTIL_AVG_UNCHANGED);
	last_ewma_diff = ue.enqueued - ue.ewma;
	if (within_margin(last_ewma_diff, (SCHED_CAPACITY_SCALE / 100)))
		return;

	/*
	 * Update Task's estimated utilization
	 *
	 * When *p completes an activation we can consolidate another sample
	 * of the task size. This is done by storing the current PELT value
	 * as ue.enqueued and by using this value to update the Exponential
	 * Weighted Moving Average (EWMA):
	 *
	 *  ewma(t) = w *  task_util(p) + (1-w) * ewma(t-1)
	 *          = w *  task_util(p) +         ewma(t-1)  - w * ewma(t-1)
	 *          = w * (task_util(p) -         ewma(t-1)) +     ewma(t-1)
	 *          = w * (      last_ewma_diff            ) +     ewma(t-1)
	 *          = w * (last_ewma_diff  +  ewma(t-1) / w)
	 *
	 * Where 'w' is the weight of new samples, which is configured to be
	 * 0.25, thus making w=1/4 ( >>= UTIL_EST_WEIGHT_SHIFT)
	 */
	ue.ewma <<= UTIL_EST_WEIGHT_SHIFT;
	ue.ewma  += last_ewma_diff;
	ue.ewma >>= UTIL_EST_WEIGHT_SHIFT;
	WRITE_ONCE(p->se.avg.util_est, ue);
}

static inline int task_fits_capacity(struct task_struct *p, long capacity)
{
	return capacity * 1024 > task_util_est(p) * capacity_margin;
}

static inline void update_misfit_status(struct task_struct *p, struct rq *rq)
{
	if (!static_branch_unlikely(&sched_asym_cpucapacity))
		return;

	if (!p) {
		rq->misfit_task_load = 0;
		return;
	}

	if (task_fits_capacity(p, capacity_of(cpu_of(rq)))) {
		rq->misfit_task_load = 0;
		return;
	}

	rq->misfit_task_load = task_h_load(p);
}

#else /* CONFIG_SMP */

#define UPDATE_TG	0x0
#define SKIP_AGE_LOAD	0x0
#define DO_ATTACH	0x0

static inline void update_load_avg(struct cfs_rq *cfs_rq, struct sched_entity *se, int not_used1)
{
	cfs_rq_util_change(cfs_rq, 0);
}

static inline void remove_entity_load_avg(struct sched_entity *se) {}

static inline void
attach_entity_load_avg(struct cfs_rq *cfs_rq, struct sched_entity *se, int flags) {}
static inline void
detach_entity_load_avg(struct cfs_rq *cfs_rq, struct sched_entity *se) {}

static inline int idle_balance(struct rq *rq, struct rq_flags *rf)
{
	return 0;
}

static inline void
util_est_enqueue(struct cfs_rq *cfs_rq, struct task_struct *p) {}

static inline void
util_est_dequeue(struct cfs_rq *cfs_rq, struct task_struct *p,
		 bool task_sleep) {}
static inline void update_misfit_status(struct task_struct *p, struct rq *rq) {}

#endif /* CONFIG_SMP */

static void check_spread(struct cfs_rq *cfs_rq, struct sched_entity *se)
{
#ifdef CONFIG_SCHED_DEBUG
	s64 d = se->vruntime - cfs_rq->min_vruntime;

	if (d < 0)
		d = -d;

	if (d > 3*sysctl_sched_latency)
		schedstat_inc(cfs_rq->nr_spread_over);
#endif
}

static void
place_entity(struct cfs_rq *cfs_rq, struct sched_entity *se, int initial)
{
	u64 vruntime = cfs_rq->min_vruntime;

	/*
	 * The 'current' period is already promised to the current tasks,
	 * however the extra weight of the new task will slow them down a
	 * little, place the new task so that it fits in the slot that
	 * stays open at the end.
	 */
	if (initial && sched_feat(START_DEBIT))
		vruntime += sched_vslice(cfs_rq, se);

	/* sleeps up to a single latency don't count. */
	if (!initial) {
		unsigned long thresh = sysctl_sched_latency;

		/*
		 * Halve their sleep time's effect, to allow
		 * for a gentler effect of sleepers:
		 */
		if (sched_feat(GENTLE_FAIR_SLEEPERS))
			thresh >>= 1;

		vruntime -= thresh;
	}

	/* ensure we never gain time by being placed backwards. */
	se->vruntime = max_vruntime(se->vruntime, vruntime);
}

static void check_enqueue_throttle(struct cfs_rq *cfs_rq);

static inline void check_schedstat_required(void)
{
#ifdef CONFIG_SCHEDSTATS
	if (schedstat_enabled())
		return;

	/* Force schedstat enabled if a dependent tracepoint is active */
	if (trace_sched_stat_wait_enabled()    ||
			trace_sched_stat_sleep_enabled()   ||
			trace_sched_stat_iowait_enabled()  ||
			trace_sched_stat_blocked_enabled() ||
			trace_sched_stat_runtime_enabled())  {
		printk_deferred_once("Scheduler tracepoints stat_sleep, stat_iowait, "
			     "stat_blocked and stat_runtime require the "
			     "kernel parameter schedstats=enable or "
			     "kernel.sched_schedstats=1\n");
	}
#endif
}


/*
 * MIGRATION
 *
 *	dequeue
 *	  update_curr()
 *	    update_min_vruntime()
 *	  vruntime -= min_vruntime
 *
 *	enqueue
 *	  update_curr()
 *	    update_min_vruntime()
 *	  vruntime += min_vruntime
 *
 * this way the vruntime transition between RQs is done when both
 * min_vruntime are up-to-date.
 *
 * WAKEUP (remote)
 *
 *	->migrate_task_rq_fair() (p->state == TASK_WAKING)
 *	  vruntime -= min_vruntime
 *
 *	enqueue
 *	  update_curr()
 *	    update_min_vruntime()
 *	  vruntime += min_vruntime
 *
 * this way we don't have the most up-to-date min_vruntime on the originating
 * CPU and an up-to-date min_vruntime on the destination CPU.
 */

static void
enqueue_entity(struct cfs_rq *cfs_rq, struct sched_entity *se, int flags)
{
	bool renorm = !(flags & ENQUEUE_WAKEUP) || (flags & ENQUEUE_MIGRATED);
	bool curr = cfs_rq->curr == se;

	/*
	 * If we're the current task, we must renormalise before calling
	 * update_curr().
	 */
	if (renorm && curr)
		se->vruntime += cfs_rq->min_vruntime;

	update_curr(cfs_rq);

	/*
	 * Otherwise, renormalise after, such that we're placed at the current
	 * moment in time, instead of some random moment in the past. Being
	 * placed in the past could significantly boost this task to the
	 * fairness detriment of existing tasks.
	 */
	if (renorm && !curr)
		se->vruntime += cfs_rq->min_vruntime;

	/*
	 * When enqueuing a sched_entity, we must:
	 *   - Update loads to have both entity and cfs_rq synced with now.
	 *   - Add its load to cfs_rq->runnable_avg
	 *   - For group_entity, update its weight to reflect the new share of
	 *     its group cfs_rq
	 *   - Add its new weight to cfs_rq->load.weight
	 */
	update_load_avg(cfs_rq, se, UPDATE_TG | DO_ATTACH);
	update_cfs_group(se);
	enqueue_runnable_load_avg(cfs_rq, se);
	account_entity_enqueue(cfs_rq, se);

	if (flags & ENQUEUE_WAKEUP)
		place_entity(cfs_rq, se, 0);

	check_schedstat_required();
	update_stats_enqueue(cfs_rq, se, flags);
	check_spread(cfs_rq, se);
	if (!curr)
		__enqueue_entity(cfs_rq, se);
	se->on_rq = 1;

	if (cfs_rq->nr_running == 1) {
		list_add_leaf_cfs_rq(cfs_rq);
		check_enqueue_throttle(cfs_rq);
	}
}

static void __clear_buddies_last(struct sched_entity *se)
{
	for_each_sched_entity(se) {
		struct cfs_rq *cfs_rq = cfs_rq_of(se);
		if (cfs_rq->last != se)
			break;

		cfs_rq->last = NULL;
	}
}

static void __clear_buddies_next(struct sched_entity *se)
{
	for_each_sched_entity(se) {
		struct cfs_rq *cfs_rq = cfs_rq_of(se);
		if (cfs_rq->next != se)
			break;

		cfs_rq->next = NULL;
	}
}

static void __clear_buddies_skip(struct sched_entity *se)
{
	for_each_sched_entity(se) {
		struct cfs_rq *cfs_rq = cfs_rq_of(se);
		if (cfs_rq->skip != se)
			break;

		cfs_rq->skip = NULL;
	}
}

static void clear_buddies(struct cfs_rq *cfs_rq, struct sched_entity *se)
{
	if (cfs_rq->last == se)
		__clear_buddies_last(se);

	if (cfs_rq->next == se)
		__clear_buddies_next(se);

	if (cfs_rq->skip == se)
		__clear_buddies_skip(se);
}

static __always_inline void return_cfs_rq_runtime(struct cfs_rq *cfs_rq);

static void
dequeue_entity(struct cfs_rq *cfs_rq, struct sched_entity *se, int flags)
{
	/*
	 * Update run-time statistics of the 'current'.
	 */
	update_curr(cfs_rq);

	/*
	 * When dequeuing a sched_entity, we must:
	 *   - Update loads to have both entity and cfs_rq synced with now.
	 *   - Subtract its load from the cfs_rq->runnable_avg.
	 *   - Subtract its previous weight from cfs_rq->load.weight.
	 *   - For group entity, update its weight to reflect the new share
	 *     of its group cfs_rq.
	 */
	update_load_avg(cfs_rq, se, UPDATE_TG);
	dequeue_runnable_load_avg(cfs_rq, se);

	update_stats_dequeue(cfs_rq, se, flags);

	clear_buddies(cfs_rq, se);

	if (se != cfs_rq->curr)
		__dequeue_entity(cfs_rq, se);
	se->on_rq = 0;
	account_entity_dequeue(cfs_rq, se);

	/*
	 * Normalize after update_curr(); which will also have moved
	 * min_vruntime if @se is the one holding it back. But before doing
	 * update_min_vruntime() again, which will discount @se's position and
	 * can move min_vruntime forward still more.
	 */
	if (!(flags & DEQUEUE_SLEEP))
		se->vruntime -= cfs_rq->min_vruntime;

	/* return excess runtime on last dequeue */
	return_cfs_rq_runtime(cfs_rq);

	update_cfs_group(se);

	/*
	 * Now advance min_vruntime if @se was the entity holding it back,
	 * except when: DEQUEUE_SAVE && !DEQUEUE_MOVE, in this case we'll be
	 * put back on, and if we advance min_vruntime, we'll be placed back
	 * further than we started -- ie. we'll be penalized.
	 */
	if ((flags & (DEQUEUE_SAVE | DEQUEUE_MOVE)) != DEQUEUE_SAVE)
		update_min_vruntime(cfs_rq);
}

/*
 * Preempt the current task with a newly woken task if needed:
 */
static void
check_preempt_tick(struct cfs_rq *cfs_rq, struct sched_entity *curr)
{
	unsigned long ideal_runtime, delta_exec;
	struct sched_entity *se;
	s64 delta;

	ideal_runtime = sched_slice(cfs_rq, curr);
	delta_exec = curr->sum_exec_runtime - curr->prev_sum_exec_runtime;
	if (delta_exec > ideal_runtime) {
		resched_curr(rq_of(cfs_rq));
		/*
		 * The current task ran long enough, ensure it doesn't get
		 * re-elected due to buddy favours.
		 */
		clear_buddies(cfs_rq, curr);
		return;
	}

	/*
	 * Ensure that a task that missed wakeup preemption by a
	 * narrow margin doesn't have to wait for a full slice.
	 * This also mitigates buddy induced latencies under load.
	 */
	if (delta_exec < sysctl_sched_min_granularity)
		return;

	se = __pick_first_entity(cfs_rq);
	delta = curr->vruntime - se->vruntime;

	if (delta < 0)
		return;

	if (delta > ideal_runtime)
		resched_curr(rq_of(cfs_rq));
}

static void
set_next_entity(struct cfs_rq *cfs_rq, struct sched_entity *se)
{
	/* 'current' is not kept within the tree. */
	if (se->on_rq) {
		/*
		 * Any task has to be enqueued before it get to execute on
		 * a CPU. So account for the time it spent waiting on the
		 * runqueue.
		 */
		update_stats_wait_end(cfs_rq, se);
		__dequeue_entity(cfs_rq, se);
		update_load_avg(cfs_rq, se, UPDATE_TG);
	}

	update_stats_curr_start(cfs_rq, se);
	cfs_rq->curr = se;

	/*
	 * Track our maximum slice length, if the CPU's load is at
	 * least twice that of our own weight (i.e. dont track it
	 * when there are only lesser-weight tasks around):
	 */
	if (schedstat_enabled() && rq_of(cfs_rq)->load.weight >= 2*se->load.weight) {
		schedstat_set(se->statistics.slice_max,
			max((u64)schedstat_val(se->statistics.slice_max),
			    se->sum_exec_runtime - se->prev_sum_exec_runtime));
	}

	se->prev_sum_exec_runtime = se->sum_exec_runtime;
}

static int
wakeup_preempt_entity(struct sched_entity *curr, struct sched_entity *se);

/*
 * Pick the next process, keeping these things in mind, in this order:
 * 1) keep things fair between processes/task groups
 * 2) pick the "next" process, since someone really wants that to run
 * 3) pick the "last" process, for cache locality
 * 4) do not run the "skip" process, if something else is available
 */
static struct sched_entity *
pick_next_entity(struct cfs_rq *cfs_rq, struct sched_entity *curr)
{
	struct sched_entity *left = __pick_first_entity(cfs_rq);
	struct sched_entity *se;

	/*
	 * If curr is set we have to see if its left of the leftmost entity
	 * still in the tree, provided there was anything in the tree at all.
	 */
	if (!left || (curr && entity_before(curr, left)))
		left = curr;

	se = left; /* ideally we run the leftmost entity */

	/*
	 * Avoid running the skip buddy, if running something else can
	 * be done without getting too unfair.
	 */
	if (cfs_rq->skip == se) {
		struct sched_entity *second;

		if (se == curr) {
			second = __pick_first_entity(cfs_rq);
		} else {
			second = __pick_next_entity(se);
			if (!second || (curr && entity_before(curr, second)))
				second = curr;
		}

		if (second && wakeup_preempt_entity(second, left) < 1)
			se = second;
	}

	/*
	 * Prefer last buddy, try to return the CPU to a preempted task.
	 */
	if (cfs_rq->last && wakeup_preempt_entity(cfs_rq->last, left) < 1)
		se = cfs_rq->last;

	/*
	 * Someone really wants this to run. If it's not unfair, run it.
	 */
	if (cfs_rq->next && wakeup_preempt_entity(cfs_rq->next, left) < 1)
		se = cfs_rq->next;

	clear_buddies(cfs_rq, se);

	return se;
}

static bool check_cfs_rq_runtime(struct cfs_rq *cfs_rq);

static void put_prev_entity(struct cfs_rq *cfs_rq, struct sched_entity *prev)
{
	/*
	 * If still on the runqueue then deactivate_task()
	 * was not called and update_curr() has to be done:
	 */
	if (prev->on_rq)
		update_curr(cfs_rq);

	/* throttle cfs_rqs exceeding runtime */
	check_cfs_rq_runtime(cfs_rq);

	check_spread(cfs_rq, prev);

	if (prev->on_rq) {
		update_stats_wait_start(cfs_rq, prev);
		/* Put 'current' back into the tree. */
		__enqueue_entity(cfs_rq, prev);
		/* in !on_rq case, update occurred at dequeue */
		update_load_avg(cfs_rq, prev, 0);
	}
	cfs_rq->curr = NULL;
}

static void
entity_tick(struct cfs_rq *cfs_rq, struct sched_entity *curr, int queued)
{
	/*
	 * Update run-time statistics of the 'current'.
	 */
	update_curr(cfs_rq);

	/*
	 * Ensure that runnable average is periodically updated.
	 */
	update_load_avg(cfs_rq, curr, UPDATE_TG);
	update_cfs_group(curr);

#ifdef CONFIG_SCHED_HRTICK
	/*
	 * queued ticks are scheduled to match the slice, so don't bother
	 * validating it and just reschedule.
	 */
	if (queued) {
		resched_curr(rq_of(cfs_rq));
		return;
	}
	/*
	 * don't let the period tick interfere with the hrtick preemption
	 */
	if (!sched_feat(DOUBLE_TICK) &&
			hrtimer_active(&rq_of(cfs_rq)->hrtick_timer))
		return;
#endif

	if (cfs_rq->nr_running > 1)
		check_preempt_tick(cfs_rq, curr);
}


/**************************************************
 * CFS bandwidth control machinery
 */

#ifdef CONFIG_CFS_BANDWIDTH

#ifdef HAVE_JUMP_LABEL
static struct static_key __cfs_bandwidth_used;

static inline bool cfs_bandwidth_used(void)
{
	return static_key_false(&__cfs_bandwidth_used);
}

void cfs_bandwidth_usage_inc(void)
{
	static_key_slow_inc_cpuslocked(&__cfs_bandwidth_used);
}

void cfs_bandwidth_usage_dec(void)
{
	static_key_slow_dec_cpuslocked(&__cfs_bandwidth_used);
}
#else /* HAVE_JUMP_LABEL */
static bool cfs_bandwidth_used(void)
{
	return true;
}

void cfs_bandwidth_usage_inc(void) {}
void cfs_bandwidth_usage_dec(void) {}
#endif /* HAVE_JUMP_LABEL */

/*
 * default period for cfs group bandwidth.
 * default: 0.1s, units: nanoseconds
 */
static inline u64 default_cfs_period(void)
{
	return 100000000ULL;
}

static inline u64 sched_cfs_bandwidth_slice(void)
{
	return (u64)sysctl_sched_cfs_bandwidth_slice * NSEC_PER_USEC;
}

/*
 * Replenish runtime according to assigned quota and update expiration time.
 * We use sched_clock_cpu directly instead of rq->clock to avoid adding
 * additional synchronization around rq->lock.
 *
 * requires cfs_b->lock
 */
void __refill_cfs_bandwidth_runtime(struct cfs_bandwidth *cfs_b)
{
	u64 now;

	if (cfs_b->quota == RUNTIME_INF)
		return;

	now = sched_clock_cpu(smp_processor_id());
	cfs_b->runtime = cfs_b->quota;
	cfs_b->runtime_expires = now + ktime_to_ns(cfs_b->period);
	cfs_b->expires_seq++;
}

static inline struct cfs_bandwidth *tg_cfs_bandwidth(struct task_group *tg)
{
	return &tg->cfs_bandwidth;
}

/* rq->task_clock normalized against any time this cfs_rq has spent throttled */
static inline u64 cfs_rq_clock_task(struct cfs_rq *cfs_rq)
{
	if (unlikely(cfs_rq->throttle_count))
		return cfs_rq->throttled_clock_task - cfs_rq->throttled_clock_task_time;

	return rq_clock_task(rq_of(cfs_rq)) - cfs_rq->throttled_clock_task_time;
}

/* returns 0 on failure to allocate runtime */
static int assign_cfs_rq_runtime(struct cfs_rq *cfs_rq)
{
	struct task_group *tg = cfs_rq->tg;
	struct cfs_bandwidth *cfs_b = tg_cfs_bandwidth(tg);
	u64 amount = 0, min_amount, expires;
	int expires_seq;

	/* note: this is a positive sum as runtime_remaining <= 0 */
	min_amount = sched_cfs_bandwidth_slice() - cfs_rq->runtime_remaining;

	raw_spin_lock(&cfs_b->lock);
	if (cfs_b->quota == RUNTIME_INF)
		amount = min_amount;
	else {
		start_cfs_bandwidth(cfs_b);

		if (cfs_b->runtime > 0) {
			amount = min(cfs_b->runtime, min_amount);
			cfs_b->runtime -= amount;
			cfs_b->idle = 0;
		}
	}
	expires_seq = cfs_b->expires_seq;
	expires = cfs_b->runtime_expires;
	raw_spin_unlock(&cfs_b->lock);

	cfs_rq->runtime_remaining += amount;
	/*
	 * we may have advanced our local expiration to account for allowed
	 * spread between our sched_clock and the one on which runtime was
	 * issued.
	 */
	if (cfs_rq->expires_seq != expires_seq) {
		cfs_rq->expires_seq = expires_seq;
		cfs_rq->runtime_expires = expires;
	}

	return cfs_rq->runtime_remaining > 0;
}

/*
 * Note: This depends on the synchronization provided by sched_clock and the
 * fact that rq->clock snapshots this value.
 */
static void expire_cfs_rq_runtime(struct cfs_rq *cfs_rq)
{
	struct cfs_bandwidth *cfs_b = tg_cfs_bandwidth(cfs_rq->tg);

	/* if the deadline is ahead of our clock, nothing to do */
	if (likely((s64)(rq_clock(rq_of(cfs_rq)) - cfs_rq->runtime_expires) < 0))
		return;

	if (cfs_rq->runtime_remaining < 0)
		return;

	/*
	 * If the local deadline has passed we have to consider the
	 * possibility that our sched_clock is 'fast' and the global deadline
	 * has not truly expired.
	 *
	 * Fortunately we can check determine whether this the case by checking
	 * whether the global deadline(cfs_b->expires_seq) has advanced.
	 */
	if (cfs_rq->expires_seq == cfs_b->expires_seq) {
		/* extend local deadline, drift is bounded above by 2 ticks */
		cfs_rq->runtime_expires += TICK_NSEC;
	} else {
		/* global deadline is ahead, expiration has passed */
		cfs_rq->runtime_remaining = 0;
	}
}

static void __account_cfs_rq_runtime(struct cfs_rq *cfs_rq, u64 delta_exec)
{
	/* dock delta_exec before expiring quota (as it could span periods) */
	cfs_rq->runtime_remaining -= delta_exec;
	expire_cfs_rq_runtime(cfs_rq);

	if (likely(cfs_rq->runtime_remaining > 0))
		return;

	/*
	 * if we're unable to extend our runtime we resched so that the active
	 * hierarchy can be throttled
	 */
	if (!assign_cfs_rq_runtime(cfs_rq) && likely(cfs_rq->curr))
		resched_curr(rq_of(cfs_rq));
}

static __always_inline
void account_cfs_rq_runtime(struct cfs_rq *cfs_rq, u64 delta_exec)
{
	if (!cfs_bandwidth_used() || !cfs_rq->runtime_enabled)
		return;

	__account_cfs_rq_runtime(cfs_rq, delta_exec);
}

static inline int cfs_rq_throttled(struct cfs_rq *cfs_rq)
{
	return cfs_bandwidth_used() && cfs_rq->throttled;
}

/* check whether cfs_rq, or any parent, is throttled */
static inline int throttled_hierarchy(struct cfs_rq *cfs_rq)
{
	return cfs_bandwidth_used() && cfs_rq->throttle_count;
}

/*
 * Ensure that neither of the group entities corresponding to src_cpu or
 * dest_cpu are members of a throttled hierarchy when performing group
 * load-balance operations.
 */
static inline int throttled_lb_pair(struct task_group *tg,
				    int src_cpu, int dest_cpu)
{
	struct cfs_rq *src_cfs_rq, *dest_cfs_rq;

	src_cfs_rq = tg->cfs_rq[src_cpu];
	dest_cfs_rq = tg->cfs_rq[dest_cpu];

	return throttled_hierarchy(src_cfs_rq) ||
	       throttled_hierarchy(dest_cfs_rq);
}

static int tg_unthrottle_up(struct task_group *tg, void *data)
{
	struct rq *rq = data;
	struct cfs_rq *cfs_rq = tg->cfs_rq[cpu_of(rq)];

	cfs_rq->throttle_count--;
	if (!cfs_rq->throttle_count) {
		/* adjust cfs_rq_clock_task() */
		cfs_rq->throttled_clock_task_time += rq_clock_task(rq) -
					     cfs_rq->throttled_clock_task;
	}

	return 0;
}

static int tg_throttle_down(struct task_group *tg, void *data)
{
	struct rq *rq = data;
	struct cfs_rq *cfs_rq = tg->cfs_rq[cpu_of(rq)];

	/* group is entering throttled state, stop time */
	if (!cfs_rq->throttle_count)
		cfs_rq->throttled_clock_task = rq_clock_task(rq);
	cfs_rq->throttle_count++;

	return 0;
}

static void throttle_cfs_rq(struct cfs_rq *cfs_rq)
{
	struct rq *rq = rq_of(cfs_rq);
	struct cfs_bandwidth *cfs_b = tg_cfs_bandwidth(cfs_rq->tg);
	struct sched_entity *se;
	long task_delta, dequeue = 1;
	bool empty;

	se = cfs_rq->tg->se[cpu_of(rq_of(cfs_rq))];

	/* freeze hierarchy runnable averages while throttled */
	rcu_read_lock();
	walk_tg_tree_from(cfs_rq->tg, tg_throttle_down, tg_nop, (void *)rq);
	rcu_read_unlock();

	task_delta = cfs_rq->h_nr_running;
	for_each_sched_entity(se) {
		struct cfs_rq *qcfs_rq = cfs_rq_of(se);
		/* throttled entity or throttle-on-deactivate */
		if (!se->on_rq)
			break;

		if (dequeue)
			dequeue_entity(qcfs_rq, se, DEQUEUE_SLEEP);
		qcfs_rq->h_nr_running -= task_delta;

		if (qcfs_rq->load.weight)
			dequeue = 0;
	}

	if (!se)
		sub_nr_running(rq, task_delta);

	cfs_rq->throttled = 1;
	cfs_rq->throttled_clock = rq_clock(rq);
	raw_spin_lock(&cfs_b->lock);
	empty = list_empty(&cfs_b->throttled_cfs_rq);

	/*
	 * Add to the _head_ of the list, so that an already-started
	 * distribute_cfs_runtime will not see us. If disribute_cfs_runtime is
	 * not running add to the tail so that later runqueues don't get starved.
	 */
	if (cfs_b->distribute_running)
		list_add_rcu(&cfs_rq->throttled_list, &cfs_b->throttled_cfs_rq);
	else
		list_add_tail_rcu(&cfs_rq->throttled_list, &cfs_b->throttled_cfs_rq);

	/*
	 * If we're the first throttled task, make sure the bandwidth
	 * timer is running.
	 */
	if (empty)
		start_cfs_bandwidth(cfs_b);

	raw_spin_unlock(&cfs_b->lock);
}

void unthrottle_cfs_rq(struct cfs_rq *cfs_rq)
{
	struct rq *rq = rq_of(cfs_rq);
	struct cfs_bandwidth *cfs_b = tg_cfs_bandwidth(cfs_rq->tg);
	struct sched_entity *se;
	int enqueue = 1;
	long task_delta;

	se = cfs_rq->tg->se[cpu_of(rq)];

	cfs_rq->throttled = 0;

	update_rq_clock(rq);

	raw_spin_lock(&cfs_b->lock);
	cfs_b->throttled_time += rq_clock(rq) - cfs_rq->throttled_clock;
	list_del_rcu(&cfs_rq->throttled_list);
	raw_spin_unlock(&cfs_b->lock);

	/* update hierarchical throttle state */
	walk_tg_tree_from(cfs_rq->tg, tg_nop, tg_unthrottle_up, (void *)rq);

	if (!cfs_rq->load.weight)
		return;

	task_delta = cfs_rq->h_nr_running;
	for_each_sched_entity(se) {
		if (se->on_rq)
			enqueue = 0;

		cfs_rq = cfs_rq_of(se);
		if (enqueue)
			enqueue_entity(cfs_rq, se, ENQUEUE_WAKEUP);
		cfs_rq->h_nr_running += task_delta;

		if (cfs_rq_throttled(cfs_rq))
			break;
	}

	if (!se)
		add_nr_running(rq, task_delta);

	/* Determine whether we need to wake up potentially idle CPU: */
	if (rq->curr == rq->idle && rq->cfs.nr_running)
		resched_curr(rq);
}

static u64 distribute_cfs_runtime(struct cfs_bandwidth *cfs_b,
		u64 remaining, u64 expires)
{
	struct cfs_rq *cfs_rq;
	u64 runtime;
	u64 starting_runtime = remaining;

	rcu_read_lock();
	list_for_each_entry_rcu(cfs_rq, &cfs_b->throttled_cfs_rq,
				throttled_list) {
		struct rq *rq = rq_of(cfs_rq);
		struct rq_flags rf;

		rq_lock(rq, &rf);
		if (!cfs_rq_throttled(cfs_rq))
			goto next;

		runtime = -cfs_rq->runtime_remaining + 1;
		if (runtime > remaining)
			runtime = remaining;
		remaining -= runtime;

		cfs_rq->runtime_remaining += runtime;
		cfs_rq->runtime_expires = expires;

		/* we check whether we're throttled above */
		if (cfs_rq->runtime_remaining > 0)
			unthrottle_cfs_rq(cfs_rq);

next:
		rq_unlock(rq, &rf);

		if (!remaining)
			break;
	}
	rcu_read_unlock();

	return starting_runtime - remaining;
}

/*
 * Responsible for refilling a task_group's bandwidth and unthrottling its
 * cfs_rqs as appropriate. If there has been no activity within the last
 * period the timer is deactivated until scheduling resumes; cfs_b->idle is
 * used to track this state.
 */
static int do_sched_cfs_period_timer(struct cfs_bandwidth *cfs_b, int overrun)
{
	u64 runtime, runtime_expires;
	int throttled;

	/* no need to continue the timer with no bandwidth constraint */
	if (cfs_b->quota == RUNTIME_INF)
		goto out_deactivate;

	throttled = !list_empty(&cfs_b->throttled_cfs_rq);
	cfs_b->nr_periods += overrun;

	/*
	 * idle depends on !throttled (for the case of a large deficit), and if
	 * we're going inactive then everything else can be deferred
	 */
	if (cfs_b->idle && !throttled)
		goto out_deactivate;

	__refill_cfs_bandwidth_runtime(cfs_b);

	if (!throttled) {
		/* mark as potentially idle for the upcoming period */
		cfs_b->idle = 1;
		return 0;
	}

	/* account preceding periods in which throttling occurred */
	cfs_b->nr_throttled += overrun;

	runtime_expires = cfs_b->runtime_expires;

	/*
	 * This check is repeated as we are holding onto the new bandwidth while
	 * we unthrottle. This can potentially race with an unthrottled group
	 * trying to acquire new bandwidth from the global pool. This can result
	 * in us over-using our runtime if it is all used during this loop, but
	 * only by limited amounts in that extreme case.
	 */
	while (throttled && cfs_b->runtime > 0 && !cfs_b->distribute_running) {
		runtime = cfs_b->runtime;
		cfs_b->distribute_running = 1;
		raw_spin_unlock(&cfs_b->lock);
		/* we can't nest cfs_b->lock while distributing bandwidth */
		runtime = distribute_cfs_runtime(cfs_b, runtime,
						 runtime_expires);
		raw_spin_lock(&cfs_b->lock);

		cfs_b->distribute_running = 0;
		throttled = !list_empty(&cfs_b->throttled_cfs_rq);

		lsub_positive(&cfs_b->runtime, runtime);
	}

	/*
	 * While we are ensured activity in the period following an
	 * unthrottle, this also covers the case in which the new bandwidth is
	 * insufficient to cover the existing bandwidth deficit.  (Forcing the
	 * timer to remain active while there are any throttled entities.)
	 */
	cfs_b->idle = 0;

	return 0;

out_deactivate:
	return 1;
}

/* a cfs_rq won't donate quota below this amount */
static const u64 min_cfs_rq_runtime = 1 * NSEC_PER_MSEC;
/* minimum remaining period time to redistribute slack quota */
static const u64 min_bandwidth_expiration = 2 * NSEC_PER_MSEC;
/* how long we wait to gather additional slack before distributing */
static const u64 cfs_bandwidth_slack_period = 5 * NSEC_PER_MSEC;

/*
 * Are we near the end of the current quota period?
 *
 * Requires cfs_b->lock for hrtimer_expires_remaining to be safe against the
 * hrtimer base being cleared by hrtimer_start. In the case of
 * migrate_hrtimers, base is never cleared, so we are fine.
 */
static int runtime_refresh_within(struct cfs_bandwidth *cfs_b, u64 min_expire)
{
	struct hrtimer *refresh_timer = &cfs_b->period_timer;
	u64 remaining;

	/* if the call-back is running a quota refresh is already occurring */
	if (hrtimer_callback_running(refresh_timer))
		return 1;

	/* is a quota refresh about to occur? */
	remaining = ktime_to_ns(hrtimer_expires_remaining(refresh_timer));
	if (remaining < min_expire)
		return 1;

	return 0;
}

static void start_cfs_slack_bandwidth(struct cfs_bandwidth *cfs_b)
{
	u64 min_left = cfs_bandwidth_slack_period + min_bandwidth_expiration;

	/* if there's a quota refresh soon don't bother with slack */
	if (runtime_refresh_within(cfs_b, min_left))
		return;

	hrtimer_start(&cfs_b->slack_timer,
			ns_to_ktime(cfs_bandwidth_slack_period),
			HRTIMER_MODE_REL);
}

/* we know any runtime found here is valid as update_curr() precedes return */
static void __return_cfs_rq_runtime(struct cfs_rq *cfs_rq)
{
	struct cfs_bandwidth *cfs_b = tg_cfs_bandwidth(cfs_rq->tg);
	s64 slack_runtime = cfs_rq->runtime_remaining - min_cfs_rq_runtime;

	if (slack_runtime <= 0)
		return;

	raw_spin_lock(&cfs_b->lock);
	if (cfs_b->quota != RUNTIME_INF &&
	    cfs_rq->runtime_expires == cfs_b->runtime_expires) {
		cfs_b->runtime += slack_runtime;

		/* we are under rq->lock, defer unthrottling using a timer */
		if (cfs_b->runtime > sched_cfs_bandwidth_slice() &&
		    !list_empty(&cfs_b->throttled_cfs_rq))
			start_cfs_slack_bandwidth(cfs_b);
	}
	raw_spin_unlock(&cfs_b->lock);

	/* even if it's not valid for return we don't want to try again */
	cfs_rq->runtime_remaining -= slack_runtime;
}

static __always_inline void return_cfs_rq_runtime(struct cfs_rq *cfs_rq)
{
	if (!cfs_bandwidth_used())
		return;

	if (!cfs_rq->runtime_enabled || cfs_rq->nr_running)
		return;

	__return_cfs_rq_runtime(cfs_rq);
}

/*
 * This is done with a timer (instead of inline with bandwidth return) since
 * it's necessary to juggle rq->locks to unthrottle their respective cfs_rqs.
 */
static void do_sched_cfs_slack_timer(struct cfs_bandwidth *cfs_b)
{
	u64 runtime = 0, slice = sched_cfs_bandwidth_slice();
	u64 expires;

	/* confirm we're still not at a refresh boundary */
	raw_spin_lock(&cfs_b->lock);
	if (cfs_b->distribute_running) {
		raw_spin_unlock(&cfs_b->lock);
		return;
	}

	if (runtime_refresh_within(cfs_b, min_bandwidth_expiration)) {
		raw_spin_unlock(&cfs_b->lock);
		return;
	}

	if (cfs_b->quota != RUNTIME_INF && cfs_b->runtime > slice)
		runtime = cfs_b->runtime;

	expires = cfs_b->runtime_expires;
	if (runtime)
		cfs_b->distribute_running = 1;

	raw_spin_unlock(&cfs_b->lock);

	if (!runtime)
		return;

	runtime = distribute_cfs_runtime(cfs_b, runtime, expires);

	raw_spin_lock(&cfs_b->lock);
	if (expires == cfs_b->runtime_expires)
		lsub_positive(&cfs_b->runtime, runtime);
	cfs_b->distribute_running = 0;
	raw_spin_unlock(&cfs_b->lock);
}

/*
 * When a group wakes up we want to make sure that its quota is not already
 * expired/exceeded, otherwise it may be allowed to steal additional ticks of
 * runtime as update_curr() throttling can not not trigger until it's on-rq.
 */
static void check_enqueue_throttle(struct cfs_rq *cfs_rq)
{
	if (!cfs_bandwidth_used())
		return;

	/* an active group must be handled by the update_curr()->put() path */
	if (!cfs_rq->runtime_enabled || cfs_rq->curr)
		return;

	/* ensure the group is not already throttled */
	if (cfs_rq_throttled(cfs_rq))
		return;

	/* update runtime allocation */
	account_cfs_rq_runtime(cfs_rq, 0);
	if (cfs_rq->runtime_remaining <= 0)
		throttle_cfs_rq(cfs_rq);
}

static void sync_throttle(struct task_group *tg, int cpu)
{
	struct cfs_rq *pcfs_rq, *cfs_rq;

	if (!cfs_bandwidth_used())
		return;

	if (!tg->parent)
		return;

	cfs_rq = tg->cfs_rq[cpu];
	pcfs_rq = tg->parent->cfs_rq[cpu];

	cfs_rq->throttle_count = pcfs_rq->throttle_count;
	cfs_rq->throttled_clock_task = rq_clock_task(cpu_rq(cpu));
}

/* conditionally throttle active cfs_rq's from put_prev_entity() */
static bool check_cfs_rq_runtime(struct cfs_rq *cfs_rq)
{
	if (!cfs_bandwidth_used())
		return false;

	if (likely(!cfs_rq->runtime_enabled || cfs_rq->runtime_remaining > 0))
		return false;

	/*
	 * it's possible for a throttled entity to be forced into a running
	 * state (e.g. set_curr_task), in this case we're finished.
	 */
	if (cfs_rq_throttled(cfs_rq))
		return true;

	throttle_cfs_rq(cfs_rq);
	return true;
}

static enum hrtimer_restart sched_cfs_slack_timer(struct hrtimer *timer)
{
	struct cfs_bandwidth *cfs_b =
		container_of(timer, struct cfs_bandwidth, slack_timer);

	do_sched_cfs_slack_timer(cfs_b);

	return HRTIMER_NORESTART;
}

static enum hrtimer_restart sched_cfs_period_timer(struct hrtimer *timer)
{
	struct cfs_bandwidth *cfs_b =
		container_of(timer, struct cfs_bandwidth, period_timer);
	int overrun;
	int idle = 0;

	raw_spin_lock(&cfs_b->lock);
	for (;;) {
		overrun = hrtimer_forward_now(timer, cfs_b->period);
		if (!overrun)
			break;

		idle = do_sched_cfs_period_timer(cfs_b, overrun);
	}
	if (idle)
		cfs_b->period_active = 0;
	raw_spin_unlock(&cfs_b->lock);

	return idle ? HRTIMER_NORESTART : HRTIMER_RESTART;
}

void init_cfs_bandwidth(struct cfs_bandwidth *cfs_b)
{
	raw_spin_lock_init(&cfs_b->lock);
	cfs_b->runtime = 0;
	cfs_b->quota = RUNTIME_INF;
	cfs_b->period = ns_to_ktime(default_cfs_period());

	INIT_LIST_HEAD(&cfs_b->throttled_cfs_rq);
	hrtimer_init(&cfs_b->period_timer, CLOCK_MONOTONIC, HRTIMER_MODE_ABS_PINNED);
	cfs_b->period_timer.function = sched_cfs_period_timer;
	hrtimer_init(&cfs_b->slack_timer, CLOCK_MONOTONIC, HRTIMER_MODE_REL);
	cfs_b->slack_timer.function = sched_cfs_slack_timer;
	cfs_b->distribute_running = 0;
}

static void init_cfs_rq_runtime(struct cfs_rq *cfs_rq)
{
	cfs_rq->runtime_enabled = 0;
	INIT_LIST_HEAD(&cfs_rq->throttled_list);
}

void start_cfs_bandwidth(struct cfs_bandwidth *cfs_b)
{
	u64 overrun;

	lockdep_assert_held(&cfs_b->lock);

	if (cfs_b->period_active)
		return;

	cfs_b->period_active = 1;
	overrun = hrtimer_forward_now(&cfs_b->period_timer, cfs_b->period);
	cfs_b->runtime_expires += (overrun + 1) * ktime_to_ns(cfs_b->period);
	cfs_b->expires_seq++;
	hrtimer_start_expires(&cfs_b->period_timer, HRTIMER_MODE_ABS_PINNED);
}

static void destroy_cfs_bandwidth(struct cfs_bandwidth *cfs_b)
{
	/* init_cfs_bandwidth() was not called */
	if (!cfs_b->throttled_cfs_rq.next)
		return;

	hrtimer_cancel(&cfs_b->period_timer);
	hrtimer_cancel(&cfs_b->slack_timer);
}

/*
 * Both these CPU hotplug callbacks race against unregister_fair_sched_group()
 *
 * The race is harmless, since modifying bandwidth settings of unhooked group
 * bits doesn't do much.
 */

/* cpu online calback */
static void __maybe_unused update_runtime_enabled(struct rq *rq)
{
	struct task_group *tg;

	lockdep_assert_held(&rq->lock);

	rcu_read_lock();
	list_for_each_entry_rcu(tg, &task_groups, list) {
		struct cfs_bandwidth *cfs_b = &tg->cfs_bandwidth;
		struct cfs_rq *cfs_rq = tg->cfs_rq[cpu_of(rq)];

		raw_spin_lock(&cfs_b->lock);
		cfs_rq->runtime_enabled = cfs_b->quota != RUNTIME_INF;
		raw_spin_unlock(&cfs_b->lock);
	}
	rcu_read_unlock();
}

/* cpu offline callback */
static void __maybe_unused unthrottle_offline_cfs_rqs(struct rq *rq)
{
	struct task_group *tg;

	lockdep_assert_held(&rq->lock);

	rcu_read_lock();
	list_for_each_entry_rcu(tg, &task_groups, list) {
		struct cfs_rq *cfs_rq = tg->cfs_rq[cpu_of(rq)];

		if (!cfs_rq->runtime_enabled)
			continue;

		/*
		 * clock_task is not advancing so we just need to make sure
		 * there's some valid quota amount
		 */
		cfs_rq->runtime_remaining = 1;
		/*
		 * Offline rq is schedulable till CPU is completely disabled
		 * in take_cpu_down(), so we prevent new cfs throttling here.
		 */
		cfs_rq->runtime_enabled = 0;

		if (cfs_rq_throttled(cfs_rq))
			unthrottle_cfs_rq(cfs_rq);
	}
	rcu_read_unlock();
}

#else /* CONFIG_CFS_BANDWIDTH */
static inline u64 cfs_rq_clock_task(struct cfs_rq *cfs_rq)
{
	return rq_clock_task(rq_of(cfs_rq));
}

static void account_cfs_rq_runtime(struct cfs_rq *cfs_rq, u64 delta_exec) {}
static bool check_cfs_rq_runtime(struct cfs_rq *cfs_rq) { return false; }
static void check_enqueue_throttle(struct cfs_rq *cfs_rq) {}
static inline void sync_throttle(struct task_group *tg, int cpu) {}
static __always_inline void return_cfs_rq_runtime(struct cfs_rq *cfs_rq) {}

static inline int cfs_rq_throttled(struct cfs_rq *cfs_rq)
{
	return 0;
}

static inline int throttled_hierarchy(struct cfs_rq *cfs_rq)
{
	return 0;
}

static inline int throttled_lb_pair(struct task_group *tg,
				    int src_cpu, int dest_cpu)
{
	return 0;
}

void init_cfs_bandwidth(struct cfs_bandwidth *cfs_b) {}

#ifdef CONFIG_FAIR_GROUP_SCHED
static void init_cfs_rq_runtime(struct cfs_rq *cfs_rq) {}
#endif

static inline struct cfs_bandwidth *tg_cfs_bandwidth(struct task_group *tg)
{
	return NULL;
}
static inline void destroy_cfs_bandwidth(struct cfs_bandwidth *cfs_b) {}
static inline void update_runtime_enabled(struct rq *rq) {}
static inline void unthrottle_offline_cfs_rqs(struct rq *rq) {}

#endif /* CONFIG_CFS_BANDWIDTH */

/**************************************************
 * CFS operations on tasks:
 */

#ifdef CONFIG_SCHED_HRTICK
static void hrtick_start_fair(struct rq *rq, struct task_struct *p)
{
	struct sched_entity *se = &p->se;
	struct cfs_rq *cfs_rq = cfs_rq_of(se);

	SCHED_WARN_ON(task_rq(p) != rq);

	if (rq->cfs.h_nr_running > 1) {
		u64 slice = sched_slice(cfs_rq, se);
		u64 ran = se->sum_exec_runtime - se->prev_sum_exec_runtime;
		s64 delta = slice - ran;

		if (delta < 0) {
			if (rq->curr == p)
				resched_curr(rq);
			return;
		}
		hrtick_start(rq, delta);
	}
}

/*
 * called from enqueue/dequeue and updates the hrtick when the
 * current task is from our class and nr_running is low enough
 * to matter.
 */
static void hrtick_update(struct rq *rq)
{
	struct task_struct *curr = rq->curr;

	if (!hrtick_enabled(rq) || curr->sched_class != &fair_sched_class)
		return;

	if (cfs_rq_of(&curr->se)->nr_running < sched_nr_latency)
		hrtick_start_fair(rq, curr);
}
#else /* !CONFIG_SCHED_HRTICK */
static inline void
hrtick_start_fair(struct rq *rq, struct task_struct *p)
{
}

static inline void hrtick_update(struct rq *rq)
{
}
#endif

#ifdef CONFIG_SMP
static inline unsigned long cpu_util(int cpu);
static unsigned long capacity_of(int cpu);

static inline bool cpu_overutilized(int cpu)
{
	return (capacity_of(cpu) * 1024) < (cpu_util(cpu) * capacity_margin);
}

static inline void update_overutilized_status(struct rq *rq)
{
	if (!READ_ONCE(rq->rd->overutilized) && cpu_overutilized(rq->cpu))
		WRITE_ONCE(rq->rd->overutilized, SG_OVERUTILIZED);
}
#else
static inline void update_overutilized_status(struct rq *rq) { }
#endif

/*
 * The enqueue_task method is called before nr_running is
 * increased. Here we update the fair scheduling stats and
 * then put the task into the rbtree:
 */
static void
enqueue_task_fair(struct rq *rq, struct task_struct *p, int flags)
{
	struct cfs_rq *cfs_rq;
	struct sched_entity *se = &p->se;

	/*
	 * The code below (indirectly) updates schedutil which looks at
	 * the cfs_rq utilization to select a frequency.
	 * Let's add the task's estimated utilization to the cfs_rq's
	 * estimated utilization, before we update schedutil.
	 */
	util_est_enqueue(&rq->cfs, p);

	/*
	 * If in_iowait is set, the code below may not trigger any cpufreq
	 * utilization updates, so do it here explicitly with the IOWAIT flag
	 * passed.
	 */
	if (p->in_iowait)
		cpufreq_update_util(rq, SCHED_CPUFREQ_IOWAIT);

	for_each_sched_entity(se) {
		if (se->on_rq)
			break;
		cfs_rq = cfs_rq_of(se);
		enqueue_entity(cfs_rq, se, flags);

		/*
		 * end evaluation on encountering a throttled cfs_rq
		 *
		 * note: in the case of encountering a throttled cfs_rq we will
		 * post the final h_nr_running increment below.
		 */
		if (cfs_rq_throttled(cfs_rq))
			break;
		cfs_rq->h_nr_running++;

		flags = ENQUEUE_WAKEUP;
	}

	for_each_sched_entity(se) {
		cfs_rq = cfs_rq_of(se);
		cfs_rq->h_nr_running++;

		if (cfs_rq_throttled(cfs_rq))
			break;

		update_load_avg(cfs_rq, se, UPDATE_TG);
		update_cfs_group(se);
	}

	if (!se) {
		add_nr_running(rq, 1);
		/*
		 * Since new tasks are assigned an initial util_avg equal to
		 * half of the spare capacity of their CPU, tiny tasks have the
		 * ability to cross the overutilized threshold, which will
		 * result in the load balancer ruining all the task placement
		 * done by EAS. As a way to mitigate that effect, do not account
		 * for the first enqueue operation of new tasks during the
		 * overutilized flag detection.
		 *
		 * A better way of solving this problem would be to wait for
		 * the PELT signals of tasks to converge before taking them
		 * into account, but that is not straightforward to implement,
		 * and the following generally works well enough in practice.
		 */
		if (flags & ENQUEUE_WAKEUP)
			update_overutilized_status(rq);

	}

	hrtick_update(rq);
}

static void set_next_buddy(struct sched_entity *se);

/*
 * The dequeue_task method is called before nr_running is
 * decreased. We remove the task from the rbtree and
 * update the fair scheduling stats:
 */
static void dequeue_task_fair(struct rq *rq, struct task_struct *p, int flags)
{
	struct cfs_rq *cfs_rq;
	struct sched_entity *se = &p->se;
	int task_sleep = flags & DEQUEUE_SLEEP;

	for_each_sched_entity(se) {
		cfs_rq = cfs_rq_of(se);
		dequeue_entity(cfs_rq, se, flags);

		/*
		 * end evaluation on encountering a throttled cfs_rq
		 *
		 * note: in the case of encountering a throttled cfs_rq we will
		 * post the final h_nr_running decrement below.
		*/
		if (cfs_rq_throttled(cfs_rq))
			break;
		cfs_rq->h_nr_running--;

		/* Don't dequeue parent if it has other entities besides us */
		if (cfs_rq->load.weight) {
			/* Avoid re-evaluating load for this entity: */
			se = parent_entity(se);
			/*
			 * Bias pick_next to pick a task from this cfs_rq, as
			 * p is sleeping when it is within its sched_slice.
			 */
			if (task_sleep && se && !throttled_hierarchy(cfs_rq))
				set_next_buddy(se);
			break;
		}
		flags |= DEQUEUE_SLEEP;
	}

	for_each_sched_entity(se) {
		cfs_rq = cfs_rq_of(se);
		cfs_rq->h_nr_running--;

		if (cfs_rq_throttled(cfs_rq))
			break;

		update_load_avg(cfs_rq, se, UPDATE_TG);
		update_cfs_group(se);
	}

	if (!se)
		sub_nr_running(rq, 1);

	util_est_dequeue(&rq->cfs, p, task_sleep);
	hrtick_update(rq);
}

#ifdef CONFIG_SMP

/* Working cpumask for: load_balance, load_balance_newidle. */
DEFINE_PER_CPU(cpumask_var_t, load_balance_mask);
DEFINE_PER_CPU(cpumask_var_t, select_idle_mask);

#ifdef CONFIG_NO_HZ_COMMON
/*
 * per rq 'load' arrray crap; XXX kill this.
 */

/*
 * The exact cpuload calculated at every tick would be:
 *
 *   load' = (1 - 1/2^i) * load + (1/2^i) * cur_load
 *
 * If a CPU misses updates for n ticks (as it was idle) and update gets
 * called on the n+1-th tick when CPU may be busy, then we have:
 *
 *   load_n   = (1 - 1/2^i)^n * load_0
 *   load_n+1 = (1 - 1/2^i)   * load_n + (1/2^i) * cur_load
 *
 * decay_load_missed() below does efficient calculation of
 *
 *   load' = (1 - 1/2^i)^n * load
 *
 * Because x^(n+m) := x^n * x^m we can decompose any x^n in power-of-2 factors.
 * This allows us to precompute the above in said factors, thereby allowing the
 * reduction of an arbitrary n in O(log_2 n) steps. (See also
 * fixed_power_int())
 *
 * The calculation is approximated on a 128 point scale.
 */
#define DEGRADE_SHIFT		7

static const u8 degrade_zero_ticks[CPU_LOAD_IDX_MAX] = {0, 8, 32, 64, 128};
static const u8 degrade_factor[CPU_LOAD_IDX_MAX][DEGRADE_SHIFT + 1] = {
	{   0,   0,  0,  0,  0,  0, 0, 0 },
	{  64,  32,  8,  0,  0,  0, 0, 0 },
	{  96,  72, 40, 12,  1,  0, 0, 0 },
	{ 112,  98, 75, 43, 15,  1, 0, 0 },
	{ 120, 112, 98, 76, 45, 16, 2, 0 }
};

/*
 * Update cpu_load for any missed ticks, due to tickless idle. The backlog
 * would be when CPU is idle and so we just decay the old load without
 * adding any new load.
 */
static unsigned long
decay_load_missed(unsigned long load, unsigned long missed_updates, int idx)
{
	int j = 0;

	if (!missed_updates)
		return load;

	if (missed_updates >= degrade_zero_ticks[idx])
		return 0;

	if (idx == 1)
		return load >> missed_updates;

	while (missed_updates) {
		if (missed_updates % 2)
			load = (load * degrade_factor[idx][j]) >> DEGRADE_SHIFT;

		missed_updates >>= 1;
		j++;
	}
	return load;
}

static struct {
	cpumask_var_t idle_cpus_mask;
	atomic_t nr_cpus;
	int has_blocked;		/* Idle CPUS has blocked load */
	unsigned long next_balance;     /* in jiffy units */
	unsigned long next_blocked;	/* Next update of blocked load in jiffies */
} nohz ____cacheline_aligned;

#endif /* CONFIG_NO_HZ_COMMON */

/**
 * __cpu_load_update - update the rq->cpu_load[] statistics
 * @this_rq: The rq to update statistics for
 * @this_load: The current load
 * @pending_updates: The number of missed updates
 *
 * Update rq->cpu_load[] statistics. This function is usually called every
 * scheduler tick (TICK_NSEC).
 *
 * This function computes a decaying average:
 *
 *   load[i]' = (1 - 1/2^i) * load[i] + (1/2^i) * load
 *
 * Because of NOHZ it might not get called on every tick which gives need for
 * the @pending_updates argument.
 *
 *   load[i]_n = (1 - 1/2^i) * load[i]_n-1 + (1/2^i) * load_n-1
 *             = A * load[i]_n-1 + B ; A := (1 - 1/2^i), B := (1/2^i) * load
 *             = A * (A * load[i]_n-2 + B) + B
 *             = A * (A * (A * load[i]_n-3 + B) + B) + B
 *             = A^3 * load[i]_n-3 + (A^2 + A + 1) * B
 *             = A^n * load[i]_0 + (A^(n-1) + A^(n-2) + ... + 1) * B
 *             = A^n * load[i]_0 + ((1 - A^n) / (1 - A)) * B
 *             = (1 - 1/2^i)^n * (load[i]_0 - load) + load
 *
 * In the above we've assumed load_n := load, which is true for NOHZ_FULL as
 * any change in load would have resulted in the tick being turned back on.
 *
 * For regular NOHZ, this reduces to:
 *
 *   load[i]_n = (1 - 1/2^i)^n * load[i]_0
 *
 * see decay_load_misses(). For NOHZ_FULL we get to subtract and add the extra
 * term.
 */
static void cpu_load_update(struct rq *this_rq, unsigned long this_load,
			    unsigned long pending_updates)
{
	unsigned long __maybe_unused tickless_load = this_rq->cpu_load[0];
	int i, scale;

	this_rq->nr_load_updates++;

	/* Update our load: */
	this_rq->cpu_load[0] = this_load; /* Fasttrack for idx 0 */
	for (i = 1, scale = 2; i < CPU_LOAD_IDX_MAX; i++, scale += scale) {
		unsigned long old_load, new_load;

		/* scale is effectively 1 << i now, and >> i divides by scale */

		old_load = this_rq->cpu_load[i];
#ifdef CONFIG_NO_HZ_COMMON
		old_load = decay_load_missed(old_load, pending_updates - 1, i);
		if (tickless_load) {
			old_load -= decay_load_missed(tickless_load, pending_updates - 1, i);
			/*
			 * old_load can never be a negative value because a
			 * decayed tickless_load cannot be greater than the
			 * original tickless_load.
			 */
			old_load += tickless_load;
		}
#endif
		new_load = this_load;
		/*
		 * Round up the averaging division if load is increasing. This
		 * prevents us from getting stuck on 9 if the load is 10, for
		 * example.
		 */
		if (new_load > old_load)
			new_load += scale - 1;

		this_rq->cpu_load[i] = (old_load * (scale - 1) + new_load) >> i;
	}
}

/* Used instead of source_load when we know the type == 0 */
static unsigned long weighted_cpuload(struct rq *rq)
{
	return cfs_rq_runnable_load_avg(&rq->cfs);
}

#ifdef CONFIG_NO_HZ_COMMON
/*
 * There is no sane way to deal with nohz on smp when using jiffies because the
 * CPU doing the jiffies update might drift wrt the CPU doing the jiffy reading
 * causing off-by-one errors in observed deltas; {0,2} instead of {1,1}.
 *
 * Therefore we need to avoid the delta approach from the regular tick when
 * possible since that would seriously skew the load calculation. This is why we
 * use cpu_load_update_periodic() for CPUs out of nohz. However we'll rely on
 * jiffies deltas for updates happening while in nohz mode (idle ticks, idle
 * loop exit, nohz_idle_balance, nohz full exit...)
 *
 * This means we might still be one tick off for nohz periods.
 */

static void cpu_load_update_nohz(struct rq *this_rq,
				 unsigned long curr_jiffies,
				 unsigned long load)
{
	unsigned long pending_updates;

	pending_updates = curr_jiffies - this_rq->last_load_update_tick;
	if (pending_updates) {
		this_rq->last_load_update_tick = curr_jiffies;
		/*
		 * In the regular NOHZ case, we were idle, this means load 0.
		 * In the NOHZ_FULL case, we were non-idle, we should consider
		 * its weighted load.
		 */
		cpu_load_update(this_rq, load, pending_updates);
	}
}

/*
 * Called from nohz_idle_balance() to update the load ratings before doing the
 * idle balance.
 */
static void cpu_load_update_idle(struct rq *this_rq)
{
	/*
	 * bail if there's load or we're actually up-to-date.
	 */
	if (weighted_cpuload(this_rq))
		return;

	cpu_load_update_nohz(this_rq, READ_ONCE(jiffies), 0);
}

/*
 * Record CPU load on nohz entry so we know the tickless load to account
 * on nohz exit. cpu_load[0] happens then to be updated more frequently
 * than other cpu_load[idx] but it should be fine as cpu_load readers
 * shouldn't rely into synchronized cpu_load[*] updates.
 */
void cpu_load_update_nohz_start(void)
{
	struct rq *this_rq = this_rq();

	/*
	 * This is all lockless but should be fine. If weighted_cpuload changes
	 * concurrently we'll exit nohz. And cpu_load write can race with
	 * cpu_load_update_idle() but both updater would be writing the same.
	 */
	this_rq->cpu_load[0] = weighted_cpuload(this_rq);
}

/*
 * Account the tickless load in the end of a nohz frame.
 */
void cpu_load_update_nohz_stop(void)
{
	unsigned long curr_jiffies = READ_ONCE(jiffies);
	struct rq *this_rq = this_rq();
	unsigned long load;
	struct rq_flags rf;

	if (curr_jiffies == this_rq->last_load_update_tick)
		return;

	load = weighted_cpuload(this_rq);
	rq_lock(this_rq, &rf);
	update_rq_clock(this_rq);
	cpu_load_update_nohz(this_rq, curr_jiffies, load);
	rq_unlock(this_rq, &rf);
}
#else /* !CONFIG_NO_HZ_COMMON */
static inline void cpu_load_update_nohz(struct rq *this_rq,
					unsigned long curr_jiffies,
					unsigned long load) { }
#endif /* CONFIG_NO_HZ_COMMON */

static void cpu_load_update_periodic(struct rq *this_rq, unsigned long load)
{
#ifdef CONFIG_NO_HZ_COMMON
	/* See the mess around cpu_load_update_nohz(). */
	this_rq->last_load_update_tick = READ_ONCE(jiffies);
#endif
	cpu_load_update(this_rq, load, 1);
}

/*
 * Called from scheduler_tick()
 */
void cpu_load_update_active(struct rq *this_rq)
{
	unsigned long load = weighted_cpuload(this_rq);

	if (tick_nohz_tick_stopped())
		cpu_load_update_nohz(this_rq, READ_ONCE(jiffies), load);
	else
		cpu_load_update_periodic(this_rq, load);
}

/*
 * Return a low guess at the load of a migration-source CPU weighted
 * according to the scheduling class and "nice" value.
 *
 * We want to under-estimate the load of migration sources, to
 * balance conservatively.
 */
static unsigned long source_load(int cpu, int type)
{
	struct rq *rq = cpu_rq(cpu);
	unsigned long total = weighted_cpuload(rq);

	if (type == 0 || !sched_feat(LB_BIAS))
		return total;

	return min(rq->cpu_load[type-1], total);
}

/*
 * Return a high guess at the load of a migration-target CPU weighted
 * according to the scheduling class and "nice" value.
 */
static unsigned long target_load(int cpu, int type)
{
	struct rq *rq = cpu_rq(cpu);
	unsigned long total = weighted_cpuload(rq);

	if (type == 0 || !sched_feat(LB_BIAS))
		return total;

	return max(rq->cpu_load[type-1], total);
}

static unsigned long capacity_of(int cpu)
{
	return cpu_rq(cpu)->cpu_capacity;
}

static unsigned long capacity_orig_of(int cpu)
{
	return cpu_rq(cpu)->cpu_capacity_orig;
}

static unsigned long cpu_avg_load_per_task(int cpu)
{
	struct rq *rq = cpu_rq(cpu);
	unsigned long nr_running = READ_ONCE(rq->cfs.h_nr_running);
	unsigned long load_avg = weighted_cpuload(rq);

	if (nr_running)
		return load_avg / nr_running;

	return 0;
}

static void record_wakee(struct task_struct *p)
{
	/*
	 * Only decay a single time; tasks that have less then 1 wakeup per
	 * jiffy will not have built up many flips.
	 */
	if (time_after(jiffies, current->wakee_flip_decay_ts + HZ)) {
		current->wakee_flips >>= 1;
		current->wakee_flip_decay_ts = jiffies;
	}

	if (current->last_wakee != p) {
		current->last_wakee = p;
		current->wakee_flips++;
	}
}

/*
 * Detect M:N waker/wakee relationships via a switching-frequency heuristic.
 *
 * A waker of many should wake a different task than the one last awakened
 * at a frequency roughly N times higher than one of its wakees.
 *
 * In order to determine whether we should let the load spread vs consolidating
 * to shared cache, we look for a minimum 'flip' frequency of llc_size in one
 * partner, and a factor of lls_size higher frequency in the other.
 *
 * With both conditions met, we can be relatively sure that the relationship is
 * non-monogamous, with partner count exceeding socket size.
 *
 * Waker/wakee being client/server, worker/dispatcher, interrupt source or
 * whatever is irrelevant, spread criteria is apparent partner count exceeds
 * socket size.
 */
static int wake_wide(struct task_struct *p)
{
	unsigned int master = current->wakee_flips;
	unsigned int slave = p->wakee_flips;
	int factor = this_cpu_read(sd_llc_size);

	if (master < slave)
		swap(master, slave);
	if (slave < factor || master < slave * factor)
		return 0;
	return 1;
}

/*
 * The purpose of wake_affine() is to quickly determine on which CPU we can run
 * soonest. For the purpose of speed we only consider the waking and previous
 * CPU.
 *
 * wake_affine_idle() - only considers 'now', it check if the waking CPU is
 *			cache-affine and is (or	will be) idle.
 *
 * wake_affine_weight() - considers the weight to reflect the average
 *			  scheduling latency of the CPUs. This seems to work
 *			  for the overloaded case.
 */
static int
wake_affine_idle(int this_cpu, int prev_cpu, int sync)
{
	/*
	 * If this_cpu is idle, it implies the wakeup is from interrupt
	 * context. Only allow the move if cache is shared. Otherwise an
	 * interrupt intensive workload could force all tasks onto one
	 * node depending on the IO topology or IRQ affinity settings.
	 *
	 * If the prev_cpu is idle and cache affine then avoid a migration.
	 * There is no guarantee that the cache hot data from an interrupt
	 * is more important than cache hot data on the prev_cpu and from
	 * a cpufreq perspective, it's better to have higher utilisation
	 * on one CPU.
	 */
	if (available_idle_cpu(this_cpu) && cpus_share_cache(this_cpu, prev_cpu))
		return available_idle_cpu(prev_cpu) ? prev_cpu : this_cpu;

	if (sync && cpu_rq(this_cpu)->nr_running == 1)
		return this_cpu;

	return nr_cpumask_bits;
}

static int
wake_affine_weight(struct sched_domain *sd, struct task_struct *p,
		   int this_cpu, int prev_cpu, int sync)
{
	s64 this_eff_load, prev_eff_load;
	unsigned long task_load;

	this_eff_load = target_load(this_cpu, sd->wake_idx);

	if (sync) {
		unsigned long current_load = task_h_load(current);

		if (current_load > this_eff_load)
			return this_cpu;

		this_eff_load -= current_load;
	}

	task_load = task_h_load(p);

	this_eff_load += task_load;
	if (sched_feat(WA_BIAS))
		this_eff_load *= 100;
	this_eff_load *= capacity_of(prev_cpu);

	prev_eff_load = source_load(prev_cpu, sd->wake_idx);
	prev_eff_load -= task_load;
	if (sched_feat(WA_BIAS))
		prev_eff_load *= 100 + (sd->imbalance_pct - 100) / 2;
	prev_eff_load *= capacity_of(this_cpu);

	/*
	 * If sync, adjust the weight of prev_eff_load such that if
	 * prev_eff == this_eff that select_idle_sibling() will consider
	 * stacking the wakee on top of the waker if no other CPU is
	 * idle.
	 */
	if (sync)
		prev_eff_load += 1;

	return this_eff_load < prev_eff_load ? this_cpu : nr_cpumask_bits;
}

static int wake_affine(struct sched_domain *sd, struct task_struct *p,
		       int this_cpu, int prev_cpu, int sync)
{
	int target = nr_cpumask_bits;

	if (sched_feat(WA_IDLE))
		target = wake_affine_idle(this_cpu, prev_cpu, sync);

	if (sched_feat(WA_WEIGHT) && target == nr_cpumask_bits)
		target = wake_affine_weight(sd, p, this_cpu, prev_cpu, sync);

	schedstat_inc(p->se.statistics.nr_wakeups_affine_attempts);
	if (target == nr_cpumask_bits)
		return prev_cpu;

	schedstat_inc(sd->ttwu_move_affine);
	schedstat_inc(p->se.statistics.nr_wakeups_affine);
	return target;
}

static unsigned long cpu_util_without(int cpu, struct task_struct *p);

static unsigned long capacity_spare_without(int cpu, struct task_struct *p)
{
	return max_t(long, capacity_of(cpu) - cpu_util_without(cpu, p), 0);
}

/*
 * find_idlest_group finds and returns the least busy CPU group within the
 * domain.
 *
 * Assumes p is allowed on at least one CPU in sd.
 */
static struct sched_group *
find_idlest_group(struct sched_domain *sd, struct task_struct *p,
		  int this_cpu, int sd_flag)
{
	struct sched_group *idlest = NULL, *group = sd->groups;
	struct sched_group *most_spare_sg = NULL;
	unsigned long min_runnable_load = ULONG_MAX;
	unsigned long this_runnable_load = ULONG_MAX;
	unsigned long min_avg_load = ULONG_MAX, this_avg_load = ULONG_MAX;
	unsigned long most_spare = 0, this_spare = 0;
	int load_idx = sd->forkexec_idx;
	int imbalance_scale = 100 + (sd->imbalance_pct-100)/2;
	unsigned long imbalance = scale_load_down(NICE_0_LOAD) *
				(sd->imbalance_pct-100) / 100;

	if (sd_flag & SD_BALANCE_WAKE)
		load_idx = sd->wake_idx;

	do {
		unsigned long load, avg_load, runnable_load;
		unsigned long spare_cap, max_spare_cap;
		int local_group;
		int i;

		/* Skip over this group if it has no CPUs allowed */
		if (!cpumask_intersects(sched_group_span(group),
					&p->cpus_allowed))
			continue;

		local_group = cpumask_test_cpu(this_cpu,
					       sched_group_span(group));

		/*
		 * Tally up the load of all CPUs in the group and find
		 * the group containing the CPU with most spare capacity.
		 */
		avg_load = 0;
		runnable_load = 0;
		max_spare_cap = 0;

		for_each_cpu(i, sched_group_span(group)) {
			/* Bias balancing toward CPUs of our domain */
			if (local_group)
				load = source_load(i, load_idx);
			else
				load = target_load(i, load_idx);

			runnable_load += load;

			avg_load += cfs_rq_load_avg(&cpu_rq(i)->cfs);

			spare_cap = capacity_spare_without(i, p);

			if (spare_cap > max_spare_cap)
				max_spare_cap = spare_cap;
		}

		/* Adjust by relative CPU capacity of the group */
		avg_load = (avg_load * SCHED_CAPACITY_SCALE) /
					group->sgc->capacity;
		runnable_load = (runnable_load * SCHED_CAPACITY_SCALE) /
					group->sgc->capacity;

		if (local_group) {
			this_runnable_load = runnable_load;
			this_avg_load = avg_load;
			this_spare = max_spare_cap;
		} else {
			if (min_runnable_load > (runnable_load + imbalance)) {
				/*
				 * The runnable load is significantly smaller
				 * so we can pick this new CPU:
				 */
				min_runnable_load = runnable_load;
				min_avg_load = avg_load;
				idlest = group;
			} else if ((runnable_load < (min_runnable_load + imbalance)) &&
				   (100*min_avg_load > imbalance_scale*avg_load)) {
				/*
				 * The runnable loads are close so take the
				 * blocked load into account through avg_load:
				 */
				min_avg_load = avg_load;
				idlest = group;
			}

			if (most_spare < max_spare_cap) {
				most_spare = max_spare_cap;
				most_spare_sg = group;
			}
		}
	} while (group = group->next, group != sd->groups);

	/*
	 * The cross-over point between using spare capacity or least load
	 * is too conservative for high utilization tasks on partially
	 * utilized systems if we require spare_capacity > task_util(p),
	 * so we allow for some task stuffing by using
	 * spare_capacity > task_util(p)/2.
	 *
	 * Spare capacity can't be used for fork because the utilization has
	 * not been set yet, we must first select a rq to compute the initial
	 * utilization.
	 */
	if (sd_flag & SD_BALANCE_FORK)
		goto skip_spare;

	if (this_spare > task_util(p) / 2 &&
	    imbalance_scale*this_spare > 100*most_spare)
		return NULL;

	if (most_spare > task_util(p) / 2)
		return most_spare_sg;

skip_spare:
	if (!idlest)
		return NULL;

	/*
	 * When comparing groups across NUMA domains, it's possible for the
	 * local domain to be very lightly loaded relative to the remote
	 * domains but "imbalance" skews the comparison making remote CPUs
	 * look much more favourable. When considering cross-domain, add
	 * imbalance to the runnable load on the remote node and consider
	 * staying local.
	 */
	if ((sd->flags & SD_NUMA) &&
	    min_runnable_load + imbalance >= this_runnable_load)
		return NULL;

	if (min_runnable_load > (this_runnable_load + imbalance))
		return NULL;

	if ((this_runnable_load < (min_runnable_load + imbalance)) &&
	     (100*this_avg_load < imbalance_scale*min_avg_load))
		return NULL;

	return idlest;
}

/*
 * find_idlest_group_cpu - find the idlest CPU among the CPUs in the group.
 */
static int
find_idlest_group_cpu(struct sched_group *group, struct task_struct *p, int this_cpu)
{
	unsigned long load, min_load = ULONG_MAX;
	unsigned int min_exit_latency = UINT_MAX;
	u64 latest_idle_timestamp = 0;
	int least_loaded_cpu = this_cpu;
	int shallowest_idle_cpu = -1;
	int i;

	/* Check if we have any choice: */
	if (group->group_weight == 1)
		return cpumask_first(sched_group_span(group));

	/* Traverse only the allowed CPUs */
	for_each_cpu_and(i, sched_group_span(group), &p->cpus_allowed) {
		if (available_idle_cpu(i)) {
			struct rq *rq = cpu_rq(i);
			struct cpuidle_state *idle = idle_get_state(rq);
			if (idle && idle->exit_latency < min_exit_latency) {
				/*
				 * We give priority to a CPU whose idle state
				 * has the smallest exit latency irrespective
				 * of any idle timestamp.
				 */
				min_exit_latency = idle->exit_latency;
				latest_idle_timestamp = rq->idle_stamp;
				shallowest_idle_cpu = i;
			} else if ((!idle || idle->exit_latency == min_exit_latency) &&
				   rq->idle_stamp > latest_idle_timestamp) {
				/*
				 * If equal or no active idle state, then
				 * the most recently idled CPU might have
				 * a warmer cache.
				 */
				latest_idle_timestamp = rq->idle_stamp;
				shallowest_idle_cpu = i;
			}
		} else if (shallowest_idle_cpu == -1) {
			load = weighted_cpuload(cpu_rq(i));
			if (load < min_load) {
				min_load = load;
				least_loaded_cpu = i;
			}
		}
	}

	return shallowest_idle_cpu != -1 ? shallowest_idle_cpu : least_loaded_cpu;
}

static inline int find_idlest_cpu(struct sched_domain *sd, struct task_struct *p,
				  int cpu, int prev_cpu, int sd_flag)
{
	int new_cpu = cpu;

	if (!cpumask_intersects(sched_domain_span(sd), &p->cpus_allowed))
		return prev_cpu;

	/*
	 * We need task's util for capacity_spare_without, sync it up to
	 * prev_cpu's last_update_time.
	 */
	if (!(sd_flag & SD_BALANCE_FORK))
		sync_entity_load_avg(&p->se);

	while (sd) {
		struct sched_group *group;
		struct sched_domain *tmp;
		int weight;

		if (!(sd->flags & sd_flag)) {
			sd = sd->child;
			continue;
		}

		group = find_idlest_group(sd, p, cpu, sd_flag);
		if (!group) {
			sd = sd->child;
			continue;
		}

		new_cpu = find_idlest_group_cpu(group, p, cpu);
		if (new_cpu == cpu) {
			/* Now try balancing at a lower domain level of 'cpu': */
			sd = sd->child;
			continue;
		}

		/* Now try balancing at a lower domain level of 'new_cpu': */
		cpu = new_cpu;
		weight = sd->span_weight;
		sd = NULL;
		for_each_domain(cpu, tmp) {
			if (weight <= tmp->span_weight)
				break;
			if (tmp->flags & sd_flag)
				sd = tmp;
		}
	}

	return new_cpu;
}

#ifdef CONFIG_SCHED_SMT
DEFINE_STATIC_KEY_FALSE(sched_smt_present);

static inline void set_idle_cores(int cpu, int val)
{
	struct sched_domain_shared *sds;

	sds = rcu_dereference(per_cpu(sd_llc_shared, cpu));
	if (sds)
		WRITE_ONCE(sds->has_idle_cores, val);
}

static inline bool test_idle_cores(int cpu, bool def)
{
	struct sched_domain_shared *sds;

	sds = rcu_dereference(per_cpu(sd_llc_shared, cpu));
	if (sds)
		return READ_ONCE(sds->has_idle_cores);

	return def;
}

/*
 * Scans the local SMT mask to see if the entire core is idle, and records this
 * information in sd_llc_shared->has_idle_cores.
 *
 * Since SMT siblings share all cache levels, inspecting this limited remote
 * state should be fairly cheap.
 */
void __update_idle_core(struct rq *rq)
{
	int core = cpu_of(rq);
	int cpu;

	rcu_read_lock();
	if (test_idle_cores(core, true))
		goto unlock;

	for_each_cpu(cpu, cpu_smt_mask(core)) {
		if (cpu == core)
			continue;

		if (!available_idle_cpu(cpu))
			goto unlock;
	}

	set_idle_cores(core, 1);
unlock:
	rcu_read_unlock();
}

/*
 * Scan the entire LLC domain for idle cores; this dynamically switches off if
 * there are no idle cores left in the system; tracked through
 * sd_llc->shared->has_idle_cores and enabled through update_idle_core() above.
 */
static int select_idle_core(struct task_struct *p, struct sched_domain *sd, int target)
{
	struct cpumask *cpus = this_cpu_cpumask_var_ptr(select_idle_mask);
	int core, cpu;

	if (!static_branch_likely(&sched_smt_present))
		return -1;

	if (!test_idle_cores(target, false))
		return -1;

	cpumask_and(cpus, sched_domain_span(sd), &p->cpus_allowed);

	for_each_cpu_wrap(core, cpus, target) {
		bool idle = true;

		for_each_cpu(cpu, cpu_smt_mask(core)) {
			cpumask_clear_cpu(cpu, cpus);
			if (!available_idle_cpu(cpu))
				idle = false;
		}

		if (idle)
			return core;
	}

	/*
	 * Failed to find an idle core; stop looking for one.
	 */
	set_idle_cores(target, 0);

	return -1;
}

/*
 * Scan the local SMT mask for idle CPUs.
 */
static int select_idle_smt(struct task_struct *p, struct sched_domain *sd, int target)
{
	int cpu;

	if (!static_branch_likely(&sched_smt_present))
		return -1;

	for_each_cpu(cpu, cpu_smt_mask(target)) {
		if (!cpumask_test_cpu(cpu, &p->cpus_allowed))
			continue;
		if (available_idle_cpu(cpu))
			return cpu;
	}

	return -1;
}

#else /* CONFIG_SCHED_SMT */

static inline int select_idle_core(struct task_struct *p, struct sched_domain *sd, int target)
{
	return -1;
}

static inline int select_idle_smt(struct task_struct *p, struct sched_domain *sd, int target)
{
	return -1;
}

#endif /* CONFIG_SCHED_SMT */

/*
 * Scan the LLC domain for idle CPUs; this is dynamically regulated by
 * comparing the average scan cost (tracked in sd->avg_scan_cost) against the
 * average idle time for this rq (as found in rq->avg_idle).
 */
static int select_idle_cpu(struct task_struct *p, struct sched_domain *sd, int target)
{
	struct sched_domain *this_sd;
	u64 avg_cost, avg_idle;
	u64 time, cost;
	s64 delta;
	int cpu, nr = INT_MAX;

	this_sd = rcu_dereference(*this_cpu_ptr(&sd_llc));
	if (!this_sd)
		return -1;

	/*
	 * Due to large variance we need a large fuzz factor; hackbench in
	 * particularly is sensitive here.
	 */
	avg_idle = this_rq()->avg_idle / 512;
	avg_cost = this_sd->avg_scan_cost + 1;

	if (sched_feat(SIS_AVG_CPU) && avg_idle < avg_cost)
		return -1;

	if (sched_feat(SIS_PROP)) {
		u64 span_avg = sd->span_weight * avg_idle;
		if (span_avg > 4*avg_cost)
			nr = div_u64(span_avg, avg_cost);
		else
			nr = 4;
	}

	time = local_clock();

	for_each_cpu_wrap(cpu, sched_domain_span(sd), target) {
		if (!--nr)
			return -1;
		if (!cpumask_test_cpu(cpu, &p->cpus_allowed))
			continue;
		if (available_idle_cpu(cpu))
			break;
	}

	time = local_clock() - time;
	cost = this_sd->avg_scan_cost;
	delta = (s64)(time - cost) / 8;
	this_sd->avg_scan_cost += delta;

	return cpu;
}

/*
 * Try and locate an idle core/thread in the LLC cache domain.
 */
static int select_idle_sibling(struct task_struct *p, int prev, int target)
{
	struct sched_domain *sd;
	int i, recent_used_cpu;

	if (available_idle_cpu(target))
		return target;

	/*
	 * If the previous CPU is cache affine and idle, don't be stupid:
	 */
	if (prev != target && cpus_share_cache(prev, target) && available_idle_cpu(prev))
		return prev;

	/* Check a recently used CPU as a potential idle candidate: */
	recent_used_cpu = p->recent_used_cpu;
	if (recent_used_cpu != prev &&
	    recent_used_cpu != target &&
	    cpus_share_cache(recent_used_cpu, target) &&
	    available_idle_cpu(recent_used_cpu) &&
	    cpumask_test_cpu(p->recent_used_cpu, &p->cpus_allowed)) {
		/*
		 * Replace recent_used_cpu with prev as it is a potential
		 * candidate for the next wake:
		 */
		p->recent_used_cpu = prev;
		return recent_used_cpu;
	}

	sd = rcu_dereference(per_cpu(sd_llc, target));
	if (!sd)
		return target;

	i = select_idle_core(p, sd, target);
	if ((unsigned)i < nr_cpumask_bits)
		return i;

	i = select_idle_cpu(p, sd, target);
	if ((unsigned)i < nr_cpumask_bits)
		return i;

	i = select_idle_smt(p, sd, target);
	if ((unsigned)i < nr_cpumask_bits)
		return i;

	return target;
}

/**
 * Amount of capacity of a CPU that is (estimated to be) used by CFS tasks
 * @cpu: the CPU to get the utilization of
 *
 * The unit of the return value must be the one of capacity so we can compare
 * the utilization with the capacity of the CPU that is available for CFS task
 * (ie cpu_capacity).
 *
 * cfs_rq.avg.util_avg is the sum of running time of runnable tasks plus the
 * recent utilization of currently non-runnable tasks on a CPU. It represents
 * the amount of utilization of a CPU in the range [0..capacity_orig] where
 * capacity_orig is the cpu_capacity available at the highest frequency
 * (arch_scale_freq_capacity()).
 * The utilization of a CPU converges towards a sum equal to or less than the
 * current capacity (capacity_curr <= capacity_orig) of the CPU because it is
 * the running time on this CPU scaled by capacity_curr.
 *
 * The estimated utilization of a CPU is defined to be the maximum between its
 * cfs_rq.avg.util_avg and the sum of the estimated utilization of the tasks
 * currently RUNNABLE on that CPU.
 * This allows to properly represent the expected utilization of a CPU which
 * has just got a big task running since a long sleep period. At the same time
 * however it preserves the benefits of the "blocked utilization" in
 * describing the potential for other tasks waking up on the same CPU.
 *
 * Nevertheless, cfs_rq.avg.util_avg can be higher than capacity_curr or even
 * higher than capacity_orig because of unfortunate rounding in
 * cfs.avg.util_avg or just after migrating tasks and new task wakeups until
 * the average stabilizes with the new running time. We need to check that the
 * utilization stays within the range of [0..capacity_orig] and cap it if
 * necessary. Without utilization capping, a group could be seen as overloaded
 * (CPU0 utilization at 121% + CPU1 utilization at 80%) whereas CPU1 has 20% of
 * available capacity. We allow utilization to overshoot capacity_curr (but not
 * capacity_orig) as it useful for predicting the capacity required after task
 * migrations (scheduler-driven DVFS).
 *
 * Return: the (estimated) utilization for the specified CPU
 */
static inline unsigned long cpu_util(int cpu)
{
	struct cfs_rq *cfs_rq;
	unsigned int util;

	cfs_rq = &cpu_rq(cpu)->cfs;
	util = READ_ONCE(cfs_rq->avg.util_avg);

	if (sched_feat(UTIL_EST))
		util = max(util, READ_ONCE(cfs_rq->avg.util_est.enqueued));

	return min_t(unsigned long, util, capacity_orig_of(cpu));
}

/*
 * cpu_util_without: compute cpu utilization without any contributions from *p
 * @cpu: the CPU which utilization is requested
 * @p: the task which utilization should be discounted
 *
 * The utilization of a CPU is defined by the utilization of tasks currently
 * enqueued on that CPU as well as tasks which are currently sleeping after an
 * execution on that CPU.
 *
 * This method returns the utilization of the specified CPU by discounting the
 * utilization of the specified task, whenever the task is currently
 * contributing to the CPU utilization.
 */
static unsigned long cpu_util_without(int cpu, struct task_struct *p)
{
	struct cfs_rq *cfs_rq;
	unsigned int util;

	/* Task has no contribution or is new */
	if (cpu != task_cpu(p) || !READ_ONCE(p->se.avg.last_update_time))
		return cpu_util(cpu);

	cfs_rq = &cpu_rq(cpu)->cfs;
	util = READ_ONCE(cfs_rq->avg.util_avg);

	/* Discount task's util from CPU's util */
<<<<<<< HEAD
	util -= min_t(unsigned int, util, task_util(p));
=======
	lsub_positive(&util, task_util(p));
>>>>>>> cf26057a

	/*
	 * Covered cases:
	 *
	 * a) if *p is the only task sleeping on this CPU, then:
	 *      cpu_util (== task_util) > util_est (== 0)
	 *    and thus we return:
	 *      cpu_util_without = (cpu_util - task_util) = 0
	 *
	 * b) if other tasks are SLEEPING on this CPU, which is now exiting
	 *    IDLE, then:
	 *      cpu_util >= task_util
	 *      cpu_util > util_est (== 0)
	 *    and thus we discount *p's blocked utilization to return:
	 *      cpu_util_without = (cpu_util - task_util) >= 0
	 *
	 * c) if other tasks are RUNNABLE on that CPU and
	 *      util_est > cpu_util
	 *    then we use util_est since it returns a more restrictive
	 *    estimation of the spare capacity on that CPU, by just
	 *    considering the expected utilization of tasks already
	 *    runnable on that CPU.
	 *
	 * Cases a) and b) are covered by the above code, while case c) is
	 * covered by the following code when estimated utilization is
	 * enabled.
	 */
	if (sched_feat(UTIL_EST)) {
		unsigned int estimated =
			READ_ONCE(cfs_rq->avg.util_est.enqueued);

		/*
		 * Despite the following checks we still have a small window
		 * for a possible race, when an execl's select_task_rq_fair()
		 * races with LB's detach_task():
		 *
		 *   detach_task()
		 *     p->on_rq = TASK_ON_RQ_MIGRATING;
		 *     ---------------------------------- A
		 *     deactivate_task()                   \
		 *       dequeue_task()                     + RaceTime
		 *         util_est_dequeue()              /
		 *     ---------------------------------- B
		 *
		 * The additional check on "current == p" it's required to
		 * properly fix the execl regression and it helps in further
		 * reducing the chances for the above race.
		 */
<<<<<<< HEAD
		if (unlikely(task_on_rq_queued(p) || current == p)) {
			estimated -= min_t(unsigned int, estimated,
					   (_task_util_est(p) | UTIL_AVG_UNCHANGED));
		}
=======
		if (unlikely(task_on_rq_queued(p) || current == p))
			lsub_positive(&estimated, _task_util_est(p));

>>>>>>> cf26057a
		util = max(util, estimated);
	}

	/*
	 * Utilization (estimated) can exceed the CPU capacity, thus let's
	 * clamp to the maximum CPU capacity to ensure consistency with
	 * the cpu_util call.
	 */
	return min_t(unsigned long, util, capacity_orig_of(cpu));
}

/*
 * Disable WAKE_AFFINE in the case where task @p doesn't fit in the
 * capacity of either the waking CPU @cpu or the previous CPU @prev_cpu.
 *
 * In that case WAKE_AFFINE doesn't make sense and we'll let
 * BALANCE_WAKE sort things out.
 */
static int wake_cap(struct task_struct *p, int cpu, int prev_cpu)
{
	long min_cap, max_cap;

	if (!static_branch_unlikely(&sched_asym_cpucapacity))
		return 0;

	min_cap = min(capacity_orig_of(prev_cpu), capacity_orig_of(cpu));
	max_cap = cpu_rq(cpu)->rd->max_cpu_capacity;

	/* Minimum capacity is close to max, no need to abort wake_affine */
	if (max_cap - min_cap < max_cap >> 3)
		return 0;

	/* Bring task utilization in sync with prev_cpu */
	sync_entity_load_avg(&p->se);

	return !task_fits_capacity(p, min_cap);
}

/*
 * Predicts what cpu_util(@cpu) would return if @p was migrated (and enqueued)
 * to @dst_cpu.
 */
static unsigned long cpu_util_next(int cpu, struct task_struct *p, int dst_cpu)
{
	struct cfs_rq *cfs_rq = &cpu_rq(cpu)->cfs;
	unsigned long util_est, util = READ_ONCE(cfs_rq->avg.util_avg);

	/*
	 * If @p migrates from @cpu to another, remove its contribution. Or,
	 * if @p migrates from another CPU to @cpu, add its contribution. In
	 * the other cases, @cpu is not impacted by the migration, so the
	 * util_avg should already be correct.
	 */
	if (task_cpu(p) == cpu && dst_cpu != cpu)
		sub_positive(&util, task_util(p));
	else if (task_cpu(p) != cpu && dst_cpu == cpu)
		util += task_util(p);

	if (sched_feat(UTIL_EST)) {
		util_est = READ_ONCE(cfs_rq->avg.util_est.enqueued);

		/*
		 * During wake-up, the task isn't enqueued yet and doesn't
		 * appear in the cfs_rq->avg.util_est.enqueued of any rq,
		 * so just add it (if needed) to "simulate" what will be
		 * cpu_util() after the task has been enqueued.
		 */
		if (dst_cpu == cpu)
			util_est += _task_util_est(p);

		util = max(util, util_est);
	}

	return min(util, capacity_orig_of(cpu));
}

/*
 * compute_energy(): Estimates the energy that would be consumed if @p was
 * migrated to @dst_cpu. compute_energy() predicts what will be the utilization
 * landscape of the * CPUs after the task migration, and uses the Energy Model
 * to compute what would be the energy if we decided to actually migrate that
 * task.
 */
static long
compute_energy(struct task_struct *p, int dst_cpu, struct perf_domain *pd)
{
	long util, max_util, sum_util, energy = 0;
	int cpu;

	for (; pd; pd = pd->next) {
		max_util = sum_util = 0;
		/*
		 * The capacity state of CPUs of the current rd can be driven by
		 * CPUs of another rd if they belong to the same performance
		 * domain. So, account for the utilization of these CPUs too
		 * by masking pd with cpu_online_mask instead of the rd span.
		 *
		 * If an entire performance domain is outside of the current rd,
		 * it will not appear in its pd list and will not be accounted
		 * by compute_energy().
		 */
		for_each_cpu_and(cpu, perf_domain_span(pd), cpu_online_mask) {
			util = cpu_util_next(cpu, p, dst_cpu);
			util = schedutil_energy_util(cpu, util);
			max_util = max(util, max_util);
			sum_util += util;
		}

		energy += em_pd_energy(pd->em_pd, max_util, sum_util);
	}

	return energy;
}

/*
 * find_energy_efficient_cpu(): Find most energy-efficient target CPU for the
 * waking task. find_energy_efficient_cpu() looks for the CPU with maximum
 * spare capacity in each performance domain and uses it as a potential
 * candidate to execute the task. Then, it uses the Energy Model to figure
 * out which of the CPU candidates is the most energy-efficient.
 *
 * The rationale for this heuristic is as follows. In a performance domain,
 * all the most energy efficient CPU candidates (according to the Energy
 * Model) are those for which we'll request a low frequency. When there are
 * several CPUs for which the frequency request will be the same, we don't
 * have enough data to break the tie between them, because the Energy Model
 * only includes active power costs. With this model, if we assume that
 * frequency requests follow utilization (e.g. using schedutil), the CPU with
 * the maximum spare capacity in a performance domain is guaranteed to be among
 * the best candidates of the performance domain.
 *
 * In practice, it could be preferable from an energy standpoint to pack
 * small tasks on a CPU in order to let other CPUs go in deeper idle states,
 * but that could also hurt our chances to go cluster idle, and we have no
 * ways to tell with the current Energy Model if this is actually a good
 * idea or not. So, find_energy_efficient_cpu() basically favors
 * cluster-packing, and spreading inside a cluster. That should at least be
 * a good thing for latency, and this is consistent with the idea that most
 * of the energy savings of EAS come from the asymmetry of the system, and
 * not so much from breaking the tie between identical CPUs. That's also the
 * reason why EAS is enabled in the topology code only for systems where
 * SD_ASYM_CPUCAPACITY is set.
 *
 * NOTE: Forkees are not accepted in the energy-aware wake-up path because
 * they don't have any useful utilization data yet and it's not possible to
 * forecast their impact on energy consumption. Consequently, they will be
 * placed by find_idlest_cpu() on the least loaded CPU, which might turn out
 * to be energy-inefficient in some use-cases. The alternative would be to
 * bias new tasks towards specific types of CPUs first, or to try to infer
 * their util_avg from the parent task, but those heuristics could hurt
 * other use-cases too. So, until someone finds a better way to solve this,
 * let's keep things simple by re-using the existing slow path.
 */

static int find_energy_efficient_cpu(struct task_struct *p, int prev_cpu)
{
	unsigned long prev_energy = ULONG_MAX, best_energy = ULONG_MAX;
	struct root_domain *rd = cpu_rq(smp_processor_id())->rd;
	int cpu, best_energy_cpu = prev_cpu;
	struct perf_domain *head, *pd;
	unsigned long cpu_cap, util;
	struct sched_domain *sd;

	rcu_read_lock();
	pd = rcu_dereference(rd->pd);
	if (!pd || READ_ONCE(rd->overutilized))
		goto fail;
	head = pd;

	/*
	 * Energy-aware wake-up happens on the lowest sched_domain starting
	 * from sd_asym_cpucapacity spanning over this_cpu and prev_cpu.
	 */
	sd = rcu_dereference(*this_cpu_ptr(&sd_asym_cpucapacity));
	while (sd && !cpumask_test_cpu(prev_cpu, sched_domain_span(sd)))
		sd = sd->parent;
	if (!sd)
		goto fail;

	sync_entity_load_avg(&p->se);
	if (!task_util_est(p))
		goto unlock;

	for (; pd; pd = pd->next) {
		unsigned long cur_energy, spare_cap, max_spare_cap = 0;
		int max_spare_cap_cpu = -1;

		for_each_cpu_and(cpu, perf_domain_span(pd), sched_domain_span(sd)) {
			if (!cpumask_test_cpu(cpu, &p->cpus_allowed))
				continue;

			/* Skip CPUs that will be overutilized. */
			util = cpu_util_next(cpu, p, cpu);
			cpu_cap = capacity_of(cpu);
			if (cpu_cap * 1024 < util * capacity_margin)
				continue;

			/* Always use prev_cpu as a candidate. */
			if (cpu == prev_cpu) {
				prev_energy = compute_energy(p, prev_cpu, head);
				best_energy = min(best_energy, prev_energy);
				continue;
			}

			/*
			 * Find the CPU with the maximum spare capacity in
			 * the performance domain
			 */
			spare_cap = cpu_cap - util;
			if (spare_cap > max_spare_cap) {
				max_spare_cap = spare_cap;
				max_spare_cap_cpu = cpu;
			}
		}

		/* Evaluate the energy impact of using this CPU. */
		if (max_spare_cap_cpu >= 0) {
			cur_energy = compute_energy(p, max_spare_cap_cpu, head);
			if (cur_energy < best_energy) {
				best_energy = cur_energy;
				best_energy_cpu = max_spare_cap_cpu;
			}
		}
	}
unlock:
	rcu_read_unlock();

	/*
	 * Pick the best CPU if prev_cpu cannot be used, or if it saves at
	 * least 6% of the energy used by prev_cpu.
	 */
	if (prev_energy == ULONG_MAX)
		return best_energy_cpu;

	if ((prev_energy - best_energy) > (prev_energy >> 4))
		return best_energy_cpu;

	return prev_cpu;

fail:
	rcu_read_unlock();

	return -1;
}

/*
 * select_task_rq_fair: Select target runqueue for the waking task in domains
 * that have the 'sd_flag' flag set. In practice, this is SD_BALANCE_WAKE,
 * SD_BALANCE_FORK, or SD_BALANCE_EXEC.
 *
 * Balances load by selecting the idlest CPU in the idlest group, or under
 * certain conditions an idle sibling CPU if the domain has SD_WAKE_AFFINE set.
 *
 * Returns the target CPU number.
 *
 * preempt must be disabled.
 */
static int
select_task_rq_fair(struct task_struct *p, int prev_cpu, int sd_flag, int wake_flags)
{
	struct sched_domain *tmp, *sd = NULL;
	int cpu = smp_processor_id();
	int new_cpu = prev_cpu;
	int want_affine = 0;
	int sync = (wake_flags & WF_SYNC) && !(current->flags & PF_EXITING);

	if (sd_flag & SD_BALANCE_WAKE) {
		record_wakee(p);

		if (static_branch_unlikely(&sched_energy_present)) {
			new_cpu = find_energy_efficient_cpu(p, prev_cpu);
			if (new_cpu >= 0)
				return new_cpu;
			new_cpu = prev_cpu;
		}

		want_affine = !wake_wide(p) && !wake_cap(p, cpu, prev_cpu) &&
			      cpumask_test_cpu(cpu, &p->cpus_allowed);
	}

	rcu_read_lock();
	for_each_domain(cpu, tmp) {
		if (!(tmp->flags & SD_LOAD_BALANCE))
			break;

		/*
		 * If both 'cpu' and 'prev_cpu' are part of this domain,
		 * cpu is a valid SD_WAKE_AFFINE target.
		 */
		if (want_affine && (tmp->flags & SD_WAKE_AFFINE) &&
		    cpumask_test_cpu(prev_cpu, sched_domain_span(tmp))) {
			if (cpu != prev_cpu)
				new_cpu = wake_affine(tmp, p, cpu, prev_cpu, sync);

			sd = NULL; /* Prefer wake_affine over balance flags */
			break;
		}

		if (tmp->flags & sd_flag)
			sd = tmp;
		else if (!want_affine)
			break;
	}

	if (unlikely(sd)) {
		/* Slow path */
		new_cpu = find_idlest_cpu(sd, p, cpu, prev_cpu, sd_flag);
	} else if (sd_flag & SD_BALANCE_WAKE) { /* XXX always ? */
		/* Fast path */

		new_cpu = select_idle_sibling(p, prev_cpu, new_cpu);

		if (want_affine)
			current->recent_used_cpu = cpu;
	}
	rcu_read_unlock();

	return new_cpu;
}

static void detach_entity_cfs_rq(struct sched_entity *se);

/*
 * Called immediately before a task is migrated to a new CPU; task_cpu(p) and
 * cfs_rq_of(p) references at time of call are still valid and identify the
 * previous CPU. The caller guarantees p->pi_lock or task_rq(p)->lock is held.
 */
static void migrate_task_rq_fair(struct task_struct *p, int new_cpu)
{
	/*
	 * As blocked tasks retain absolute vruntime the migration needs to
	 * deal with this by subtracting the old and adding the new
	 * min_vruntime -- the latter is done by enqueue_entity() when placing
	 * the task on the new runqueue.
	 */
	if (p->state == TASK_WAKING) {
		struct sched_entity *se = &p->se;
		struct cfs_rq *cfs_rq = cfs_rq_of(se);
		u64 min_vruntime;

#ifndef CONFIG_64BIT
		u64 min_vruntime_copy;

		do {
			min_vruntime_copy = cfs_rq->min_vruntime_copy;
			smp_rmb();
			min_vruntime = cfs_rq->min_vruntime;
		} while (min_vruntime != min_vruntime_copy);
#else
		min_vruntime = cfs_rq->min_vruntime;
#endif

		se->vruntime -= min_vruntime;
	}

	if (p->on_rq == TASK_ON_RQ_MIGRATING) {
		/*
		 * In case of TASK_ON_RQ_MIGRATING we in fact hold the 'old'
		 * rq->lock and can modify state directly.
		 */
		lockdep_assert_held(&task_rq(p)->lock);
		detach_entity_cfs_rq(&p->se);

	} else {
		/*
		 * We are supposed to update the task to "current" time, then
		 * its up to date and ready to go to new CPU/cfs_rq. But we
		 * have difficulty in getting what current time is, so simply
		 * throw away the out-of-date time. This will result in the
		 * wakee task is less decayed, but giving the wakee more load
		 * sounds not bad.
		 */
		remove_entity_load_avg(&p->se);
	}

	/* Tell new CPU we are migrated */
	p->se.avg.last_update_time = 0;

	/* We have migrated, no longer consider this task hot */
	p->se.exec_start = 0;

	update_scan_period(p, new_cpu);
}

static void task_dead_fair(struct task_struct *p)
{
	remove_entity_load_avg(&p->se);
}
#endif /* CONFIG_SMP */

static unsigned long wakeup_gran(struct sched_entity *se)
{
	unsigned long gran = sysctl_sched_wakeup_granularity;

	/*
	 * Since its curr running now, convert the gran from real-time
	 * to virtual-time in his units.
	 *
	 * By using 'se' instead of 'curr' we penalize light tasks, so
	 * they get preempted easier. That is, if 'se' < 'curr' then
	 * the resulting gran will be larger, therefore penalizing the
	 * lighter, if otoh 'se' > 'curr' then the resulting gran will
	 * be smaller, again penalizing the lighter task.
	 *
	 * This is especially important for buddies when the leftmost
	 * task is higher priority than the buddy.
	 */
	return calc_delta_fair(gran, se);
}

/*
 * Should 'se' preempt 'curr'.
 *
 *             |s1
 *        |s2
 *   |s3
 *         g
 *      |<--->|c
 *
 *  w(c, s1) = -1
 *  w(c, s2) =  0
 *  w(c, s3) =  1
 *
 */
static int
wakeup_preempt_entity(struct sched_entity *curr, struct sched_entity *se)
{
	s64 gran, vdiff = curr->vruntime - se->vruntime;

	if (vdiff <= 0)
		return -1;

	gran = wakeup_gran(se);
	if (vdiff > gran)
		return 1;

	return 0;
}

static void set_last_buddy(struct sched_entity *se)
{
	if (entity_is_task(se) && unlikely(task_has_idle_policy(task_of(se))))
		return;

	for_each_sched_entity(se) {
		if (SCHED_WARN_ON(!se->on_rq))
			return;
		cfs_rq_of(se)->last = se;
	}
}

static void set_next_buddy(struct sched_entity *se)
{
	if (entity_is_task(se) && unlikely(task_has_idle_policy(task_of(se))))
		return;

	for_each_sched_entity(se) {
		if (SCHED_WARN_ON(!se->on_rq))
			return;
		cfs_rq_of(se)->next = se;
	}
}

static void set_skip_buddy(struct sched_entity *se)
{
	for_each_sched_entity(se)
		cfs_rq_of(se)->skip = se;
}

/*
 * Preempt the current task with a newly woken task if needed:
 */
static void check_preempt_wakeup(struct rq *rq, struct task_struct *p, int wake_flags)
{
	struct task_struct *curr = rq->curr;
	struct sched_entity *se = &curr->se, *pse = &p->se;
	struct cfs_rq *cfs_rq = task_cfs_rq(curr);
	int scale = cfs_rq->nr_running >= sched_nr_latency;
	int next_buddy_marked = 0;

	if (unlikely(se == pse))
		return;

	/*
	 * This is possible from callers such as attach_tasks(), in which we
	 * unconditionally check_prempt_curr() after an enqueue (which may have
	 * lead to a throttle).  This both saves work and prevents false
	 * next-buddy nomination below.
	 */
	if (unlikely(throttled_hierarchy(cfs_rq_of(pse))))
		return;

	if (sched_feat(NEXT_BUDDY) && scale && !(wake_flags & WF_FORK)) {
		set_next_buddy(pse);
		next_buddy_marked = 1;
	}

	/*
	 * We can come here with TIF_NEED_RESCHED already set from new task
	 * wake up path.
	 *
	 * Note: this also catches the edge-case of curr being in a throttled
	 * group (e.g. via set_curr_task), since update_curr() (in the
	 * enqueue of curr) will have resulted in resched being set.  This
	 * prevents us from potentially nominating it as a false LAST_BUDDY
	 * below.
	 */
	if (test_tsk_need_resched(curr))
		return;

	/* Idle tasks are by definition preempted by non-idle tasks. */
	if (unlikely(task_has_idle_policy(curr)) &&
	    likely(!task_has_idle_policy(p)))
		goto preempt;

	/*
	 * Batch and idle tasks do not preempt non-idle tasks (their preemption
	 * is driven by the tick):
	 */
	if (unlikely(p->policy != SCHED_NORMAL) || !sched_feat(WAKEUP_PREEMPTION))
		return;

	find_matching_se(&se, &pse);
	update_curr(cfs_rq_of(se));
	BUG_ON(!pse);
	if (wakeup_preempt_entity(se, pse) == 1) {
		/*
		 * Bias pick_next to pick the sched entity that is
		 * triggering this preemption.
		 */
		if (!next_buddy_marked)
			set_next_buddy(pse);
		goto preempt;
	}

	return;

preempt:
	resched_curr(rq);
	/*
	 * Only set the backward buddy when the current task is still
	 * on the rq. This can happen when a wakeup gets interleaved
	 * with schedule on the ->pre_schedule() or idle_balance()
	 * point, either of which can * drop the rq lock.
	 *
	 * Also, during early boot the idle thread is in the fair class,
	 * for obvious reasons its a bad idea to schedule back to it.
	 */
	if (unlikely(!se->on_rq || curr == rq->idle))
		return;

	if (sched_feat(LAST_BUDDY) && scale && entity_is_task(se))
		set_last_buddy(se);
}

static struct task_struct *
pick_next_task_fair(struct rq *rq, struct task_struct *prev, struct rq_flags *rf)
{
	struct cfs_rq *cfs_rq = &rq->cfs;
	struct sched_entity *se;
	struct task_struct *p;
	int new_tasks;

again:
	if (!cfs_rq->nr_running)
		goto idle;

#ifdef CONFIG_FAIR_GROUP_SCHED
	if (prev->sched_class != &fair_sched_class)
		goto simple;

	/*
	 * Because of the set_next_buddy() in dequeue_task_fair() it is rather
	 * likely that a next task is from the same cgroup as the current.
	 *
	 * Therefore attempt to avoid putting and setting the entire cgroup
	 * hierarchy, only change the part that actually changes.
	 */

	do {
		struct sched_entity *curr = cfs_rq->curr;

		/*
		 * Since we got here without doing put_prev_entity() we also
		 * have to consider cfs_rq->curr. If it is still a runnable
		 * entity, update_curr() will update its vruntime, otherwise
		 * forget we've ever seen it.
		 */
		if (curr) {
			if (curr->on_rq)
				update_curr(cfs_rq);
			else
				curr = NULL;

			/*
			 * This call to check_cfs_rq_runtime() will do the
			 * throttle and dequeue its entity in the parent(s).
			 * Therefore the nr_running test will indeed
			 * be correct.
			 */
			if (unlikely(check_cfs_rq_runtime(cfs_rq))) {
				cfs_rq = &rq->cfs;

				if (!cfs_rq->nr_running)
					goto idle;

				goto simple;
			}
		}

		se = pick_next_entity(cfs_rq, curr);
		cfs_rq = group_cfs_rq(se);
	} while (cfs_rq);

	p = task_of(se);

	/*
	 * Since we haven't yet done put_prev_entity and if the selected task
	 * is a different task than we started out with, try and touch the
	 * least amount of cfs_rqs.
	 */
	if (prev != p) {
		struct sched_entity *pse = &prev->se;

		while (!(cfs_rq = is_same_group(se, pse))) {
			int se_depth = se->depth;
			int pse_depth = pse->depth;

			if (se_depth <= pse_depth) {
				put_prev_entity(cfs_rq_of(pse), pse);
				pse = parent_entity(pse);
			}
			if (se_depth >= pse_depth) {
				set_next_entity(cfs_rq_of(se), se);
				se = parent_entity(se);
			}
		}

		put_prev_entity(cfs_rq, pse);
		set_next_entity(cfs_rq, se);
	}

	goto done;
simple:
#endif

	put_prev_task(rq, prev);

	do {
		se = pick_next_entity(cfs_rq, NULL);
		set_next_entity(cfs_rq, se);
		cfs_rq = group_cfs_rq(se);
	} while (cfs_rq);

	p = task_of(se);

done: __maybe_unused;
#ifdef CONFIG_SMP
	/*
	 * Move the next running task to the front of
	 * the list, so our cfs_tasks list becomes MRU
	 * one.
	 */
	list_move(&p->se.group_node, &rq->cfs_tasks);
#endif

	if (hrtick_enabled(rq))
		hrtick_start_fair(rq, p);

	update_misfit_status(p, rq);

	return p;

idle:
	update_misfit_status(NULL, rq);
	new_tasks = idle_balance(rq, rf);

	/*
	 * Because idle_balance() releases (and re-acquires) rq->lock, it is
	 * possible for any higher priority task to appear. In that case we
	 * must re-start the pick_next_entity() loop.
	 */
	if (new_tasks < 0)
		return RETRY_TASK;

	if (new_tasks > 0)
		goto again;

	return NULL;
}

/*
 * Account for a descheduled task:
 */
static void put_prev_task_fair(struct rq *rq, struct task_struct *prev)
{
	struct sched_entity *se = &prev->se;
	struct cfs_rq *cfs_rq;

	for_each_sched_entity(se) {
		cfs_rq = cfs_rq_of(se);
		put_prev_entity(cfs_rq, se);
	}
}

/*
 * sched_yield() is very simple
 *
 * The magic of dealing with the ->skip buddy is in pick_next_entity.
 */
static void yield_task_fair(struct rq *rq)
{
	struct task_struct *curr = rq->curr;
	struct cfs_rq *cfs_rq = task_cfs_rq(curr);
	struct sched_entity *se = &curr->se;

	/*
	 * Are we the only task in the tree?
	 */
	if (unlikely(rq->nr_running == 1))
		return;

	clear_buddies(cfs_rq, se);

	if (curr->policy != SCHED_BATCH) {
		update_rq_clock(rq);
		/*
		 * Update run-time statistics of the 'current'.
		 */
		update_curr(cfs_rq);
		/*
		 * Tell update_rq_clock() that we've just updated,
		 * so we don't do microscopic update in schedule()
		 * and double the fastpath cost.
		 */
		rq_clock_skip_update(rq);
	}

	set_skip_buddy(se);
}

static bool yield_to_task_fair(struct rq *rq, struct task_struct *p, bool preempt)
{
	struct sched_entity *se = &p->se;

	/* throttled hierarchies are not runnable */
	if (!se->on_rq || throttled_hierarchy(cfs_rq_of(se)))
		return false;

	/* Tell the scheduler that we'd really like pse to run next. */
	set_next_buddy(se);

	yield_task_fair(rq);

	return true;
}

#ifdef CONFIG_SMP
/**************************************************
 * Fair scheduling class load-balancing methods.
 *
 * BASICS
 *
 * The purpose of load-balancing is to achieve the same basic fairness the
 * per-CPU scheduler provides, namely provide a proportional amount of compute
 * time to each task. This is expressed in the following equation:
 *
 *   W_i,n/P_i == W_j,n/P_j for all i,j                               (1)
 *
 * Where W_i,n is the n-th weight average for CPU i. The instantaneous weight
 * W_i,0 is defined as:
 *
 *   W_i,0 = \Sum_j w_i,j                                             (2)
 *
 * Where w_i,j is the weight of the j-th runnable task on CPU i. This weight
 * is derived from the nice value as per sched_prio_to_weight[].
 *
 * The weight average is an exponential decay average of the instantaneous
 * weight:
 *
 *   W'_i,n = (2^n - 1) / 2^n * W_i,n + 1 / 2^n * W_i,0               (3)
 *
 * C_i is the compute capacity of CPU i, typically it is the
 * fraction of 'recent' time available for SCHED_OTHER task execution. But it
 * can also include other factors [XXX].
 *
 * To achieve this balance we define a measure of imbalance which follows
 * directly from (1):
 *
 *   imb_i,j = max{ avg(W/C), W_i/C_i } - min{ avg(W/C), W_j/C_j }    (4)
 *
 * We them move tasks around to minimize the imbalance. In the continuous
 * function space it is obvious this converges, in the discrete case we get
 * a few fun cases generally called infeasible weight scenarios.
 *
 * [XXX expand on:
 *     - infeasible weights;
 *     - local vs global optima in the discrete case. ]
 *
 *
 * SCHED DOMAINS
 *
 * In order to solve the imbalance equation (4), and avoid the obvious O(n^2)
 * for all i,j solution, we create a tree of CPUs that follows the hardware
 * topology where each level pairs two lower groups (or better). This results
 * in O(log n) layers. Furthermore we reduce the number of CPUs going up the
 * tree to only the first of the previous level and we decrease the frequency
 * of load-balance at each level inv. proportional to the number of CPUs in
 * the groups.
 *
 * This yields:
 *
 *     log_2 n     1     n
 *   \Sum       { --- * --- * 2^i } = O(n)                            (5)
 *     i = 0      2^i   2^i
 *                               `- size of each group
 *         |         |     `- number of CPUs doing load-balance
 *         |         `- freq
 *         `- sum over all levels
 *
 * Coupled with a limit on how many tasks we can migrate every balance pass,
 * this makes (5) the runtime complexity of the balancer.
 *
 * An important property here is that each CPU is still (indirectly) connected
 * to every other CPU in at most O(log n) steps:
 *
 * The adjacency matrix of the resulting graph is given by:
 *
 *             log_2 n
 *   A_i,j = \Union     (i % 2^k == 0) && i / 2^(k+1) == j / 2^(k+1)  (6)
 *             k = 0
 *
 * And you'll find that:
 *
 *   A^(log_2 n)_i,j != 0  for all i,j                                (7)
 *
 * Showing there's indeed a path between every CPU in at most O(log n) steps.
 * The task movement gives a factor of O(m), giving a convergence complexity
 * of:
 *
 *   O(nm log n),  n := nr_cpus, m := nr_tasks                        (8)
 *
 *
 * WORK CONSERVING
 *
 * In order to avoid CPUs going idle while there's still work to do, new idle
 * balancing is more aggressive and has the newly idle CPU iterate up the domain
 * tree itself instead of relying on other CPUs to bring it work.
 *
 * This adds some complexity to both (5) and (8) but it reduces the total idle
 * time.
 *
 * [XXX more?]
 *
 *
 * CGROUPS
 *
 * Cgroups make a horror show out of (2), instead of a simple sum we get:
 *
 *                                s_k,i
 *   W_i,0 = \Sum_j \Prod_k w_k * -----                               (9)
 *                                 S_k
 *
 * Where
 *
 *   s_k,i = \Sum_j w_i,j,k  and  S_k = \Sum_i s_k,i                 (10)
 *
 * w_i,j,k is the weight of the j-th runnable task in the k-th cgroup on CPU i.
 *
 * The big problem is S_k, its a global sum needed to compute a local (W_i)
 * property.
 *
 * [XXX write more on how we solve this.. _after_ merging pjt's patches that
 *      rewrite all of this once again.]
 */

static unsigned long __read_mostly max_load_balance_interval = HZ/10;

enum fbq_type { regular, remote, all };

enum group_type {
	group_other = 0,
	group_misfit_task,
	group_imbalanced,
	group_overloaded,
};

#define LBF_ALL_PINNED	0x01
#define LBF_NEED_BREAK	0x02
#define LBF_DST_PINNED  0x04
#define LBF_SOME_PINNED	0x08
#define LBF_NOHZ_STATS	0x10
#define LBF_NOHZ_AGAIN	0x20

struct lb_env {
	struct sched_domain	*sd;

	struct rq		*src_rq;
	int			src_cpu;

	int			dst_cpu;
	struct rq		*dst_rq;

	struct cpumask		*dst_grpmask;
	int			new_dst_cpu;
	enum cpu_idle_type	idle;
	long			imbalance;
	/* The set of CPUs under consideration for load-balancing */
	struct cpumask		*cpus;

	unsigned int		flags;

	unsigned int		loop;
	unsigned int		loop_break;
	unsigned int		loop_max;

	enum fbq_type		fbq_type;
	enum group_type		src_grp_type;
	struct list_head	tasks;
};

/*
 * Is this task likely cache-hot:
 */
static int task_hot(struct task_struct *p, struct lb_env *env)
{
	s64 delta;

	lockdep_assert_held(&env->src_rq->lock);

	if (p->sched_class != &fair_sched_class)
		return 0;

	if (unlikely(task_has_idle_policy(p)))
		return 0;

	/*
	 * Buddy candidates are cache hot:
	 */
	if (sched_feat(CACHE_HOT_BUDDY) && env->dst_rq->nr_running &&
			(&p->se == cfs_rq_of(&p->se)->next ||
			 &p->se == cfs_rq_of(&p->se)->last))
		return 1;

	if (sysctl_sched_migration_cost == -1)
		return 1;
	if (sysctl_sched_migration_cost == 0)
		return 0;

	delta = rq_clock_task(env->src_rq) - p->se.exec_start;

	return delta < (s64)sysctl_sched_migration_cost;
}

#ifdef CONFIG_NUMA_BALANCING
/*
 * Returns 1, if task migration degrades locality
 * Returns 0, if task migration improves locality i.e migration preferred.
 * Returns -1, if task migration is not affected by locality.
 */
static int migrate_degrades_locality(struct task_struct *p, struct lb_env *env)
{
	struct numa_group *numa_group = rcu_dereference(p->numa_group);
	unsigned long src_weight, dst_weight;
	int src_nid, dst_nid, dist;

	if (!static_branch_likely(&sched_numa_balancing))
		return -1;

	if (!p->numa_faults || !(env->sd->flags & SD_NUMA))
		return -1;

	src_nid = cpu_to_node(env->src_cpu);
	dst_nid = cpu_to_node(env->dst_cpu);

	if (src_nid == dst_nid)
		return -1;

	/* Migrating away from the preferred node is always bad. */
	if (src_nid == p->numa_preferred_nid) {
		if (env->src_rq->nr_running > env->src_rq->nr_preferred_running)
			return 1;
		else
			return -1;
	}

	/* Encourage migration to the preferred node. */
	if (dst_nid == p->numa_preferred_nid)
		return 0;

	/* Leaving a core idle is often worse than degrading locality. */
	if (env->idle == CPU_IDLE)
		return -1;

	dist = node_distance(src_nid, dst_nid);
	if (numa_group) {
		src_weight = group_weight(p, src_nid, dist);
		dst_weight = group_weight(p, dst_nid, dist);
	} else {
		src_weight = task_weight(p, src_nid, dist);
		dst_weight = task_weight(p, dst_nid, dist);
	}

	return dst_weight < src_weight;
}

#else
static inline int migrate_degrades_locality(struct task_struct *p,
					     struct lb_env *env)
{
	return -1;
}
#endif

/*
 * can_migrate_task - may task p from runqueue rq be migrated to this_cpu?
 */
static
int can_migrate_task(struct task_struct *p, struct lb_env *env)
{
	int tsk_cache_hot;

	lockdep_assert_held(&env->src_rq->lock);

	/*
	 * We do not migrate tasks that are:
	 * 1) throttled_lb_pair, or
	 * 2) cannot be migrated to this CPU due to cpus_allowed, or
	 * 3) running (obviously), or
	 * 4) are cache-hot on their current CPU.
	 */
	if (throttled_lb_pair(task_group(p), env->src_cpu, env->dst_cpu))
		return 0;

	if (!cpumask_test_cpu(env->dst_cpu, &p->cpus_allowed)) {
		int cpu;

		schedstat_inc(p->se.statistics.nr_failed_migrations_affine);

		env->flags |= LBF_SOME_PINNED;

		/*
		 * Remember if this task can be migrated to any other CPU in
		 * our sched_group. We may want to revisit it if we couldn't
		 * meet load balance goals by pulling other tasks on src_cpu.
		 *
		 * Avoid computing new_dst_cpu for NEWLY_IDLE or if we have
		 * already computed one in current iteration.
		 */
		if (env->idle == CPU_NEWLY_IDLE || (env->flags & LBF_DST_PINNED))
			return 0;

		/* Prevent to re-select dst_cpu via env's CPUs: */
		for_each_cpu_and(cpu, env->dst_grpmask, env->cpus) {
			if (cpumask_test_cpu(cpu, &p->cpus_allowed)) {
				env->flags |= LBF_DST_PINNED;
				env->new_dst_cpu = cpu;
				break;
			}
		}

		return 0;
	}

	/* Record that we found atleast one task that could run on dst_cpu */
	env->flags &= ~LBF_ALL_PINNED;

	if (task_running(env->src_rq, p)) {
		schedstat_inc(p->se.statistics.nr_failed_migrations_running);
		return 0;
	}

	/*
	 * Aggressive migration if:
	 * 1) destination numa is preferred
	 * 2) task is cache cold, or
	 * 3) too many balance attempts have failed.
	 */
	tsk_cache_hot = migrate_degrades_locality(p, env);
	if (tsk_cache_hot == -1)
		tsk_cache_hot = task_hot(p, env);

	if (tsk_cache_hot <= 0 ||
	    env->sd->nr_balance_failed > env->sd->cache_nice_tries) {
		if (tsk_cache_hot == 1) {
			schedstat_inc(env->sd->lb_hot_gained[env->idle]);
			schedstat_inc(p->se.statistics.nr_forced_migrations);
		}
		return 1;
	}

	schedstat_inc(p->se.statistics.nr_failed_migrations_hot);
	return 0;
}

/*
 * detach_task() -- detach the task for the migration specified in env
 */
static void detach_task(struct task_struct *p, struct lb_env *env)
{
	lockdep_assert_held(&env->src_rq->lock);

	p->on_rq = TASK_ON_RQ_MIGRATING;
	deactivate_task(env->src_rq, p, DEQUEUE_NOCLOCK);
	set_task_cpu(p, env->dst_cpu);
}

/*
 * detach_one_task() -- tries to dequeue exactly one task from env->src_rq, as
 * part of active balancing operations within "domain".
 *
 * Returns a task if successful and NULL otherwise.
 */
static struct task_struct *detach_one_task(struct lb_env *env)
{
	struct task_struct *p;

	lockdep_assert_held(&env->src_rq->lock);

	list_for_each_entry_reverse(p,
			&env->src_rq->cfs_tasks, se.group_node) {
		if (!can_migrate_task(p, env))
			continue;

		detach_task(p, env);

		/*
		 * Right now, this is only the second place where
		 * lb_gained[env->idle] is updated (other is detach_tasks)
		 * so we can safely collect stats here rather than
		 * inside detach_tasks().
		 */
		schedstat_inc(env->sd->lb_gained[env->idle]);
		return p;
	}
	return NULL;
}

static const unsigned int sched_nr_migrate_break = 32;

/*
 * detach_tasks() -- tries to detach up to imbalance weighted load from
 * busiest_rq, as part of a balancing operation within domain "sd".
 *
 * Returns number of detached tasks if successful and 0 otherwise.
 */
static int detach_tasks(struct lb_env *env)
{
	struct list_head *tasks = &env->src_rq->cfs_tasks;
	struct task_struct *p;
	unsigned long load;
	int detached = 0;

	lockdep_assert_held(&env->src_rq->lock);

	if (env->imbalance <= 0)
		return 0;

	while (!list_empty(tasks)) {
		/*
		 * We don't want to steal all, otherwise we may be treated likewise,
		 * which could at worst lead to a livelock crash.
		 */
		if (env->idle != CPU_NOT_IDLE && env->src_rq->nr_running <= 1)
			break;

		p = list_last_entry(tasks, struct task_struct, se.group_node);

		env->loop++;
		/* We've more or less seen every task there is, call it quits */
		if (env->loop > env->loop_max)
			break;

		/* take a breather every nr_migrate tasks */
		if (env->loop > env->loop_break) {
			env->loop_break += sched_nr_migrate_break;
			env->flags |= LBF_NEED_BREAK;
			break;
		}

		if (!can_migrate_task(p, env))
			goto next;

		load = task_h_load(p);

		if (sched_feat(LB_MIN) && load < 16 && !env->sd->nr_balance_failed)
			goto next;

		if ((load / 2) > env->imbalance)
			goto next;

		detach_task(p, env);
		list_add(&p->se.group_node, &env->tasks);

		detached++;
		env->imbalance -= load;

#ifdef CONFIG_PREEMPT
		/*
		 * NEWIDLE balancing is a source of latency, so preemptible
		 * kernels will stop after the first task is detached to minimize
		 * the critical section.
		 */
		if (env->idle == CPU_NEWLY_IDLE)
			break;
#endif

		/*
		 * We only want to steal up to the prescribed amount of
		 * weighted load.
		 */
		if (env->imbalance <= 0)
			break;

		continue;
next:
		list_move(&p->se.group_node, tasks);
	}

	/*
	 * Right now, this is one of only two places we collect this stat
	 * so we can safely collect detach_one_task() stats here rather
	 * than inside detach_one_task().
	 */
	schedstat_add(env->sd->lb_gained[env->idle], detached);

	return detached;
}

/*
 * attach_task() -- attach the task detached by detach_task() to its new rq.
 */
static void attach_task(struct rq *rq, struct task_struct *p)
{
	lockdep_assert_held(&rq->lock);

	BUG_ON(task_rq(p) != rq);
	activate_task(rq, p, ENQUEUE_NOCLOCK);
	p->on_rq = TASK_ON_RQ_QUEUED;
	check_preempt_curr(rq, p, 0);
}

/*
 * attach_one_task() -- attaches the task returned from detach_one_task() to
 * its new rq.
 */
static void attach_one_task(struct rq *rq, struct task_struct *p)
{
	struct rq_flags rf;

	rq_lock(rq, &rf);
	update_rq_clock(rq);
	attach_task(rq, p);
	rq_unlock(rq, &rf);
}

/*
 * attach_tasks() -- attaches all tasks detached by detach_tasks() to their
 * new rq.
 */
static void attach_tasks(struct lb_env *env)
{
	struct list_head *tasks = &env->tasks;
	struct task_struct *p;
	struct rq_flags rf;

	rq_lock(env->dst_rq, &rf);
	update_rq_clock(env->dst_rq);

	while (!list_empty(tasks)) {
		p = list_first_entry(tasks, struct task_struct, se.group_node);
		list_del_init(&p->se.group_node);

		attach_task(env->dst_rq, p);
	}

	rq_unlock(env->dst_rq, &rf);
}

static inline bool cfs_rq_has_blocked(struct cfs_rq *cfs_rq)
{
	if (cfs_rq->avg.load_avg)
		return true;

	if (cfs_rq->avg.util_avg)
		return true;

	return false;
}

static inline bool others_have_blocked(struct rq *rq)
{
	if (READ_ONCE(rq->avg_rt.util_avg))
		return true;

	if (READ_ONCE(rq->avg_dl.util_avg))
		return true;

#ifdef CONFIG_HAVE_SCHED_AVG_IRQ
	if (READ_ONCE(rq->avg_irq.util_avg))
		return true;
#endif

	return false;
}

#ifdef CONFIG_FAIR_GROUP_SCHED

static void update_blocked_averages(int cpu)
{
	struct rq *rq = cpu_rq(cpu);
	struct cfs_rq *cfs_rq;
	const struct sched_class *curr_class;
	struct rq_flags rf;
	bool done = true;

	rq_lock_irqsave(rq, &rf);
	update_rq_clock(rq);

	/*
	 * Iterates the task_group tree in a bottom up fashion, see
	 * list_add_leaf_cfs_rq() for details.
	 */
	for_each_leaf_cfs_rq(rq, cfs_rq) {
		struct sched_entity *se;

		/* throttled entities do not contribute to load */
		if (throttled_hierarchy(cfs_rq))
			continue;

		if (update_cfs_rq_load_avg(cfs_rq_clock_task(cfs_rq), cfs_rq))
			update_tg_load_avg(cfs_rq, 0);

		/* Propagate pending load changes to the parent, if any: */
		se = cfs_rq->tg->se[cpu];
		if (se && !skip_blocked_update(se))
			update_load_avg(cfs_rq_of(se), se, 0);

		/* Don't need periodic decay once load/util_avg are null */
		if (cfs_rq_has_blocked(cfs_rq))
			done = false;
	}

	curr_class = rq->curr->sched_class;
	update_rt_rq_load_avg(rq_clock_task(rq), rq, curr_class == &rt_sched_class);
	update_dl_rq_load_avg(rq_clock_task(rq), rq, curr_class == &dl_sched_class);
	update_irq_load_avg(rq, 0);
	/* Don't need periodic decay once load/util_avg are null */
	if (others_have_blocked(rq))
		done = false;

#ifdef CONFIG_NO_HZ_COMMON
	rq->last_blocked_load_update_tick = jiffies;
	if (done)
		rq->has_blocked_load = 0;
#endif
	rq_unlock_irqrestore(rq, &rf);
}

/*
 * Compute the hierarchical load factor for cfs_rq and all its ascendants.
 * This needs to be done in a top-down fashion because the load of a child
 * group is a fraction of its parents load.
 */
static void update_cfs_rq_h_load(struct cfs_rq *cfs_rq)
{
	struct rq *rq = rq_of(cfs_rq);
	struct sched_entity *se = cfs_rq->tg->se[cpu_of(rq)];
	unsigned long now = jiffies;
	unsigned long load;

	if (cfs_rq->last_h_load_update == now)
		return;

	cfs_rq->h_load_next = NULL;
	for_each_sched_entity(se) {
		cfs_rq = cfs_rq_of(se);
		cfs_rq->h_load_next = se;
		if (cfs_rq->last_h_load_update == now)
			break;
	}

	if (!se) {
		cfs_rq->h_load = cfs_rq_load_avg(cfs_rq);
		cfs_rq->last_h_load_update = now;
	}

	while ((se = cfs_rq->h_load_next) != NULL) {
		load = cfs_rq->h_load;
		load = div64_ul(load * se->avg.load_avg,
			cfs_rq_load_avg(cfs_rq) + 1);
		cfs_rq = group_cfs_rq(se);
		cfs_rq->h_load = load;
		cfs_rq->last_h_load_update = now;
	}
}

static unsigned long task_h_load(struct task_struct *p)
{
	struct cfs_rq *cfs_rq = task_cfs_rq(p);

	update_cfs_rq_h_load(cfs_rq);
	return div64_ul(p->se.avg.load_avg * cfs_rq->h_load,
			cfs_rq_load_avg(cfs_rq) + 1);
}
#else
static inline void update_blocked_averages(int cpu)
{
	struct rq *rq = cpu_rq(cpu);
	struct cfs_rq *cfs_rq = &rq->cfs;
	const struct sched_class *curr_class;
	struct rq_flags rf;

	rq_lock_irqsave(rq, &rf);
	update_rq_clock(rq);
	update_cfs_rq_load_avg(cfs_rq_clock_task(cfs_rq), cfs_rq);

	curr_class = rq->curr->sched_class;
	update_rt_rq_load_avg(rq_clock_task(rq), rq, curr_class == &rt_sched_class);
	update_dl_rq_load_avg(rq_clock_task(rq), rq, curr_class == &dl_sched_class);
	update_irq_load_avg(rq, 0);
#ifdef CONFIG_NO_HZ_COMMON
	rq->last_blocked_load_update_tick = jiffies;
	if (!cfs_rq_has_blocked(cfs_rq) && !others_have_blocked(rq))
		rq->has_blocked_load = 0;
#endif
	rq_unlock_irqrestore(rq, &rf);
}

static unsigned long task_h_load(struct task_struct *p)
{
	return p->se.avg.load_avg;
}
#endif

/********** Helpers for find_busiest_group ************************/

/*
 * sg_lb_stats - stats of a sched_group required for load_balancing
 */
struct sg_lb_stats {
	unsigned long avg_load; /*Avg load across the CPUs of the group */
	unsigned long group_load; /* Total load over the CPUs of the group */
	unsigned long sum_weighted_load; /* Weighted load of group's tasks */
	unsigned long load_per_task;
	unsigned long group_capacity;
	unsigned long group_util; /* Total utilization of the group */
	unsigned int sum_nr_running; /* Nr tasks running in the group */
	unsigned int idle_cpus;
	unsigned int group_weight;
	enum group_type group_type;
	int group_no_capacity;
	unsigned long group_misfit_task_load; /* A CPU has a task too big for its capacity */
#ifdef CONFIG_NUMA_BALANCING
	unsigned int nr_numa_running;
	unsigned int nr_preferred_running;
#endif
};

/*
 * sd_lb_stats - Structure to store the statistics of a sched_domain
 *		 during load balancing.
 */
struct sd_lb_stats {
	struct sched_group *busiest;	/* Busiest group in this sd */
	struct sched_group *local;	/* Local group in this sd */
	unsigned long total_running;
	unsigned long total_load;	/* Total load of all groups in sd */
	unsigned long total_capacity;	/* Total capacity of all groups in sd */
	unsigned long avg_load;	/* Average load across all groups in sd */

	struct sg_lb_stats busiest_stat;/* Statistics of the busiest group */
	struct sg_lb_stats local_stat;	/* Statistics of the local group */
};

static inline void init_sd_lb_stats(struct sd_lb_stats *sds)
{
	/*
	 * Skimp on the clearing to avoid duplicate work. We can avoid clearing
	 * local_stat because update_sg_lb_stats() does a full clear/assignment.
	 * We must however clear busiest_stat::avg_load because
	 * update_sd_pick_busiest() reads this before assignment.
	 */
	*sds = (struct sd_lb_stats){
		.busiest = NULL,
		.local = NULL,
		.total_running = 0UL,
		.total_load = 0UL,
		.total_capacity = 0UL,
		.busiest_stat = {
			.avg_load = 0UL,
			.sum_nr_running = 0,
			.group_type = group_other,
		},
	};
}

/**
 * get_sd_load_idx - Obtain the load index for a given sched domain.
 * @sd: The sched_domain whose load_idx is to be obtained.
 * @idle: The idle status of the CPU for whose sd load_idx is obtained.
 *
 * Return: The load index.
 */
static inline int get_sd_load_idx(struct sched_domain *sd,
					enum cpu_idle_type idle)
{
	int load_idx;

	switch (idle) {
	case CPU_NOT_IDLE:
		load_idx = sd->busy_idx;
		break;

	case CPU_NEWLY_IDLE:
		load_idx = sd->newidle_idx;
		break;
	default:
		load_idx = sd->idle_idx;
		break;
	}

	return load_idx;
}

static unsigned long scale_rt_capacity(struct sched_domain *sd, int cpu)
{
	struct rq *rq = cpu_rq(cpu);
	unsigned long max = arch_scale_cpu_capacity(sd, cpu);
	unsigned long used, free;
	unsigned long irq;

	irq = cpu_util_irq(rq);

	if (unlikely(irq >= max))
		return 1;

	used = READ_ONCE(rq->avg_rt.util_avg);
	used += READ_ONCE(rq->avg_dl.util_avg);

	if (unlikely(used >= max))
		return 1;

	free = max - used;

	return scale_irq_capacity(free, irq, max);
}

static void update_cpu_capacity(struct sched_domain *sd, int cpu)
{
	unsigned long capacity = scale_rt_capacity(sd, cpu);
	struct sched_group *sdg = sd->groups;

	cpu_rq(cpu)->cpu_capacity_orig = arch_scale_cpu_capacity(sd, cpu);

	if (!capacity)
		capacity = 1;

	cpu_rq(cpu)->cpu_capacity = capacity;
	sdg->sgc->capacity = capacity;
	sdg->sgc->min_capacity = capacity;
	sdg->sgc->max_capacity = capacity;
}

void update_group_capacity(struct sched_domain *sd, int cpu)
{
	struct sched_domain *child = sd->child;
	struct sched_group *group, *sdg = sd->groups;
	unsigned long capacity, min_capacity, max_capacity;
	unsigned long interval;

	interval = msecs_to_jiffies(sd->balance_interval);
	interval = clamp(interval, 1UL, max_load_balance_interval);
	sdg->sgc->next_update = jiffies + interval;

	if (!child) {
		update_cpu_capacity(sd, cpu);
		return;
	}

	capacity = 0;
	min_capacity = ULONG_MAX;
	max_capacity = 0;

	if (child->flags & SD_OVERLAP) {
		/*
		 * SD_OVERLAP domains cannot assume that child groups
		 * span the current group.
		 */

		for_each_cpu(cpu, sched_group_span(sdg)) {
			struct sched_group_capacity *sgc;
			struct rq *rq = cpu_rq(cpu);

			/*
			 * build_sched_domains() -> init_sched_groups_capacity()
			 * gets here before we've attached the domains to the
			 * runqueues.
			 *
			 * Use capacity_of(), which is set irrespective of domains
			 * in update_cpu_capacity().
			 *
			 * This avoids capacity from being 0 and
			 * causing divide-by-zero issues on boot.
			 */
			if (unlikely(!rq->sd)) {
				capacity += capacity_of(cpu);
			} else {
				sgc = rq->sd->groups->sgc;
				capacity += sgc->capacity;
			}

			min_capacity = min(capacity, min_capacity);
			max_capacity = max(capacity, max_capacity);
		}
	} else  {
		/*
		 * !SD_OVERLAP domains can assume that child groups
		 * span the current group.
		 */

		group = child->groups;
		do {
			struct sched_group_capacity *sgc = group->sgc;

			capacity += sgc->capacity;
			min_capacity = min(sgc->min_capacity, min_capacity);
			max_capacity = max(sgc->max_capacity, max_capacity);
			group = group->next;
		} while (group != child->groups);
	}

	sdg->sgc->capacity = capacity;
	sdg->sgc->min_capacity = min_capacity;
	sdg->sgc->max_capacity = max_capacity;
}

/*
 * Check whether the capacity of the rq has been noticeably reduced by side
 * activity. The imbalance_pct is used for the threshold.
 * Return true is the capacity is reduced
 */
static inline int
check_cpu_capacity(struct rq *rq, struct sched_domain *sd)
{
	return ((rq->cpu_capacity * sd->imbalance_pct) <
				(rq->cpu_capacity_orig * 100));
}

/*
 * Group imbalance indicates (and tries to solve) the problem where balancing
 * groups is inadequate due to ->cpus_allowed constraints.
 *
 * Imagine a situation of two groups of 4 CPUs each and 4 tasks each with a
 * cpumask covering 1 CPU of the first group and 3 CPUs of the second group.
 * Something like:
 *
 *	{ 0 1 2 3 } { 4 5 6 7 }
 *	        *     * * *
 *
 * If we were to balance group-wise we'd place two tasks in the first group and
 * two tasks in the second group. Clearly this is undesired as it will overload
 * cpu 3 and leave one of the CPUs in the second group unused.
 *
 * The current solution to this issue is detecting the skew in the first group
 * by noticing the lower domain failed to reach balance and had difficulty
 * moving tasks due to affinity constraints.
 *
 * When this is so detected; this group becomes a candidate for busiest; see
 * update_sd_pick_busiest(). And calculate_imbalance() and
 * find_busiest_group() avoid some of the usual balance conditions to allow it
 * to create an effective group imbalance.
 *
 * This is a somewhat tricky proposition since the next run might not find the
 * group imbalance and decide the groups need to be balanced again. A most
 * subtle and fragile situation.
 */

static inline int sg_imbalanced(struct sched_group *group)
{
	return group->sgc->imbalance;
}

/*
 * group_has_capacity returns true if the group has spare capacity that could
 * be used by some tasks.
 * We consider that a group has spare capacity if the  * number of task is
 * smaller than the number of CPUs or if the utilization is lower than the
 * available capacity for CFS tasks.
 * For the latter, we use a threshold to stabilize the state, to take into
 * account the variance of the tasks' load and to return true if the available
 * capacity in meaningful for the load balancer.
 * As an example, an available capacity of 1% can appear but it doesn't make
 * any benefit for the load balance.
 */
static inline bool
group_has_capacity(struct lb_env *env, struct sg_lb_stats *sgs)
{
	if (sgs->sum_nr_running < sgs->group_weight)
		return true;

	if ((sgs->group_capacity * 100) >
			(sgs->group_util * env->sd->imbalance_pct))
		return true;

	return false;
}

/*
 *  group_is_overloaded returns true if the group has more tasks than it can
 *  handle.
 *  group_is_overloaded is not equals to !group_has_capacity because a group
 *  with the exact right number of tasks, has no more spare capacity but is not
 *  overloaded so both group_has_capacity and group_is_overloaded return
 *  false.
 */
static inline bool
group_is_overloaded(struct lb_env *env, struct sg_lb_stats *sgs)
{
	if (sgs->sum_nr_running <= sgs->group_weight)
		return false;

	if ((sgs->group_capacity * 100) <
			(sgs->group_util * env->sd->imbalance_pct))
		return true;

	return false;
}

/*
 * group_smaller_min_cpu_capacity: Returns true if sched_group sg has smaller
 * per-CPU capacity than sched_group ref.
 */
static inline bool
group_smaller_min_cpu_capacity(struct sched_group *sg, struct sched_group *ref)
{
	return sg->sgc->min_capacity * capacity_margin <
						ref->sgc->min_capacity * 1024;
}

/*
 * group_smaller_max_cpu_capacity: Returns true if sched_group sg has smaller
 * per-CPU capacity_orig than sched_group ref.
 */
static inline bool
group_smaller_max_cpu_capacity(struct sched_group *sg, struct sched_group *ref)
{
	return sg->sgc->max_capacity * capacity_margin <
						ref->sgc->max_capacity * 1024;
}

static inline enum
group_type group_classify(struct sched_group *group,
			  struct sg_lb_stats *sgs)
{
	if (sgs->group_no_capacity)
		return group_overloaded;

	if (sg_imbalanced(group))
		return group_imbalanced;

	if (sgs->group_misfit_task_load)
		return group_misfit_task;

	return group_other;
}

static bool update_nohz_stats(struct rq *rq, bool force)
{
#ifdef CONFIG_NO_HZ_COMMON
	unsigned int cpu = rq->cpu;

	if (!rq->has_blocked_load)
		return false;

	if (!cpumask_test_cpu(cpu, nohz.idle_cpus_mask))
		return false;

	if (!force && !time_after(jiffies, rq->last_blocked_load_update_tick))
		return true;

	update_blocked_averages(cpu);

	return rq->has_blocked_load;
#else
	return false;
#endif
}

/**
 * update_sg_lb_stats - Update sched_group's statistics for load balancing.
 * @env: The load balancing environment.
 * @group: sched_group whose statistics are to be updated.
 * @sgs: variable to hold the statistics for this group.
 * @sg_status: Holds flag indicating the status of the sched_group
 */
static inline void update_sg_lb_stats(struct lb_env *env,
				      struct sched_group *group,
				      struct sg_lb_stats *sgs,
				      int *sg_status)
{
	int local_group = cpumask_test_cpu(env->dst_cpu, sched_group_span(group));
	int load_idx = get_sd_load_idx(env->sd, env->idle);
	unsigned long load;
	int i, nr_running;

	memset(sgs, 0, sizeof(*sgs));

	for_each_cpu_and(i, sched_group_span(group), env->cpus) {
		struct rq *rq = cpu_rq(i);

		if ((env->flags & LBF_NOHZ_STATS) && update_nohz_stats(rq, false))
			env->flags |= LBF_NOHZ_AGAIN;

		/* Bias balancing toward CPUs of our domain: */
		if (local_group)
			load = target_load(i, load_idx);
		else
			load = source_load(i, load_idx);

		sgs->group_load += load;
		sgs->group_util += cpu_util(i);
		sgs->sum_nr_running += rq->cfs.h_nr_running;

		nr_running = rq->nr_running;
		if (nr_running > 1)
			*sg_status |= SG_OVERLOAD;

		if (cpu_overutilized(i))
			*sg_status |= SG_OVERUTILIZED;

#ifdef CONFIG_NUMA_BALANCING
		sgs->nr_numa_running += rq->nr_numa_running;
		sgs->nr_preferred_running += rq->nr_preferred_running;
#endif
		sgs->sum_weighted_load += weighted_cpuload(rq);
		/*
		 * No need to call idle_cpu() if nr_running is not 0
		 */
		if (!nr_running && idle_cpu(i))
			sgs->idle_cpus++;

		if (env->sd->flags & SD_ASYM_CPUCAPACITY &&
		    sgs->group_misfit_task_load < rq->misfit_task_load) {
			sgs->group_misfit_task_load = rq->misfit_task_load;
			*sg_status |= SG_OVERLOAD;
		}
	}

	/* Adjust by relative CPU capacity of the group */
	sgs->group_capacity = group->sgc->capacity;
	sgs->avg_load = (sgs->group_load*SCHED_CAPACITY_SCALE) / sgs->group_capacity;

	if (sgs->sum_nr_running)
		sgs->load_per_task = sgs->sum_weighted_load / sgs->sum_nr_running;

	sgs->group_weight = group->group_weight;

	sgs->group_no_capacity = group_is_overloaded(env, sgs);
	sgs->group_type = group_classify(group, sgs);
}

/**
 * update_sd_pick_busiest - return 1 on busiest group
 * @env: The load balancing environment.
 * @sds: sched_domain statistics
 * @sg: sched_group candidate to be checked for being the busiest
 * @sgs: sched_group statistics
 *
 * Determine if @sg is a busier group than the previously selected
 * busiest group.
 *
 * Return: %true if @sg is a busier group than the previously selected
 * busiest group. %false otherwise.
 */
static bool update_sd_pick_busiest(struct lb_env *env,
				   struct sd_lb_stats *sds,
				   struct sched_group *sg,
				   struct sg_lb_stats *sgs)
{
	struct sg_lb_stats *busiest = &sds->busiest_stat;

	/*
	 * Don't try to pull misfit tasks we can't help.
	 * We can use max_capacity here as reduction in capacity on some
	 * CPUs in the group should either be possible to resolve
	 * internally or be covered by avg_load imbalance (eventually).
	 */
	if (sgs->group_type == group_misfit_task &&
	    (!group_smaller_max_cpu_capacity(sg, sds->local) ||
	     !group_has_capacity(env, &sds->local_stat)))
		return false;

	if (sgs->group_type > busiest->group_type)
		return true;

	if (sgs->group_type < busiest->group_type)
		return false;

	if (sgs->avg_load <= busiest->avg_load)
		return false;

	if (!(env->sd->flags & SD_ASYM_CPUCAPACITY))
		goto asym_packing;

	/*
	 * Candidate sg has no more than one task per CPU and
	 * has higher per-CPU capacity. Migrating tasks to less
	 * capable CPUs may harm throughput. Maximize throughput,
	 * power/energy consequences are not considered.
	 */
	if (sgs->sum_nr_running <= sgs->group_weight &&
	    group_smaller_min_cpu_capacity(sds->local, sg))
		return false;

	/*
	 * If we have more than one misfit sg go with the biggest misfit.
	 */
	if (sgs->group_type == group_misfit_task &&
	    sgs->group_misfit_task_load < busiest->group_misfit_task_load)
		return false;

asym_packing:
	/* This is the busiest node in its class. */
	if (!(env->sd->flags & SD_ASYM_PACKING))
		return true;

	/* No ASYM_PACKING if target CPU is already busy */
	if (env->idle == CPU_NOT_IDLE)
		return true;
	/*
	 * ASYM_PACKING needs to move all the work to the highest
	 * prority CPUs in the group, therefore mark all groups
	 * of lower priority than ourself as busy.
	 */
	if (sgs->sum_nr_running &&
	    sched_asym_prefer(env->dst_cpu, sg->asym_prefer_cpu)) {
		if (!sds->busiest)
			return true;

		/* Prefer to move from lowest priority CPU's work */
		if (sched_asym_prefer(sds->busiest->asym_prefer_cpu,
				      sg->asym_prefer_cpu))
			return true;
	}

	return false;
}

#ifdef CONFIG_NUMA_BALANCING
static inline enum fbq_type fbq_classify_group(struct sg_lb_stats *sgs)
{
	if (sgs->sum_nr_running > sgs->nr_numa_running)
		return regular;
	if (sgs->sum_nr_running > sgs->nr_preferred_running)
		return remote;
	return all;
}

static inline enum fbq_type fbq_classify_rq(struct rq *rq)
{
	if (rq->nr_running > rq->nr_numa_running)
		return regular;
	if (rq->nr_running > rq->nr_preferred_running)
		return remote;
	return all;
}
#else
static inline enum fbq_type fbq_classify_group(struct sg_lb_stats *sgs)
{
	return all;
}

static inline enum fbq_type fbq_classify_rq(struct rq *rq)
{
	return regular;
}
#endif /* CONFIG_NUMA_BALANCING */

/**
 * update_sd_lb_stats - Update sched_domain's statistics for load balancing.
 * @env: The load balancing environment.
 * @sds: variable to hold the statistics for this sched_domain.
 */
static inline void update_sd_lb_stats(struct lb_env *env, struct sd_lb_stats *sds)
{
	struct sched_domain *child = env->sd->child;
	struct sched_group *sg = env->sd->groups;
	struct sg_lb_stats *local = &sds->local_stat;
	struct sg_lb_stats tmp_sgs;
	bool prefer_sibling = child && child->flags & SD_PREFER_SIBLING;
	int sg_status = 0;

#ifdef CONFIG_NO_HZ_COMMON
	if (env->idle == CPU_NEWLY_IDLE && READ_ONCE(nohz.has_blocked))
		env->flags |= LBF_NOHZ_STATS;
#endif

	do {
		struct sg_lb_stats *sgs = &tmp_sgs;
		int local_group;

		local_group = cpumask_test_cpu(env->dst_cpu, sched_group_span(sg));
		if (local_group) {
			sds->local = sg;
			sgs = local;

			if (env->idle != CPU_NEWLY_IDLE ||
			    time_after_eq(jiffies, sg->sgc->next_update))
				update_group_capacity(env->sd, env->dst_cpu);
		}

		update_sg_lb_stats(env, sg, sgs, &sg_status);

		if (local_group)
			goto next_group;

		/*
		 * In case the child domain prefers tasks go to siblings
		 * first, lower the sg capacity so that we'll try
		 * and move all the excess tasks away. We lower the capacity
		 * of a group only if the local group has the capacity to fit
		 * these excess tasks. The extra check prevents the case where
		 * you always pull from the heaviest group when it is already
		 * under-utilized (possible with a large weight task outweighs
		 * the tasks on the system).
		 */
		if (prefer_sibling && sds->local &&
		    group_has_capacity(env, local) &&
		    (sgs->sum_nr_running > local->sum_nr_running + 1)) {
			sgs->group_no_capacity = 1;
			sgs->group_type = group_classify(sg, sgs);
		}

		if (update_sd_pick_busiest(env, sds, sg, sgs)) {
			sds->busiest = sg;
			sds->busiest_stat = *sgs;
		}

next_group:
		/* Now, start updating sd_lb_stats */
		sds->total_running += sgs->sum_nr_running;
		sds->total_load += sgs->group_load;
		sds->total_capacity += sgs->group_capacity;

		sg = sg->next;
	} while (sg != env->sd->groups);

#ifdef CONFIG_NO_HZ_COMMON
	if ((env->flags & LBF_NOHZ_AGAIN) &&
	    cpumask_subset(nohz.idle_cpus_mask, sched_domain_span(env->sd))) {

		WRITE_ONCE(nohz.next_blocked,
			   jiffies + msecs_to_jiffies(LOAD_AVG_PERIOD));
	}
#endif

	if (env->sd->flags & SD_NUMA)
		env->fbq_type = fbq_classify_group(&sds->busiest_stat);

	if (!env->sd->parent) {
		struct root_domain *rd = env->dst_rq->rd;

		/* update overload indicator if we are at root domain */
		WRITE_ONCE(rd->overload, sg_status & SG_OVERLOAD);

		/* Update over-utilization (tipping point, U >= 0) indicator */
		WRITE_ONCE(rd->overutilized, sg_status & SG_OVERUTILIZED);
	} else if (sg_status & SG_OVERUTILIZED) {
		WRITE_ONCE(env->dst_rq->rd->overutilized, SG_OVERUTILIZED);
	}
}

/**
 * check_asym_packing - Check to see if the group is packed into the
 *			sched domain.
 *
 * This is primarily intended to used at the sibling level.  Some
 * cores like POWER7 prefer to use lower numbered SMT threads.  In the
 * case of POWER7, it can move to lower SMT modes only when higher
 * threads are idle.  When in lower SMT modes, the threads will
 * perform better since they share less core resources.  Hence when we
 * have idle threads, we want them to be the higher ones.
 *
 * This packing function is run on idle threads.  It checks to see if
 * the busiest CPU in this domain (core in the P7 case) has a higher
 * CPU number than the packing function is being run on.  Here we are
 * assuming lower CPU number will be equivalent to lower a SMT thread
 * number.
 *
 * Return: 1 when packing is required and a task should be moved to
 * this CPU.  The amount of the imbalance is returned in env->imbalance.
 *
 * @env: The load balancing environment.
 * @sds: Statistics of the sched_domain which is to be packed
 */
static int check_asym_packing(struct lb_env *env, struct sd_lb_stats *sds)
{
	int busiest_cpu;

	if (!(env->sd->flags & SD_ASYM_PACKING))
		return 0;

	if (env->idle == CPU_NOT_IDLE)
		return 0;

	if (!sds->busiest)
		return 0;

	busiest_cpu = sds->busiest->asym_prefer_cpu;
	if (sched_asym_prefer(busiest_cpu, env->dst_cpu))
		return 0;

	env->imbalance = DIV_ROUND_CLOSEST(
		sds->busiest_stat.avg_load * sds->busiest_stat.group_capacity,
		SCHED_CAPACITY_SCALE);

	return 1;
}

/**
 * fix_small_imbalance - Calculate the minor imbalance that exists
 *			amongst the groups of a sched_domain, during
 *			load balancing.
 * @env: The load balancing environment.
 * @sds: Statistics of the sched_domain whose imbalance is to be calculated.
 */
static inline
void fix_small_imbalance(struct lb_env *env, struct sd_lb_stats *sds)
{
	unsigned long tmp, capa_now = 0, capa_move = 0;
	unsigned int imbn = 2;
	unsigned long scaled_busy_load_per_task;
	struct sg_lb_stats *local, *busiest;

	local = &sds->local_stat;
	busiest = &sds->busiest_stat;

	if (!local->sum_nr_running)
		local->load_per_task = cpu_avg_load_per_task(env->dst_cpu);
	else if (busiest->load_per_task > local->load_per_task)
		imbn = 1;

	scaled_busy_load_per_task =
		(busiest->load_per_task * SCHED_CAPACITY_SCALE) /
		busiest->group_capacity;

	if (busiest->avg_load + scaled_busy_load_per_task >=
	    local->avg_load + (scaled_busy_load_per_task * imbn)) {
		env->imbalance = busiest->load_per_task;
		return;
	}

	/*
	 * OK, we don't have enough imbalance to justify moving tasks,
	 * however we may be able to increase total CPU capacity used by
	 * moving them.
	 */

	capa_now += busiest->group_capacity *
			min(busiest->load_per_task, busiest->avg_load);
	capa_now += local->group_capacity *
			min(local->load_per_task, local->avg_load);
	capa_now /= SCHED_CAPACITY_SCALE;

	/* Amount of load we'd subtract */
	if (busiest->avg_load > scaled_busy_load_per_task) {
		capa_move += busiest->group_capacity *
			    min(busiest->load_per_task,
				busiest->avg_load - scaled_busy_load_per_task);
	}

	/* Amount of load we'd add */
	if (busiest->avg_load * busiest->group_capacity <
	    busiest->load_per_task * SCHED_CAPACITY_SCALE) {
		tmp = (busiest->avg_load * busiest->group_capacity) /
		      local->group_capacity;
	} else {
		tmp = (busiest->load_per_task * SCHED_CAPACITY_SCALE) /
		      local->group_capacity;
	}
	capa_move += local->group_capacity *
		    min(local->load_per_task, local->avg_load + tmp);
	capa_move /= SCHED_CAPACITY_SCALE;

	/* Move if we gain throughput */
	if (capa_move > capa_now)
		env->imbalance = busiest->load_per_task;
}

/**
 * calculate_imbalance - Calculate the amount of imbalance present within the
 *			 groups of a given sched_domain during load balance.
 * @env: load balance environment
 * @sds: statistics of the sched_domain whose imbalance is to be calculated.
 */
static inline void calculate_imbalance(struct lb_env *env, struct sd_lb_stats *sds)
{
	unsigned long max_pull, load_above_capacity = ~0UL;
	struct sg_lb_stats *local, *busiest;

	local = &sds->local_stat;
	busiest = &sds->busiest_stat;

	if (busiest->group_type == group_imbalanced) {
		/*
		 * In the group_imb case we cannot rely on group-wide averages
		 * to ensure CPU-load equilibrium, look at wider averages. XXX
		 */
		busiest->load_per_task =
			min(busiest->load_per_task, sds->avg_load);
	}

	/*
	 * Avg load of busiest sg can be less and avg load of local sg can
	 * be greater than avg load across all sgs of sd because avg load
	 * factors in sg capacity and sgs with smaller group_type are
	 * skipped when updating the busiest sg:
	 */
	if (busiest->group_type != group_misfit_task &&
	    (busiest->avg_load <= sds->avg_load ||
	     local->avg_load >= sds->avg_load)) {
		env->imbalance = 0;
		return fix_small_imbalance(env, sds);
	}

	/*
	 * If there aren't any idle CPUs, avoid creating some.
	 */
	if (busiest->group_type == group_overloaded &&
	    local->group_type   == group_overloaded) {
		load_above_capacity = busiest->sum_nr_running * SCHED_CAPACITY_SCALE;
		if (load_above_capacity > busiest->group_capacity) {
			load_above_capacity -= busiest->group_capacity;
			load_above_capacity *= scale_load_down(NICE_0_LOAD);
			load_above_capacity /= busiest->group_capacity;
		} else
			load_above_capacity = ~0UL;
	}

	/*
	 * We're trying to get all the CPUs to the average_load, so we don't
	 * want to push ourselves above the average load, nor do we wish to
	 * reduce the max loaded CPU below the average load. At the same time,
	 * we also don't want to reduce the group load below the group
	 * capacity. Thus we look for the minimum possible imbalance.
	 */
	max_pull = min(busiest->avg_load - sds->avg_load, load_above_capacity);

	/* How much load to actually move to equalise the imbalance */
	env->imbalance = min(
		max_pull * busiest->group_capacity,
		(sds->avg_load - local->avg_load) * local->group_capacity
	) / SCHED_CAPACITY_SCALE;

	/* Boost imbalance to allow misfit task to be balanced. */
	if (busiest->group_type == group_misfit_task) {
		env->imbalance = max_t(long, env->imbalance,
				       busiest->group_misfit_task_load);
	}

	/*
	 * if *imbalance is less than the average load per runnable task
	 * there is no guarantee that any tasks will be moved so we'll have
	 * a think about bumping its value to force at least one task to be
	 * moved
	 */
	if (env->imbalance < busiest->load_per_task)
		return fix_small_imbalance(env, sds);
}

/******* find_busiest_group() helpers end here *********************/

/**
 * find_busiest_group - Returns the busiest group within the sched_domain
 * if there is an imbalance.
 *
 * Also calculates the amount of weighted load which should be moved
 * to restore balance.
 *
 * @env: The load balancing environment.
 *
 * Return:	- The busiest group if imbalance exists.
 */
static struct sched_group *find_busiest_group(struct lb_env *env)
{
	struct sg_lb_stats *local, *busiest;
	struct sd_lb_stats sds;

	init_sd_lb_stats(&sds);

	/*
	 * Compute the various statistics relavent for load balancing at
	 * this level.
	 */
	update_sd_lb_stats(env, &sds);

	if (static_branch_unlikely(&sched_energy_present)) {
		struct root_domain *rd = env->dst_rq->rd;

		if (rcu_dereference(rd->pd) && !READ_ONCE(rd->overutilized))
			goto out_balanced;
	}

	local = &sds.local_stat;
	busiest = &sds.busiest_stat;

	/* ASYM feature bypasses nice load balance check */
	if (check_asym_packing(env, &sds))
		return sds.busiest;

	/* There is no busy sibling group to pull tasks from */
	if (!sds.busiest || busiest->sum_nr_running == 0)
		goto out_balanced;

	/* XXX broken for overlapping NUMA groups */
	sds.avg_load = (SCHED_CAPACITY_SCALE * sds.total_load)
						/ sds.total_capacity;

	/*
	 * If the busiest group is imbalanced the below checks don't
	 * work because they assume all things are equal, which typically
	 * isn't true due to cpus_allowed constraints and the like.
	 */
	if (busiest->group_type == group_imbalanced)
		goto force_balance;

	/*
	 * When dst_cpu is idle, prevent SMP nice and/or asymmetric group
	 * capacities from resulting in underutilization due to avg_load.
	 */
	if (env->idle != CPU_NOT_IDLE && group_has_capacity(env, local) &&
	    busiest->group_no_capacity)
		goto force_balance;

	/* Misfit tasks should be dealt with regardless of the avg load */
	if (busiest->group_type == group_misfit_task)
		goto force_balance;

	/*
	 * If the local group is busier than the selected busiest group
	 * don't try and pull any tasks.
	 */
	if (local->avg_load >= busiest->avg_load)
		goto out_balanced;

	/*
	 * Don't pull any tasks if this group is already above the domain
	 * average load.
	 */
	if (local->avg_load >= sds.avg_load)
		goto out_balanced;

	if (env->idle == CPU_IDLE) {
		/*
		 * This CPU is idle. If the busiest group is not overloaded
		 * and there is no imbalance between this and busiest group
		 * wrt idle CPUs, it is balanced. The imbalance becomes
		 * significant if the diff is greater than 1 otherwise we
		 * might end up to just move the imbalance on another group
		 */
		if ((busiest->group_type != group_overloaded) &&
				(local->idle_cpus <= (busiest->idle_cpus + 1)))
			goto out_balanced;
	} else {
		/*
		 * In the CPU_NEWLY_IDLE, CPU_NOT_IDLE cases, use
		 * imbalance_pct to be conservative.
		 */
		if (100 * busiest->avg_load <=
				env->sd->imbalance_pct * local->avg_load)
			goto out_balanced;
	}

force_balance:
	/* Looks like there is an imbalance. Compute it */
	env->src_grp_type = busiest->group_type;
	calculate_imbalance(env, &sds);
	return env->imbalance ? sds.busiest : NULL;

out_balanced:
	env->imbalance = 0;
	return NULL;
}

/*
 * find_busiest_queue - find the busiest runqueue among the CPUs in the group.
 */
static struct rq *find_busiest_queue(struct lb_env *env,
				     struct sched_group *group)
{
	struct rq *busiest = NULL, *rq;
	unsigned long busiest_load = 0, busiest_capacity = 1;
	int i;

	for_each_cpu_and(i, sched_group_span(group), env->cpus) {
		unsigned long capacity, wl;
		enum fbq_type rt;

		rq = cpu_rq(i);
		rt = fbq_classify_rq(rq);

		/*
		 * We classify groups/runqueues into three groups:
		 *  - regular: there are !numa tasks
		 *  - remote:  there are numa tasks that run on the 'wrong' node
		 *  - all:     there is no distinction
		 *
		 * In order to avoid migrating ideally placed numa tasks,
		 * ignore those when there's better options.
		 *
		 * If we ignore the actual busiest queue to migrate another
		 * task, the next balance pass can still reduce the busiest
		 * queue by moving tasks around inside the node.
		 *
		 * If we cannot move enough load due to this classification
		 * the next pass will adjust the group classification and
		 * allow migration of more tasks.
		 *
		 * Both cases only affect the total convergence complexity.
		 */
		if (rt > env->fbq_type)
			continue;

		/*
		 * For ASYM_CPUCAPACITY domains with misfit tasks we simply
		 * seek the "biggest" misfit task.
		 */
		if (env->src_grp_type == group_misfit_task) {
			if (rq->misfit_task_load > busiest_load) {
				busiest_load = rq->misfit_task_load;
				busiest = rq;
			}

			continue;
		}

		capacity = capacity_of(i);

		/*
		 * For ASYM_CPUCAPACITY domains, don't pick a CPU that could
		 * eventually lead to active_balancing high->low capacity.
		 * Higher per-CPU capacity is considered better than balancing
		 * average load.
		 */
		if (env->sd->flags & SD_ASYM_CPUCAPACITY &&
		    capacity_of(env->dst_cpu) < capacity &&
		    rq->nr_running == 1)
			continue;

		wl = weighted_cpuload(rq);

		/*
		 * When comparing with imbalance, use weighted_cpuload()
		 * which is not scaled with the CPU capacity.
		 */

		if (rq->nr_running == 1 && wl > env->imbalance &&
		    !check_cpu_capacity(rq, env->sd))
			continue;

		/*
		 * For the load comparisons with the other CPU's, consider
		 * the weighted_cpuload() scaled with the CPU capacity, so
		 * that the load can be moved away from the CPU that is
		 * potentially running at a lower capacity.
		 *
		 * Thus we're looking for max(wl_i / capacity_i), crosswise
		 * multiplication to rid ourselves of the division works out
		 * to: wl_i * capacity_j > wl_j * capacity_i;  where j is
		 * our previous maximum.
		 */
		if (wl * busiest_capacity > busiest_load * capacity) {
			busiest_load = wl;
			busiest_capacity = capacity;
			busiest = rq;
		}
	}

	return busiest;
}

/*
 * Max backoff if we encounter pinned tasks. Pretty arbitrary value, but
 * so long as it is large enough.
 */
#define MAX_PINNED_INTERVAL	512

static int need_active_balance(struct lb_env *env)
{
	struct sched_domain *sd = env->sd;

	if (env->idle == CPU_NEWLY_IDLE) {

		/*
		 * ASYM_PACKING needs to force migrate tasks from busy but
		 * lower priority CPUs in order to pack all tasks in the
		 * highest priority CPUs.
		 */
		if ((sd->flags & SD_ASYM_PACKING) &&
		    sched_asym_prefer(env->dst_cpu, env->src_cpu))
			return 1;
	}

	/*
	 * The dst_cpu is idle and the src_cpu CPU has only 1 CFS task.
	 * It's worth migrating the task if the src_cpu's capacity is reduced
	 * because of other sched_class or IRQs if more capacity stays
	 * available on dst_cpu.
	 */
	if ((env->idle != CPU_NOT_IDLE) &&
	    (env->src_rq->cfs.h_nr_running == 1)) {
		if ((check_cpu_capacity(env->src_rq, sd)) &&
		    (capacity_of(env->src_cpu)*sd->imbalance_pct < capacity_of(env->dst_cpu)*100))
			return 1;
	}

	if (env->src_grp_type == group_misfit_task)
		return 1;

	return unlikely(sd->nr_balance_failed > sd->cache_nice_tries+2);
}

static int active_load_balance_cpu_stop(void *data);

static int should_we_balance(struct lb_env *env)
{
	struct sched_group *sg = env->sd->groups;
	int cpu, balance_cpu = -1;

	/*
	 * Ensure the balancing environment is consistent; can happen
	 * when the softirq triggers 'during' hotplug.
	 */
	if (!cpumask_test_cpu(env->dst_cpu, env->cpus))
		return 0;

	/*
	 * In the newly idle case, we will allow all the CPUs
	 * to do the newly idle load balance.
	 */
	if (env->idle == CPU_NEWLY_IDLE)
		return 1;

	/* Try to find first idle CPU */
	for_each_cpu_and(cpu, group_balance_mask(sg), env->cpus) {
		if (!idle_cpu(cpu))
			continue;

		balance_cpu = cpu;
		break;
	}

	if (balance_cpu == -1)
		balance_cpu = group_balance_cpu(sg);

	/*
	 * First idle CPU or the first CPU(busiest) in this sched group
	 * is eligible for doing load balancing at this and above domains.
	 */
	return balance_cpu == env->dst_cpu;
}

/*
 * Check this_cpu to ensure it is balanced within domain. Attempt to move
 * tasks if there is an imbalance.
 */
static int load_balance(int this_cpu, struct rq *this_rq,
			struct sched_domain *sd, enum cpu_idle_type idle,
			int *continue_balancing)
{
	int ld_moved, cur_ld_moved, active_balance = 0;
	struct sched_domain *sd_parent = sd->parent;
	struct sched_group *group;
	struct rq *busiest;
	struct rq_flags rf;
	struct cpumask *cpus = this_cpu_cpumask_var_ptr(load_balance_mask);

	struct lb_env env = {
		.sd		= sd,
		.dst_cpu	= this_cpu,
		.dst_rq		= this_rq,
		.dst_grpmask    = sched_group_span(sd->groups),
		.idle		= idle,
		.loop_break	= sched_nr_migrate_break,
		.cpus		= cpus,
		.fbq_type	= all,
		.tasks		= LIST_HEAD_INIT(env.tasks),
	};

	cpumask_and(cpus, sched_domain_span(sd), cpu_active_mask);

	schedstat_inc(sd->lb_count[idle]);

redo:
	if (!should_we_balance(&env)) {
		*continue_balancing = 0;
		goto out_balanced;
	}

	group = find_busiest_group(&env);
	if (!group) {
		schedstat_inc(sd->lb_nobusyg[idle]);
		goto out_balanced;
	}

	busiest = find_busiest_queue(&env, group);
	if (!busiest) {
		schedstat_inc(sd->lb_nobusyq[idle]);
		goto out_balanced;
	}

	BUG_ON(busiest == env.dst_rq);

	schedstat_add(sd->lb_imbalance[idle], env.imbalance);

	env.src_cpu = busiest->cpu;
	env.src_rq = busiest;

	ld_moved = 0;
	if (busiest->nr_running > 1) {
		/*
		 * Attempt to move tasks. If find_busiest_group has found
		 * an imbalance but busiest->nr_running <= 1, the group is
		 * still unbalanced. ld_moved simply stays zero, so it is
		 * correctly treated as an imbalance.
		 */
		env.flags |= LBF_ALL_PINNED;
		env.loop_max  = min(sysctl_sched_nr_migrate, busiest->nr_running);

more_balance:
		rq_lock_irqsave(busiest, &rf);
		update_rq_clock(busiest);

		/*
		 * cur_ld_moved - load moved in current iteration
		 * ld_moved     - cumulative load moved across iterations
		 */
		cur_ld_moved = detach_tasks(&env);

		/*
		 * We've detached some tasks from busiest_rq. Every
		 * task is masked "TASK_ON_RQ_MIGRATING", so we can safely
		 * unlock busiest->lock, and we are able to be sure
		 * that nobody can manipulate the tasks in parallel.
		 * See task_rq_lock() family for the details.
		 */

		rq_unlock(busiest, &rf);

		if (cur_ld_moved) {
			attach_tasks(&env);
			ld_moved += cur_ld_moved;
		}

		local_irq_restore(rf.flags);

		if (env.flags & LBF_NEED_BREAK) {
			env.flags &= ~LBF_NEED_BREAK;
			goto more_balance;
		}

		/*
		 * Revisit (affine) tasks on src_cpu that couldn't be moved to
		 * us and move them to an alternate dst_cpu in our sched_group
		 * where they can run. The upper limit on how many times we
		 * iterate on same src_cpu is dependent on number of CPUs in our
		 * sched_group.
		 *
		 * This changes load balance semantics a bit on who can move
		 * load to a given_cpu. In addition to the given_cpu itself
		 * (or a ilb_cpu acting on its behalf where given_cpu is
		 * nohz-idle), we now have balance_cpu in a position to move
		 * load to given_cpu. In rare situations, this may cause
		 * conflicts (balance_cpu and given_cpu/ilb_cpu deciding
		 * _independently_ and at _same_ time to move some load to
		 * given_cpu) causing exceess load to be moved to given_cpu.
		 * This however should not happen so much in practice and
		 * moreover subsequent load balance cycles should correct the
		 * excess load moved.
		 */
		if ((env.flags & LBF_DST_PINNED) && env.imbalance > 0) {

			/* Prevent to re-select dst_cpu via env's CPUs */
			cpumask_clear_cpu(env.dst_cpu, env.cpus);

			env.dst_rq	 = cpu_rq(env.new_dst_cpu);
			env.dst_cpu	 = env.new_dst_cpu;
			env.flags	&= ~LBF_DST_PINNED;
			env.loop	 = 0;
			env.loop_break	 = sched_nr_migrate_break;

			/*
			 * Go back to "more_balance" rather than "redo" since we
			 * need to continue with same src_cpu.
			 */
			goto more_balance;
		}

		/*
		 * We failed to reach balance because of affinity.
		 */
		if (sd_parent) {
			int *group_imbalance = &sd_parent->groups->sgc->imbalance;

			if ((env.flags & LBF_SOME_PINNED) && env.imbalance > 0)
				*group_imbalance = 1;
		}

		/* All tasks on this runqueue were pinned by CPU affinity */
		if (unlikely(env.flags & LBF_ALL_PINNED)) {
			cpumask_clear_cpu(cpu_of(busiest), cpus);
			/*
			 * Attempting to continue load balancing at the current
			 * sched_domain level only makes sense if there are
			 * active CPUs remaining as possible busiest CPUs to
			 * pull load from which are not contained within the
			 * destination group that is receiving any migrated
			 * load.
			 */
			if (!cpumask_subset(cpus, env.dst_grpmask)) {
				env.loop = 0;
				env.loop_break = sched_nr_migrate_break;
				goto redo;
			}
			goto out_all_pinned;
		}
	}

	if (!ld_moved) {
		schedstat_inc(sd->lb_failed[idle]);
		/*
		 * Increment the failure counter only on periodic balance.
		 * We do not want newidle balance, which can be very
		 * frequent, pollute the failure counter causing
		 * excessive cache_hot migrations and active balances.
		 */
		if (idle != CPU_NEWLY_IDLE)
			sd->nr_balance_failed++;

		if (need_active_balance(&env)) {
			unsigned long flags;

			raw_spin_lock_irqsave(&busiest->lock, flags);

			/*
			 * Don't kick the active_load_balance_cpu_stop,
			 * if the curr task on busiest CPU can't be
			 * moved to this_cpu:
			 */
			if (!cpumask_test_cpu(this_cpu, &busiest->curr->cpus_allowed)) {
				raw_spin_unlock_irqrestore(&busiest->lock,
							    flags);
				env.flags |= LBF_ALL_PINNED;
				goto out_one_pinned;
			}

			/*
			 * ->active_balance synchronizes accesses to
			 * ->active_balance_work.  Once set, it's cleared
			 * only after active load balance is finished.
			 */
			if (!busiest->active_balance) {
				busiest->active_balance = 1;
				busiest->push_cpu = this_cpu;
				active_balance = 1;
			}
			raw_spin_unlock_irqrestore(&busiest->lock, flags);

			if (active_balance) {
				stop_one_cpu_nowait(cpu_of(busiest),
					active_load_balance_cpu_stop, busiest,
					&busiest->active_balance_work);
			}

			/* We've kicked active balancing, force task migration. */
			sd->nr_balance_failed = sd->cache_nice_tries+1;
		}
	} else
		sd->nr_balance_failed = 0;

	if (likely(!active_balance)) {
		/* We were unbalanced, so reset the balancing interval */
		sd->balance_interval = sd->min_interval;
	} else {
		/*
		 * If we've begun active balancing, start to back off. This
		 * case may not be covered by the all_pinned logic if there
		 * is only 1 task on the busy runqueue (because we don't call
		 * detach_tasks).
		 */
		if (sd->balance_interval < sd->max_interval)
			sd->balance_interval *= 2;
	}

	goto out;

out_balanced:
	/*
	 * We reach balance although we may have faced some affinity
	 * constraints. Clear the imbalance flag if it was set.
	 */
	if (sd_parent) {
		int *group_imbalance = &sd_parent->groups->sgc->imbalance;

		if (*group_imbalance)
			*group_imbalance = 0;
	}

out_all_pinned:
	/*
	 * We reach balance because all tasks are pinned at this level so
	 * we can't migrate them. Let the imbalance flag set so parent level
	 * can try to migrate them.
	 */
	schedstat_inc(sd->lb_balanced[idle]);

	sd->nr_balance_failed = 0;

out_one_pinned:
	ld_moved = 0;

	/*
	 * idle_balance() disregards balance intervals, so we could repeatedly
	 * reach this code, which would lead to balance_interval skyrocketting
	 * in a short amount of time. Skip the balance_interval increase logic
	 * to avoid that.
	 */
	if (env.idle == CPU_NEWLY_IDLE)
		goto out;

	/* tune up the balancing interval */
	if ((env.flags & LBF_ALL_PINNED &&
	     sd->balance_interval < MAX_PINNED_INTERVAL) ||
	    sd->balance_interval < sd->max_interval)
		sd->balance_interval *= 2;
out:
	return ld_moved;
}

static inline unsigned long
get_sd_balance_interval(struct sched_domain *sd, int cpu_busy)
{
	unsigned long interval = sd->balance_interval;

	if (cpu_busy)
		interval *= sd->busy_factor;

	/* scale ms to jiffies */
	interval = msecs_to_jiffies(interval);
	interval = clamp(interval, 1UL, max_load_balance_interval);

	return interval;
}

static inline void
update_next_balance(struct sched_domain *sd, unsigned long *next_balance)
{
	unsigned long interval, next;

	/* used by idle balance, so cpu_busy = 0 */
	interval = get_sd_balance_interval(sd, 0);
	next = sd->last_balance + interval;

	if (time_after(*next_balance, next))
		*next_balance = next;
}

/*
 * active_load_balance_cpu_stop is run by the CPU stopper. It pushes
 * running tasks off the busiest CPU onto idle CPUs. It requires at
 * least 1 task to be running on each physical CPU where possible, and
 * avoids physical / logical imbalances.
 */
static int active_load_balance_cpu_stop(void *data)
{
	struct rq *busiest_rq = data;
	int busiest_cpu = cpu_of(busiest_rq);
	int target_cpu = busiest_rq->push_cpu;
	struct rq *target_rq = cpu_rq(target_cpu);
	struct sched_domain *sd;
	struct task_struct *p = NULL;
	struct rq_flags rf;

	rq_lock_irq(busiest_rq, &rf);
	/*
	 * Between queueing the stop-work and running it is a hole in which
	 * CPUs can become inactive. We should not move tasks from or to
	 * inactive CPUs.
	 */
	if (!cpu_active(busiest_cpu) || !cpu_active(target_cpu))
		goto out_unlock;

	/* Make sure the requested CPU hasn't gone down in the meantime: */
	if (unlikely(busiest_cpu != smp_processor_id() ||
		     !busiest_rq->active_balance))
		goto out_unlock;

	/* Is there any task to move? */
	if (busiest_rq->nr_running <= 1)
		goto out_unlock;

	/*
	 * This condition is "impossible", if it occurs
	 * we need to fix it. Originally reported by
	 * Bjorn Helgaas on a 128-CPU setup.
	 */
	BUG_ON(busiest_rq == target_rq);

	/* Search for an sd spanning us and the target CPU. */
	rcu_read_lock();
	for_each_domain(target_cpu, sd) {
		if ((sd->flags & SD_LOAD_BALANCE) &&
		    cpumask_test_cpu(busiest_cpu, sched_domain_span(sd)))
				break;
	}

	if (likely(sd)) {
		struct lb_env env = {
			.sd		= sd,
			.dst_cpu	= target_cpu,
			.dst_rq		= target_rq,
			.src_cpu	= busiest_rq->cpu,
			.src_rq		= busiest_rq,
			.idle		= CPU_IDLE,
			/*
			 * can_migrate_task() doesn't need to compute new_dst_cpu
			 * for active balancing. Since we have CPU_IDLE, but no
			 * @dst_grpmask we need to make that test go away with lying
			 * about DST_PINNED.
			 */
			.flags		= LBF_DST_PINNED,
		};

		schedstat_inc(sd->alb_count);
		update_rq_clock(busiest_rq);

		p = detach_one_task(&env);
		if (p) {
			schedstat_inc(sd->alb_pushed);
			/* Active balancing done, reset the failure counter. */
			sd->nr_balance_failed = 0;
		} else {
			schedstat_inc(sd->alb_failed);
		}
	}
	rcu_read_unlock();
out_unlock:
	busiest_rq->active_balance = 0;
	rq_unlock(busiest_rq, &rf);

	if (p)
		attach_one_task(target_rq, p);

	local_irq_enable();

	return 0;
}

static DEFINE_SPINLOCK(balancing);

/*
 * Scale the max load_balance interval with the number of CPUs in the system.
 * This trades load-balance latency on larger machines for less cross talk.
 */
void update_max_interval(void)
{
	max_load_balance_interval = HZ*num_online_cpus()/10;
}

/*
 * It checks each scheduling domain to see if it is due to be balanced,
 * and initiates a balancing operation if so.
 *
 * Balancing parameters are set up in init_sched_domains.
 */
static void rebalance_domains(struct rq *rq, enum cpu_idle_type idle)
{
	int continue_balancing = 1;
	int cpu = rq->cpu;
	unsigned long interval;
	struct sched_domain *sd;
	/* Earliest time when we have to do rebalance again */
	unsigned long next_balance = jiffies + 60*HZ;
	int update_next_balance = 0;
	int need_serialize, need_decay = 0;
	u64 max_cost = 0;

	rcu_read_lock();
	for_each_domain(cpu, sd) {
		/*
		 * Decay the newidle max times here because this is a regular
		 * visit to all the domains. Decay ~1% per second.
		 */
		if (time_after(jiffies, sd->next_decay_max_lb_cost)) {
			sd->max_newidle_lb_cost =
				(sd->max_newidle_lb_cost * 253) / 256;
			sd->next_decay_max_lb_cost = jiffies + HZ;
			need_decay = 1;
		}
		max_cost += sd->max_newidle_lb_cost;

		if (!(sd->flags & SD_LOAD_BALANCE))
			continue;

		/*
		 * Stop the load balance at this level. There is another
		 * CPU in our sched group which is doing load balancing more
		 * actively.
		 */
		if (!continue_balancing) {
			if (need_decay)
				continue;
			break;
		}

		interval = get_sd_balance_interval(sd, idle != CPU_IDLE);

		need_serialize = sd->flags & SD_SERIALIZE;
		if (need_serialize) {
			if (!spin_trylock(&balancing))
				goto out;
		}

		if (time_after_eq(jiffies, sd->last_balance + interval)) {
			if (load_balance(cpu, rq, sd, idle, &continue_balancing)) {
				/*
				 * The LBF_DST_PINNED logic could have changed
				 * env->dst_cpu, so we can't know our idle
				 * state even if we migrated tasks. Update it.
				 */
				idle = idle_cpu(cpu) ? CPU_IDLE : CPU_NOT_IDLE;
			}
			sd->last_balance = jiffies;
			interval = get_sd_balance_interval(sd, idle != CPU_IDLE);
		}
		if (need_serialize)
			spin_unlock(&balancing);
out:
		if (time_after(next_balance, sd->last_balance + interval)) {
			next_balance = sd->last_balance + interval;
			update_next_balance = 1;
		}
	}
	if (need_decay) {
		/*
		 * Ensure the rq-wide value also decays but keep it at a
		 * reasonable floor to avoid funnies with rq->avg_idle.
		 */
		rq->max_idle_balance_cost =
			max((u64)sysctl_sched_migration_cost, max_cost);
	}
	rcu_read_unlock();

	/*
	 * next_balance will be updated only when there is a need.
	 * When the cpu is attached to null domain for ex, it will not be
	 * updated.
	 */
	if (likely(update_next_balance)) {
		rq->next_balance = next_balance;

#ifdef CONFIG_NO_HZ_COMMON
		/*
		 * If this CPU has been elected to perform the nohz idle
		 * balance. Other idle CPUs have already rebalanced with
		 * nohz_idle_balance() and nohz.next_balance has been
		 * updated accordingly. This CPU is now running the idle load
		 * balance for itself and we need to update the
		 * nohz.next_balance accordingly.
		 */
		if ((idle == CPU_IDLE) && time_after(nohz.next_balance, rq->next_balance))
			nohz.next_balance = rq->next_balance;
#endif
	}
}

static inline int on_null_domain(struct rq *rq)
{
	return unlikely(!rcu_dereference_sched(rq->sd));
}

#ifdef CONFIG_NO_HZ_COMMON
/*
 * idle load balancing details
 * - When one of the busy CPUs notice that there may be an idle rebalancing
 *   needed, they will kick the idle load balancer, which then does idle
 *   load balancing for all the idle CPUs.
 */

static inline int find_new_ilb(void)
{
	int ilb = cpumask_first(nohz.idle_cpus_mask);

	if (ilb < nr_cpu_ids && idle_cpu(ilb))
		return ilb;

	return nr_cpu_ids;
}

/*
 * Kick a CPU to do the nohz balancing, if it is time for it. We pick the
 * nohz_load_balancer CPU (if there is one) otherwise fallback to any idle
 * CPU (if there is one).
 */
static void kick_ilb(unsigned int flags)
{
	int ilb_cpu;

	nohz.next_balance++;

	ilb_cpu = find_new_ilb();

	if (ilb_cpu >= nr_cpu_ids)
		return;

	flags = atomic_fetch_or(flags, nohz_flags(ilb_cpu));
	if (flags & NOHZ_KICK_MASK)
		return;

	/*
	 * Use smp_send_reschedule() instead of resched_cpu().
	 * This way we generate a sched IPI on the target CPU which
	 * is idle. And the softirq performing nohz idle load balance
	 * will be run before returning from the IPI.
	 */
	smp_send_reschedule(ilb_cpu);
}

/*
 * Current heuristic for kicking the idle load balancer in the presence
 * of an idle cpu in the system.
 *   - This rq has more than one task.
 *   - This rq has at least one CFS task and the capacity of the CPU is
 *     significantly reduced because of RT tasks or IRQs.
 *   - At parent of LLC scheduler domain level, this cpu's scheduler group has
 *     multiple busy cpu.
 *   - For SD_ASYM_PACKING, if the lower numbered cpu's in the scheduler
 *     domain span are idle.
 */
static void nohz_balancer_kick(struct rq *rq)
{
	unsigned long now = jiffies;
	struct sched_domain_shared *sds;
	struct sched_domain *sd;
	int nr_busy, i, cpu = rq->cpu;
	unsigned int flags = 0;

	if (unlikely(rq->idle_balance))
		return;

	/*
	 * We may be recently in ticked or tickless idle mode. At the first
	 * busy tick after returning from idle, we will update the busy stats.
	 */
	nohz_balance_exit_idle(rq);

	/*
	 * None are in tickless mode and hence no need for NOHZ idle load
	 * balancing.
	 */
	if (likely(!atomic_read(&nohz.nr_cpus)))
		return;

	if (READ_ONCE(nohz.has_blocked) &&
	    time_after(now, READ_ONCE(nohz.next_blocked)))
		flags = NOHZ_STATS_KICK;

	if (time_before(now, nohz.next_balance))
		goto out;

	if (rq->nr_running >= 2 || rq->misfit_task_load) {
		flags = NOHZ_KICK_MASK;
		goto out;
	}

	rcu_read_lock();
	sds = rcu_dereference(per_cpu(sd_llc_shared, cpu));
	if (sds) {
		/*
		 * XXX: write a coherent comment on why we do this.
		 * See also: http://lkml.kernel.org/r/20111202010832.602203411@sbsiddha-desk.sc.intel.com
		 */
		nr_busy = atomic_read(&sds->nr_busy_cpus);
		if (nr_busy > 1) {
			flags = NOHZ_KICK_MASK;
			goto unlock;
		}

	}

	sd = rcu_dereference(rq->sd);
	if (sd) {
		if ((rq->cfs.h_nr_running >= 1) &&
				check_cpu_capacity(rq, sd)) {
			flags = NOHZ_KICK_MASK;
			goto unlock;
		}
	}

	sd = rcu_dereference(per_cpu(sd_asym_packing, cpu));
	if (sd) {
		for_each_cpu(i, sched_domain_span(sd)) {
			if (i == cpu ||
			    !cpumask_test_cpu(i, nohz.idle_cpus_mask))
				continue;

			if (sched_asym_prefer(i, cpu)) {
				flags = NOHZ_KICK_MASK;
				goto unlock;
			}
		}
	}
unlock:
	rcu_read_unlock();
out:
	if (flags)
		kick_ilb(flags);
}

static void set_cpu_sd_state_busy(int cpu)
{
	struct sched_domain *sd;

	rcu_read_lock();
	sd = rcu_dereference(per_cpu(sd_llc, cpu));

	if (!sd || !sd->nohz_idle)
		goto unlock;
	sd->nohz_idle = 0;

	atomic_inc(&sd->shared->nr_busy_cpus);
unlock:
	rcu_read_unlock();
}

void nohz_balance_exit_idle(struct rq *rq)
{
	SCHED_WARN_ON(rq != this_rq());

	if (likely(!rq->nohz_tick_stopped))
		return;

	rq->nohz_tick_stopped = 0;
	cpumask_clear_cpu(rq->cpu, nohz.idle_cpus_mask);
	atomic_dec(&nohz.nr_cpus);

	set_cpu_sd_state_busy(rq->cpu);
}

static void set_cpu_sd_state_idle(int cpu)
{
	struct sched_domain *sd;

	rcu_read_lock();
	sd = rcu_dereference(per_cpu(sd_llc, cpu));

	if (!sd || sd->nohz_idle)
		goto unlock;
	sd->nohz_idle = 1;

	atomic_dec(&sd->shared->nr_busy_cpus);
unlock:
	rcu_read_unlock();
}

/*
 * This routine will record that the CPU is going idle with tick stopped.
 * This info will be used in performing idle load balancing in the future.
 */
void nohz_balance_enter_idle(int cpu)
{
	struct rq *rq = cpu_rq(cpu);

	SCHED_WARN_ON(cpu != smp_processor_id());

	/* If this CPU is going down, then nothing needs to be done: */
	if (!cpu_active(cpu))
		return;

	/* Spare idle load balancing on CPUs that don't want to be disturbed: */
	if (!housekeeping_cpu(cpu, HK_FLAG_SCHED))
		return;

	/*
	 * Can be set safely without rq->lock held
	 * If a clear happens, it will have evaluated last additions because
	 * rq->lock is held during the check and the clear
	 */
	rq->has_blocked_load = 1;

	/*
	 * The tick is still stopped but load could have been added in the
	 * meantime. We set the nohz.has_blocked flag to trig a check of the
	 * *_avg. The CPU is already part of nohz.idle_cpus_mask so the clear
	 * of nohz.has_blocked can only happen after checking the new load
	 */
	if (rq->nohz_tick_stopped)
		goto out;

	/* If we're a completely isolated CPU, we don't play: */
	if (on_null_domain(rq))
		return;

	rq->nohz_tick_stopped = 1;

	cpumask_set_cpu(cpu, nohz.idle_cpus_mask);
	atomic_inc(&nohz.nr_cpus);

	/*
	 * Ensures that if nohz_idle_balance() fails to observe our
	 * @idle_cpus_mask store, it must observe the @has_blocked
	 * store.
	 */
	smp_mb__after_atomic();

	set_cpu_sd_state_idle(cpu);

out:
	/*
	 * Each time a cpu enter idle, we assume that it has blocked load and
	 * enable the periodic update of the load of idle cpus
	 */
	WRITE_ONCE(nohz.has_blocked, 1);
}

/*
 * Internal function that runs load balance for all idle cpus. The load balance
 * can be a simple update of blocked load or a complete load balance with
 * tasks movement depending of flags.
 * The function returns false if the loop has stopped before running
 * through all idle CPUs.
 */
static bool _nohz_idle_balance(struct rq *this_rq, unsigned int flags,
			       enum cpu_idle_type idle)
{
	/* Earliest time when we have to do rebalance again */
	unsigned long now = jiffies;
	unsigned long next_balance = now + 60*HZ;
	bool has_blocked_load = false;
	int update_next_balance = 0;
	int this_cpu = this_rq->cpu;
	int balance_cpu;
	int ret = false;
	struct rq *rq;

	SCHED_WARN_ON((flags & NOHZ_KICK_MASK) == NOHZ_BALANCE_KICK);

	/*
	 * We assume there will be no idle load after this update and clear
	 * the has_blocked flag. If a cpu enters idle in the mean time, it will
	 * set the has_blocked flag and trig another update of idle load.
	 * Because a cpu that becomes idle, is added to idle_cpus_mask before
	 * setting the flag, we are sure to not clear the state and not
	 * check the load of an idle cpu.
	 */
	WRITE_ONCE(nohz.has_blocked, 0);

	/*
	 * Ensures that if we miss the CPU, we must see the has_blocked
	 * store from nohz_balance_enter_idle().
	 */
	smp_mb();

	for_each_cpu(balance_cpu, nohz.idle_cpus_mask) {
		if (balance_cpu == this_cpu || !idle_cpu(balance_cpu))
			continue;

		/*
		 * If this CPU gets work to do, stop the load balancing
		 * work being done for other CPUs. Next load
		 * balancing owner will pick it up.
		 */
		if (need_resched()) {
			has_blocked_load = true;
			goto abort;
		}

		rq = cpu_rq(balance_cpu);

		has_blocked_load |= update_nohz_stats(rq, true);

		/*
		 * If time for next balance is due,
		 * do the balance.
		 */
		if (time_after_eq(jiffies, rq->next_balance)) {
			struct rq_flags rf;

			rq_lock_irqsave(rq, &rf);
			update_rq_clock(rq);
			cpu_load_update_idle(rq);
			rq_unlock_irqrestore(rq, &rf);

			if (flags & NOHZ_BALANCE_KICK)
				rebalance_domains(rq, CPU_IDLE);
		}

		if (time_after(next_balance, rq->next_balance)) {
			next_balance = rq->next_balance;
			update_next_balance = 1;
		}
	}

	/* Newly idle CPU doesn't need an update */
	if (idle != CPU_NEWLY_IDLE) {
		update_blocked_averages(this_cpu);
		has_blocked_load |= this_rq->has_blocked_load;
	}

	if (flags & NOHZ_BALANCE_KICK)
		rebalance_domains(this_rq, CPU_IDLE);

	WRITE_ONCE(nohz.next_blocked,
		now + msecs_to_jiffies(LOAD_AVG_PERIOD));

	/* The full idle balance loop has been done */
	ret = true;

abort:
	/* There is still blocked load, enable periodic update */
	if (has_blocked_load)
		WRITE_ONCE(nohz.has_blocked, 1);

	/*
	 * next_balance will be updated only when there is a need.
	 * When the CPU is attached to null domain for ex, it will not be
	 * updated.
	 */
	if (likely(update_next_balance))
		nohz.next_balance = next_balance;

	return ret;
}

/*
 * In CONFIG_NO_HZ_COMMON case, the idle balance kickee will do the
 * rebalancing for all the cpus for whom scheduler ticks are stopped.
 */
static bool nohz_idle_balance(struct rq *this_rq, enum cpu_idle_type idle)
{
	int this_cpu = this_rq->cpu;
	unsigned int flags;

	if (!(atomic_read(nohz_flags(this_cpu)) & NOHZ_KICK_MASK))
		return false;

	if (idle != CPU_IDLE) {
		atomic_andnot(NOHZ_KICK_MASK, nohz_flags(this_cpu));
		return false;
	}

	/* could be _relaxed() */
	flags = atomic_fetch_andnot(NOHZ_KICK_MASK, nohz_flags(this_cpu));
	if (!(flags & NOHZ_KICK_MASK))
		return false;

	_nohz_idle_balance(this_rq, flags, idle);

	return true;
}

static void nohz_newidle_balance(struct rq *this_rq)
{
	int this_cpu = this_rq->cpu;

	/*
	 * This CPU doesn't want to be disturbed by scheduler
	 * housekeeping
	 */
	if (!housekeeping_cpu(this_cpu, HK_FLAG_SCHED))
		return;

	/* Will wake up very soon. No time for doing anything else*/
	if (this_rq->avg_idle < sysctl_sched_migration_cost)
		return;

	/* Don't need to update blocked load of idle CPUs*/
	if (!READ_ONCE(nohz.has_blocked) ||
	    time_before(jiffies, READ_ONCE(nohz.next_blocked)))
		return;

	raw_spin_unlock(&this_rq->lock);
	/*
	 * This CPU is going to be idle and blocked load of idle CPUs
	 * need to be updated. Run the ilb locally as it is a good
	 * candidate for ilb instead of waking up another idle CPU.
	 * Kick an normal ilb if we failed to do the update.
	 */
	if (!_nohz_idle_balance(this_rq, NOHZ_STATS_KICK, CPU_NEWLY_IDLE))
		kick_ilb(NOHZ_STATS_KICK);
	raw_spin_lock(&this_rq->lock);
}

#else /* !CONFIG_NO_HZ_COMMON */
static inline void nohz_balancer_kick(struct rq *rq) { }

static inline bool nohz_idle_balance(struct rq *this_rq, enum cpu_idle_type idle)
{
	return false;
}

static inline void nohz_newidle_balance(struct rq *this_rq) { }
#endif /* CONFIG_NO_HZ_COMMON */

/*
 * idle_balance is called by schedule() if this_cpu is about to become
 * idle. Attempts to pull tasks from other CPUs.
 */
static int idle_balance(struct rq *this_rq, struct rq_flags *rf)
{
	unsigned long next_balance = jiffies + HZ;
	int this_cpu = this_rq->cpu;
	struct sched_domain *sd;
	int pulled_task = 0;
	u64 curr_cost = 0;

	/*
	 * We must set idle_stamp _before_ calling idle_balance(), such that we
	 * measure the duration of idle_balance() as idle time.
	 */
	this_rq->idle_stamp = rq_clock(this_rq);

	/*
	 * Do not pull tasks towards !active CPUs...
	 */
	if (!cpu_active(this_cpu))
		return 0;

	/*
	 * This is OK, because current is on_cpu, which avoids it being picked
	 * for load-balance and preemption/IRQs are still disabled avoiding
	 * further scheduler activity on it and we're being very careful to
	 * re-start the picking loop.
	 */
	rq_unpin_lock(this_rq, rf);

	if (this_rq->avg_idle < sysctl_sched_migration_cost ||
	    !READ_ONCE(this_rq->rd->overload)) {

		rcu_read_lock();
		sd = rcu_dereference_check_sched_domain(this_rq->sd);
		if (sd)
			update_next_balance(sd, &next_balance);
		rcu_read_unlock();

		nohz_newidle_balance(this_rq);

		goto out;
	}

	raw_spin_unlock(&this_rq->lock);

	update_blocked_averages(this_cpu);
	rcu_read_lock();
	for_each_domain(this_cpu, sd) {
		int continue_balancing = 1;
		u64 t0, domain_cost;

		if (!(sd->flags & SD_LOAD_BALANCE))
			continue;

		if (this_rq->avg_idle < curr_cost + sd->max_newidle_lb_cost) {
			update_next_balance(sd, &next_balance);
			break;
		}

		if (sd->flags & SD_BALANCE_NEWIDLE) {
			t0 = sched_clock_cpu(this_cpu);

			pulled_task = load_balance(this_cpu, this_rq,
						   sd, CPU_NEWLY_IDLE,
						   &continue_balancing);

			domain_cost = sched_clock_cpu(this_cpu) - t0;
			if (domain_cost > sd->max_newidle_lb_cost)
				sd->max_newidle_lb_cost = domain_cost;

			curr_cost += domain_cost;
		}

		update_next_balance(sd, &next_balance);

		/*
		 * Stop searching for tasks to pull if there are
		 * now runnable tasks on this rq.
		 */
		if (pulled_task || this_rq->nr_running > 0)
			break;
	}
	rcu_read_unlock();

	raw_spin_lock(&this_rq->lock);

	if (curr_cost > this_rq->max_idle_balance_cost)
		this_rq->max_idle_balance_cost = curr_cost;

out:
	/*
	 * While browsing the domains, we released the rq lock, a task could
	 * have been enqueued in the meantime. Since we're not going idle,
	 * pretend we pulled a task.
	 */
	if (this_rq->cfs.h_nr_running && !pulled_task)
		pulled_task = 1;

	/* Move the next balance forward */
	if (time_after(this_rq->next_balance, next_balance))
		this_rq->next_balance = next_balance;

	/* Is there a task of a high priority class? */
	if (this_rq->nr_running != this_rq->cfs.h_nr_running)
		pulled_task = -1;

	if (pulled_task)
		this_rq->idle_stamp = 0;

	rq_repin_lock(this_rq, rf);

	return pulled_task;
}

/*
 * run_rebalance_domains is triggered when needed from the scheduler tick.
 * Also triggered for nohz idle balancing (with nohz_balancing_kick set).
 */
static __latent_entropy void run_rebalance_domains(struct softirq_action *h)
{
	struct rq *this_rq = this_rq();
	enum cpu_idle_type idle = this_rq->idle_balance ?
						CPU_IDLE : CPU_NOT_IDLE;

	/*
	 * If this CPU has a pending nohz_balance_kick, then do the
	 * balancing on behalf of the other idle CPUs whose ticks are
	 * stopped. Do nohz_idle_balance *before* rebalance_domains to
	 * give the idle CPUs a chance to load balance. Else we may
	 * load balance only within the local sched_domain hierarchy
	 * and abort nohz_idle_balance altogether if we pull some load.
	 */
	if (nohz_idle_balance(this_rq, idle))
		return;

	/* normal load balance */
	update_blocked_averages(this_rq->cpu);
	rebalance_domains(this_rq, idle);
}

/*
 * Trigger the SCHED_SOFTIRQ if it is time to do periodic load balancing.
 */
void trigger_load_balance(struct rq *rq)
{
	/* Don't need to rebalance while attached to NULL domain */
	if (unlikely(on_null_domain(rq)))
		return;

	if (time_after_eq(jiffies, rq->next_balance))
		raise_softirq(SCHED_SOFTIRQ);

	nohz_balancer_kick(rq);
}

static void rq_online_fair(struct rq *rq)
{
	update_sysctl();

	update_runtime_enabled(rq);
}

static void rq_offline_fair(struct rq *rq)
{
	update_sysctl();

	/* Ensure any throttled groups are reachable by pick_next_task */
	unthrottle_offline_cfs_rqs(rq);
}

#endif /* CONFIG_SMP */

/*
 * scheduler tick hitting a task of our scheduling class.
 *
 * NOTE: This function can be called remotely by the tick offload that
 * goes along full dynticks. Therefore no local assumption can be made
 * and everything must be accessed through the @rq and @curr passed in
 * parameters.
 */
static void task_tick_fair(struct rq *rq, struct task_struct *curr, int queued)
{
	struct cfs_rq *cfs_rq;
	struct sched_entity *se = &curr->se;

	for_each_sched_entity(se) {
		cfs_rq = cfs_rq_of(se);
		entity_tick(cfs_rq, se, queued);
	}

	if (static_branch_unlikely(&sched_numa_balancing))
		task_tick_numa(rq, curr);

	update_misfit_status(curr, rq);
	update_overutilized_status(task_rq(curr));
}

/*
 * called on fork with the child task as argument from the parent's context
 *  - child not yet on the tasklist
 *  - preemption disabled
 */
static void task_fork_fair(struct task_struct *p)
{
	struct cfs_rq *cfs_rq;
	struct sched_entity *se = &p->se, *curr;
	struct rq *rq = this_rq();
	struct rq_flags rf;

	rq_lock(rq, &rf);
	update_rq_clock(rq);

	cfs_rq = task_cfs_rq(current);
	curr = cfs_rq->curr;
	if (curr) {
		update_curr(cfs_rq);
		se->vruntime = curr->vruntime;
	}
	place_entity(cfs_rq, se, 1);

	if (sysctl_sched_child_runs_first && curr && entity_before(curr, se)) {
		/*
		 * Upon rescheduling, sched_class::put_prev_task() will place
		 * 'current' within the tree based on its new key value.
		 */
		swap(curr->vruntime, se->vruntime);
		resched_curr(rq);
	}

	se->vruntime -= cfs_rq->min_vruntime;
	rq_unlock(rq, &rf);
}

/*
 * Priority of the task has changed. Check to see if we preempt
 * the current task.
 */
static void
prio_changed_fair(struct rq *rq, struct task_struct *p, int oldprio)
{
	if (!task_on_rq_queued(p))
		return;

	/*
	 * Reschedule if we are currently running on this runqueue and
	 * our priority decreased, or if we are not currently running on
	 * this runqueue and our priority is higher than the current's
	 */
	if (rq->curr == p) {
		if (p->prio > oldprio)
			resched_curr(rq);
	} else
		check_preempt_curr(rq, p, 0);
}

static inline bool vruntime_normalized(struct task_struct *p)
{
	struct sched_entity *se = &p->se;

	/*
	 * In both the TASK_ON_RQ_QUEUED and TASK_ON_RQ_MIGRATING cases,
	 * the dequeue_entity(.flags=0) will already have normalized the
	 * vruntime.
	 */
	if (p->on_rq)
		return true;

	/*
	 * When !on_rq, vruntime of the task has usually NOT been normalized.
	 * But there are some cases where it has already been normalized:
	 *
	 * - A forked child which is waiting for being woken up by
	 *   wake_up_new_task().
	 * - A task which has been woken up by try_to_wake_up() and
	 *   waiting for actually being woken up by sched_ttwu_pending().
	 */
	if (!se->sum_exec_runtime ||
	    (p->state == TASK_WAKING && p->sched_remote_wakeup))
		return true;

	return false;
}

#ifdef CONFIG_FAIR_GROUP_SCHED
/*
 * Propagate the changes of the sched_entity across the tg tree to make it
 * visible to the root
 */
static void propagate_entity_cfs_rq(struct sched_entity *se)
{
	struct cfs_rq *cfs_rq;

	/* Start to propagate at parent */
	se = se->parent;

	for_each_sched_entity(se) {
		cfs_rq = cfs_rq_of(se);

		if (cfs_rq_throttled(cfs_rq))
			break;

		update_load_avg(cfs_rq, se, UPDATE_TG);
	}
}
#else
static void propagate_entity_cfs_rq(struct sched_entity *se) { }
#endif

static void detach_entity_cfs_rq(struct sched_entity *se)
{
	struct cfs_rq *cfs_rq = cfs_rq_of(se);

	/* Catch up with the cfs_rq and remove our load when we leave */
	update_load_avg(cfs_rq, se, 0);
	detach_entity_load_avg(cfs_rq, se);
	update_tg_load_avg(cfs_rq, false);
	propagate_entity_cfs_rq(se);
}

static void attach_entity_cfs_rq(struct sched_entity *se)
{
	struct cfs_rq *cfs_rq = cfs_rq_of(se);

#ifdef CONFIG_FAIR_GROUP_SCHED
	/*
	 * Since the real-depth could have been changed (only FAIR
	 * class maintain depth value), reset depth properly.
	 */
	se->depth = se->parent ? se->parent->depth + 1 : 0;
#endif

	/* Synchronize entity with its cfs_rq */
	update_load_avg(cfs_rq, se, sched_feat(ATTACH_AGE_LOAD) ? 0 : SKIP_AGE_LOAD);
	attach_entity_load_avg(cfs_rq, se, 0);
	update_tg_load_avg(cfs_rq, false);
	propagate_entity_cfs_rq(se);
}

static void detach_task_cfs_rq(struct task_struct *p)
{
	struct sched_entity *se = &p->se;
	struct cfs_rq *cfs_rq = cfs_rq_of(se);

	if (!vruntime_normalized(p)) {
		/*
		 * Fix up our vruntime so that the current sleep doesn't
		 * cause 'unlimited' sleep bonus.
		 */
		place_entity(cfs_rq, se, 0);
		se->vruntime -= cfs_rq->min_vruntime;
	}

	detach_entity_cfs_rq(se);
}

static void attach_task_cfs_rq(struct task_struct *p)
{
	struct sched_entity *se = &p->se;
	struct cfs_rq *cfs_rq = cfs_rq_of(se);

	attach_entity_cfs_rq(se);

	if (!vruntime_normalized(p))
		se->vruntime += cfs_rq->min_vruntime;
}

static void switched_from_fair(struct rq *rq, struct task_struct *p)
{
	detach_task_cfs_rq(p);
}

static void switched_to_fair(struct rq *rq, struct task_struct *p)
{
	attach_task_cfs_rq(p);

	if (task_on_rq_queued(p)) {
		/*
		 * We were most likely switched from sched_rt, so
		 * kick off the schedule if running, otherwise just see
		 * if we can still preempt the current task.
		 */
		if (rq->curr == p)
			resched_curr(rq);
		else
			check_preempt_curr(rq, p, 0);
	}
}

/* Account for a task changing its policy or group.
 *
 * This routine is mostly called to set cfs_rq->curr field when a task
 * migrates between groups/classes.
 */
static void set_curr_task_fair(struct rq *rq)
{
	struct sched_entity *se = &rq->curr->se;

	for_each_sched_entity(se) {
		struct cfs_rq *cfs_rq = cfs_rq_of(se);

		set_next_entity(cfs_rq, se);
		/* ensure bandwidth has been allocated on our new cfs_rq */
		account_cfs_rq_runtime(cfs_rq, 0);
	}
}

void init_cfs_rq(struct cfs_rq *cfs_rq)
{
	cfs_rq->tasks_timeline = RB_ROOT_CACHED;
	cfs_rq->min_vruntime = (u64)(-(1LL << 20));
#ifndef CONFIG_64BIT
	cfs_rq->min_vruntime_copy = cfs_rq->min_vruntime;
#endif
#ifdef CONFIG_SMP
	raw_spin_lock_init(&cfs_rq->removed.lock);
#endif
}

#ifdef CONFIG_FAIR_GROUP_SCHED
static void task_set_group_fair(struct task_struct *p)
{
	struct sched_entity *se = &p->se;

	set_task_rq(p, task_cpu(p));
	se->depth = se->parent ? se->parent->depth + 1 : 0;
}

static void task_move_group_fair(struct task_struct *p)
{
	detach_task_cfs_rq(p);
	set_task_rq(p, task_cpu(p));

#ifdef CONFIG_SMP
	/* Tell se's cfs_rq has been changed -- migrated */
	p->se.avg.last_update_time = 0;
#endif
	attach_task_cfs_rq(p);
}

static void task_change_group_fair(struct task_struct *p, int type)
{
	switch (type) {
	case TASK_SET_GROUP:
		task_set_group_fair(p);
		break;

	case TASK_MOVE_GROUP:
		task_move_group_fair(p);
		break;
	}
}

void free_fair_sched_group(struct task_group *tg)
{
	int i;

	destroy_cfs_bandwidth(tg_cfs_bandwidth(tg));

	for_each_possible_cpu(i) {
		if (tg->cfs_rq)
			kfree(tg->cfs_rq[i]);
		if (tg->se)
			kfree(tg->se[i]);
	}

	kfree(tg->cfs_rq);
	kfree(tg->se);
}

int alloc_fair_sched_group(struct task_group *tg, struct task_group *parent)
{
	struct sched_entity *se;
	struct cfs_rq *cfs_rq;
	int i;

	tg->cfs_rq = kcalloc(nr_cpu_ids, sizeof(cfs_rq), GFP_KERNEL);
	if (!tg->cfs_rq)
		goto err;
	tg->se = kcalloc(nr_cpu_ids, sizeof(se), GFP_KERNEL);
	if (!tg->se)
		goto err;

	tg->shares = NICE_0_LOAD;

	init_cfs_bandwidth(tg_cfs_bandwidth(tg));

	for_each_possible_cpu(i) {
		cfs_rq = kzalloc_node(sizeof(struct cfs_rq),
				      GFP_KERNEL, cpu_to_node(i));
		if (!cfs_rq)
			goto err;

		se = kzalloc_node(sizeof(struct sched_entity),
				  GFP_KERNEL, cpu_to_node(i));
		if (!se)
			goto err_free_rq;

		init_cfs_rq(cfs_rq);
		init_tg_cfs_entry(tg, cfs_rq, se, i, parent->se[i]);
		init_entity_runnable_average(se);
	}

	return 1;

err_free_rq:
	kfree(cfs_rq);
err:
	return 0;
}

void online_fair_sched_group(struct task_group *tg)
{
	struct sched_entity *se;
	struct rq *rq;
	int i;

	for_each_possible_cpu(i) {
		rq = cpu_rq(i);
		se = tg->se[i];

		raw_spin_lock_irq(&rq->lock);
		update_rq_clock(rq);
		attach_entity_cfs_rq(se);
		sync_throttle(tg, i);
		raw_spin_unlock_irq(&rq->lock);
	}
}

void unregister_fair_sched_group(struct task_group *tg)
{
	unsigned long flags;
	struct rq *rq;
	int cpu;

	for_each_possible_cpu(cpu) {
		if (tg->se[cpu])
			remove_entity_load_avg(tg->se[cpu]);

		/*
		 * Only empty task groups can be destroyed; so we can speculatively
		 * check on_list without danger of it being re-added.
		 */
		if (!tg->cfs_rq[cpu]->on_list)
			continue;

		rq = cpu_rq(cpu);

		raw_spin_lock_irqsave(&rq->lock, flags);
		list_del_leaf_cfs_rq(tg->cfs_rq[cpu]);
		raw_spin_unlock_irqrestore(&rq->lock, flags);
	}
}

void init_tg_cfs_entry(struct task_group *tg, struct cfs_rq *cfs_rq,
			struct sched_entity *se, int cpu,
			struct sched_entity *parent)
{
	struct rq *rq = cpu_rq(cpu);

	cfs_rq->tg = tg;
	cfs_rq->rq = rq;
	init_cfs_rq_runtime(cfs_rq);

	tg->cfs_rq[cpu] = cfs_rq;
	tg->se[cpu] = se;

	/* se could be NULL for root_task_group */
	if (!se)
		return;

	if (!parent) {
		se->cfs_rq = &rq->cfs;
		se->depth = 0;
	} else {
		se->cfs_rq = parent->my_q;
		se->depth = parent->depth + 1;
	}

	se->my_q = cfs_rq;
	/* guarantee group entities always have weight */
	update_load_set(&se->load, NICE_0_LOAD);
	se->parent = parent;
}

static DEFINE_MUTEX(shares_mutex);

int sched_group_set_shares(struct task_group *tg, unsigned long shares)
{
	int i;

	/*
	 * We can't change the weight of the root cgroup.
	 */
	if (!tg->se[0])
		return -EINVAL;

	shares = clamp(shares, scale_load(MIN_SHARES), scale_load(MAX_SHARES));

	mutex_lock(&shares_mutex);
	if (tg->shares == shares)
		goto done;

	tg->shares = shares;
	for_each_possible_cpu(i) {
		struct rq *rq = cpu_rq(i);
		struct sched_entity *se = tg->se[i];
		struct rq_flags rf;

		/* Propagate contribution to hierarchy */
		rq_lock_irqsave(rq, &rf);
		update_rq_clock(rq);
		for_each_sched_entity(se) {
			update_load_avg(cfs_rq_of(se), se, UPDATE_TG);
			update_cfs_group(se);
		}
		rq_unlock_irqrestore(rq, &rf);
	}

done:
	mutex_unlock(&shares_mutex);
	return 0;
}
#else /* CONFIG_FAIR_GROUP_SCHED */

void free_fair_sched_group(struct task_group *tg) { }

int alloc_fair_sched_group(struct task_group *tg, struct task_group *parent)
{
	return 1;
}

void online_fair_sched_group(struct task_group *tg) { }

void unregister_fair_sched_group(struct task_group *tg) { }

#endif /* CONFIG_FAIR_GROUP_SCHED */


static unsigned int get_rr_interval_fair(struct rq *rq, struct task_struct *task)
{
	struct sched_entity *se = &task->se;
	unsigned int rr_interval = 0;

	/*
	 * Time slice is 0 for SCHED_OTHER tasks that are on an otherwise
	 * idle runqueue:
	 */
	if (rq->cfs.load.weight)
		rr_interval = NS_TO_JIFFIES(sched_slice(cfs_rq_of(se), se));

	return rr_interval;
}

/*
 * All the scheduling class methods:
 */
const struct sched_class fair_sched_class = {
	.next			= &idle_sched_class,
	.enqueue_task		= enqueue_task_fair,
	.dequeue_task		= dequeue_task_fair,
	.yield_task		= yield_task_fair,
	.yield_to_task		= yield_to_task_fair,

	.check_preempt_curr	= check_preempt_wakeup,

	.pick_next_task		= pick_next_task_fair,
	.put_prev_task		= put_prev_task_fair,

#ifdef CONFIG_SMP
	.select_task_rq		= select_task_rq_fair,
	.migrate_task_rq	= migrate_task_rq_fair,

	.rq_online		= rq_online_fair,
	.rq_offline		= rq_offline_fair,

	.task_dead		= task_dead_fair,
	.set_cpus_allowed	= set_cpus_allowed_common,
#endif

	.set_curr_task          = set_curr_task_fair,
	.task_tick		= task_tick_fair,
	.task_fork		= task_fork_fair,

	.prio_changed		= prio_changed_fair,
	.switched_from		= switched_from_fair,
	.switched_to		= switched_to_fair,

	.get_rr_interval	= get_rr_interval_fair,

	.update_curr		= update_curr_fair,

#ifdef CONFIG_FAIR_GROUP_SCHED
	.task_change_group	= task_change_group_fair,
#endif
};

#ifdef CONFIG_SCHED_DEBUG
void print_cfs_stats(struct seq_file *m, int cpu)
{
	struct cfs_rq *cfs_rq;

	rcu_read_lock();
	for_each_leaf_cfs_rq(cpu_rq(cpu), cfs_rq)
		print_cfs_rq(m, cpu, cfs_rq);
	rcu_read_unlock();
}

#ifdef CONFIG_NUMA_BALANCING
void show_numa_stats(struct task_struct *p, struct seq_file *m)
{
	int node;
	unsigned long tsf = 0, tpf = 0, gsf = 0, gpf = 0;

	for_each_online_node(node) {
		if (p->numa_faults) {
			tsf = p->numa_faults[task_faults_idx(NUMA_MEM, node, 0)];
			tpf = p->numa_faults[task_faults_idx(NUMA_MEM, node, 1)];
		}
		if (p->numa_group) {
			gsf = p->numa_group->faults[task_faults_idx(NUMA_MEM, node, 0)],
			gpf = p->numa_group->faults[task_faults_idx(NUMA_MEM, node, 1)];
		}
		print_numa_stats(m, node, tsf, tpf, gsf, gpf);
	}
}
#endif /* CONFIG_NUMA_BALANCING */
#endif /* CONFIG_SCHED_DEBUG */

__init void init_sched_fair_class(void)
{
#ifdef CONFIG_SMP
	open_softirq(SCHED_SOFTIRQ, run_rebalance_domains);

#ifdef CONFIG_NO_HZ_COMMON
	nohz.next_balance = jiffies;
	nohz.next_blocked = jiffies;
	zalloc_cpumask_var(&nohz.idle_cpus_mask, GFP_NOWAIT);
#endif
#endif /* SMP */

}<|MERGE_RESOLUTION|>--- conflicted
+++ resolved
@@ -6286,11 +6286,7 @@
 	util = READ_ONCE(cfs_rq->avg.util_avg);
 
 	/* Discount task's util from CPU's util */
-<<<<<<< HEAD
-	util -= min_t(unsigned int, util, task_util(p));
-=======
 	lsub_positive(&util, task_util(p));
->>>>>>> cf26057a
 
 	/*
 	 * Covered cases:
@@ -6339,16 +6335,9 @@
 		 * properly fix the execl regression and it helps in further
 		 * reducing the chances for the above race.
 		 */
-<<<<<<< HEAD
-		if (unlikely(task_on_rq_queued(p) || current == p)) {
-			estimated -= min_t(unsigned int, estimated,
-					   (_task_util_est(p) | UTIL_AVG_UNCHANGED));
-		}
-=======
 		if (unlikely(task_on_rq_queued(p) || current == p))
 			lsub_positive(&estimated, _task_util_est(p));
 
->>>>>>> cf26057a
 		util = max(util, estimated);
 	}
 
