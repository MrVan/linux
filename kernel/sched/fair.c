--- conflicted
+++ resolved
@@ -3298,8 +3298,6 @@
 	if (child_cfs_rq_on_list(cfs_rq))
 		return false;
 
-<<<<<<< HEAD
-=======
 	/*
 	 * _avg must be null when _sum are null because _avg = _sum / divider
 	 * Make sure that rounding and/or propagation of PELT values never
@@ -3309,7 +3307,6 @@
 		      cfs_rq->avg.util_avg ||
 		      cfs_rq->avg.runnable_avg);
 
->>>>>>> 6394023b
 	return true;
 }
 
