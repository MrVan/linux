--- conflicted
+++ resolved
@@ -2,11 +2,7 @@
 /* Copyright (C) 2000-2002 Joakim Axelsson <gozem@linux.nu>
  *                         Patrick Schaaf <bof@bof.de>
  *                         Martin Josefsson <gandalf@wlug.westbo.se>
-<<<<<<< HEAD
- * Copyright (C) 2003-2013 Jozsef Kadlecsik <kadlec@blackhole.kfki.hu>
-=======
  * Copyright (C) 2003-2013 Jozsef Kadlecsik <kadlec@netfilter.org>
->>>>>>> 6fb08f1a
  */
 #ifndef _IP_SET_H
 #define _IP_SET_H
