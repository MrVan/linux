#ifndef _LINUX_FTRACE_H
#define _LINUX_FTRACE_H

#include <linux/trace_clock.h>
#include <linux/kallsyms.h>
#include <linux/linkage.h>
#include <linux/bitops.h>
#include <linux/module.h>
#include <linux/ktime.h>
#include <linux/sched.h>
#include <linux/types.h>
#include <linux/init.h>
#include <linux/fs.h>

#include <asm/ftrace.h>

#ifdef CONFIG_FUNCTION_TRACER

extern int ftrace_enabled;
extern int
ftrace_enable_sysctl(struct ctl_table *table, int write,
		     struct file *filp, void __user *buffer, size_t *lenp,
		     loff_t *ppos);

typedef void (*ftrace_func_t)(unsigned long ip, unsigned long parent_ip);

struct ftrace_ops {
	ftrace_func_t	  func;
	struct ftrace_ops *next;
};

extern int function_trace_stop;

/*
 * Type of the current tracing.
 */
enum ftrace_tracing_type_t {
	FTRACE_TYPE_ENTER = 0, /* Hook the call of the function */
	FTRACE_TYPE_RETURN,	/* Hook the return of the function */
};

/* Current tracing type, default is FTRACE_TYPE_ENTER */
extern enum ftrace_tracing_type_t ftrace_tracing_type;

/**
 * ftrace_stop - stop function tracer.
 *
 * A quick way to stop the function tracer. Note this an on off switch,
 * it is not something that is recursive like preempt_disable.
 * This does not disable the calling of mcount, it only stops the
 * calling of functions from mcount.
 */
static inline void ftrace_stop(void)
{
	function_trace_stop = 1;
}

/**
 * ftrace_start - start the function tracer.
 *
 * This function is the inverse of ftrace_stop. This does not enable
 * the function tracing if the function tracer is disabled. This only
 * sets the function tracer flag to continue calling the functions
 * from mcount.
 */
static inline void ftrace_start(void)
{
	function_trace_stop = 0;
}

/*
 * The ftrace_ops must be a static and should also
 * be read_mostly.  These functions do modify read_mostly variables
 * so use them sparely. Never free an ftrace_op or modify the
 * next pointer after it has been registered. Even after unregistering
 * it, the next pointer may still be used internally.
 */
int register_ftrace_function(struct ftrace_ops *ops);
int unregister_ftrace_function(struct ftrace_ops *ops);
void clear_ftrace_function(void);

extern void ftrace_stub(unsigned long a0, unsigned long a1);

#else /* !CONFIG_FUNCTION_TRACER */
# define register_ftrace_function(ops) do { } while (0)
# define unregister_ftrace_function(ops) do { } while (0)
# define clear_ftrace_function(ops) do { } while (0)
static inline void ftrace_kill(void) { }
static inline void ftrace_stop(void) { }
static inline void ftrace_start(void) { }
#endif /* CONFIG_FUNCTION_TRACER */

#ifdef CONFIG_STACK_TRACER
extern int stack_tracer_enabled;
int
stack_trace_sysctl(struct ctl_table *table, int write,
		   struct file *file, void __user *buffer, size_t *lenp,
		   loff_t *ppos);
#endif

struct ftrace_func_command {
	struct list_head	list;
	char			*name;
	int			(*func)(char *func, char *cmd,
					char *params, int enable);
};

#ifdef CONFIG_DYNAMIC_FTRACE

int ftrace_arch_code_modify_prepare(void);
int ftrace_arch_code_modify_post_process(void);

struct seq_file;

struct ftrace_probe_ops {
	void			(*func)(unsigned long ip,
					unsigned long parent_ip,
					void **data);
	int			(*callback)(unsigned long ip, void **data);
	void			(*free)(void **data);
	int			(*print)(struct seq_file *m,
					 unsigned long ip,
					 struct ftrace_probe_ops *ops,
					 void *data);
};

extern int
register_ftrace_function_probe(char *glob, struct ftrace_probe_ops *ops,
			      void *data);
extern void
unregister_ftrace_function_probe(char *glob, struct ftrace_probe_ops *ops,
				void *data);
extern void
unregister_ftrace_function_probe_func(char *glob, struct ftrace_probe_ops *ops);
extern void unregister_ftrace_function_probe_all(char *glob);

enum {
	FTRACE_FL_FREE		= (1 << 0),
	FTRACE_FL_FAILED	= (1 << 1),
	FTRACE_FL_FILTER	= (1 << 2),
	FTRACE_FL_ENABLED	= (1 << 3),
	FTRACE_FL_NOTRACE	= (1 << 4),
	FTRACE_FL_CONVERTED	= (1 << 5),
	FTRACE_FL_FROZEN	= (1 << 6),
};

struct dyn_ftrace {
	union {
		unsigned long		ip; /* address of mcount call-site */
		struct dyn_ftrace	*freelist;
	};
	union {
		unsigned long		flags;
		struct dyn_ftrace	*newlist;
	};
	struct dyn_arch_ftrace		arch;
};

int ftrace_force_update(void);
void ftrace_set_filter(unsigned char *buf, int len, int reset);

int register_ftrace_command(struct ftrace_func_command *cmd);
int unregister_ftrace_command(struct ftrace_func_command *cmd);

/* defined in arch */
extern int ftrace_ip_converted(unsigned long ip);
extern int ftrace_dyn_arch_init(void *data);
extern int ftrace_update_ftrace_func(ftrace_func_t func);
extern void ftrace_caller(void);
extern void ftrace_call(void);
extern void mcount_call(void);

#ifndef FTRACE_ADDR
#define FTRACE_ADDR ((unsigned long)ftrace_caller)
#endif
#ifdef CONFIG_FUNCTION_GRAPH_TRACER
extern void ftrace_graph_caller(void);
extern int ftrace_enable_ftrace_graph_caller(void);
extern int ftrace_disable_ftrace_graph_caller(void);
#else
static inline int ftrace_enable_ftrace_graph_caller(void) { return 0; }
static inline int ftrace_disable_ftrace_graph_caller(void) { return 0; }
#endif

/**
 * ftrace_make_nop - convert code into nop
 * @mod: module structure if called by module load initialization
 * @rec: the mcount call site record
 * @addr: the address that the call site should be calling
 *
 * This is a very sensitive operation and great care needs
 * to be taken by the arch.  The operation should carefully
 * read the location, check to see if what is read is indeed
 * what we expect it to be, and then on success of the compare,
 * it should write to the location.
 *
 * The code segment at @rec->ip should be a caller to @addr
 *
 * Return must be:
 *  0 on success
 *  -EFAULT on error reading the location
 *  -EINVAL on a failed compare of the contents
 *  -EPERM  on error writing to the location
 * Any other value will be considered a failure.
 */
extern int ftrace_make_nop(struct module *mod,
			   struct dyn_ftrace *rec, unsigned long addr);

/**
 * ftrace_make_call - convert a nop call site into a call to addr
 * @rec: the mcount call site record
 * @addr: the address that the call site should call
 *
 * This is a very sensitive operation and great care needs
 * to be taken by the arch.  The operation should carefully
 * read the location, check to see if what is read is indeed
 * what we expect it to be, and then on success of the compare,
 * it should write to the location.
 *
 * The code segment at @rec->ip should be a nop
 *
 * Return must be:
 *  0 on success
 *  -EFAULT on error reading the location
 *  -EINVAL on a failed compare of the contents
 *  -EPERM  on error writing to the location
 * Any other value will be considered a failure.
 */
extern int ftrace_make_call(struct dyn_ftrace *rec, unsigned long addr);

/* May be defined in arch */
extern int ftrace_arch_read_dyn_info(char *buf, int size);

extern int skip_trace(unsigned long ip);

extern void ftrace_release(void *start, unsigned long size);

extern void ftrace_disable_daemon(void);
extern void ftrace_enable_daemon(void);
#else
# define skip_trace(ip)				({ 0; })
# define ftrace_force_update()			({ 0; })
# define ftrace_set_filter(buf, len, reset)	do { } while (0)
# define ftrace_disable_daemon()		do { } while (0)
# define ftrace_enable_daemon()			do { } while (0)
static inline void ftrace_release(void *start, unsigned long size) { }
static inline int register_ftrace_command(struct ftrace_func_command *cmd)
{
	return -EINVAL;
}
static inline int unregister_ftrace_command(char *cmd_name)
{
	return -EINVAL;
}
#endif /* CONFIG_DYNAMIC_FTRACE */

/* totally disable ftrace - can not re-enable after this */
void ftrace_kill(void);

static inline void tracer_disable(void)
{
#ifdef CONFIG_FUNCTION_TRACER
	ftrace_enabled = 0;
#endif
}

/*
 * Ftrace disable/restore without lock. Some synchronization mechanism
 * must be used to prevent ftrace_enabled to be changed between
 * disable/restore.
 */
static inline int __ftrace_enabled_save(void)
{
#ifdef CONFIG_FUNCTION_TRACER
	int saved_ftrace_enabled = ftrace_enabled;
	ftrace_enabled = 0;
	return saved_ftrace_enabled;
#else
	return 0;
#endif
}

static inline void __ftrace_enabled_restore(int enabled)
{
#ifdef CONFIG_FUNCTION_TRACER
	ftrace_enabled = enabled;
#endif
}

#ifndef HAVE_ARCH_CALLER_ADDR
# ifdef CONFIG_FRAME_POINTER
#  define CALLER_ADDR0 ((unsigned long)__builtin_return_address(0))
#  define CALLER_ADDR1 ((unsigned long)__builtin_return_address(1))
#  define CALLER_ADDR2 ((unsigned long)__builtin_return_address(2))
#  define CALLER_ADDR3 ((unsigned long)__builtin_return_address(3))
#  define CALLER_ADDR4 ((unsigned long)__builtin_return_address(4))
#  define CALLER_ADDR5 ((unsigned long)__builtin_return_address(5))
#  define CALLER_ADDR6 ((unsigned long)__builtin_return_address(6))
# else
#  define CALLER_ADDR0 ((unsigned long)__builtin_return_address(0))
#  define CALLER_ADDR1 0UL
#  define CALLER_ADDR2 0UL
#  define CALLER_ADDR3 0UL
#  define CALLER_ADDR4 0UL
#  define CALLER_ADDR5 0UL
#  define CALLER_ADDR6 0UL
# endif
#endif /* ifndef HAVE_ARCH_CALLER_ADDR */

#ifdef CONFIG_IRQSOFF_TRACER
  extern void time_hardirqs_on(unsigned long a0, unsigned long a1);
  extern void time_hardirqs_off(unsigned long a0, unsigned long a1);
#else
# define time_hardirqs_on(a0, a1)		do { } while (0)
# define time_hardirqs_off(a0, a1)		do { } while (0)
#endif

#ifdef CONFIG_PREEMPT_TRACER
  extern void trace_preempt_on(unsigned long a0, unsigned long a1);
  extern void trace_preempt_off(unsigned long a0, unsigned long a1);
#else
# define trace_preempt_on(a0, a1)		do { } while (0)
# define trace_preempt_off(a0, a1)		do { } while (0)
#endif

#ifdef CONFIG_FTRACE_MCOUNT_RECORD
extern void ftrace_init(void);
extern void ftrace_init_module(struct module *mod,
			       unsigned long *start, unsigned long *end);
#else
static inline void ftrace_init(void) { }
static inline void
ftrace_init_module(struct module *mod,
		   unsigned long *start, unsigned long *end) { }
#endif

/*
 * Structure that defines an entry function trace.
 */
struct ftrace_graph_ent {
	unsigned long func; /* Current function */
	int depth;
};

/*
 * Structure that defines a return function trace.
 */
struct ftrace_graph_ret {
	unsigned long func; /* Current function */
	unsigned long long calltime;
	unsigned long long rettime;
	/* Number of functions that overran the depth limit for current task */
	unsigned long overrun;
	int depth;
};

#ifdef CONFIG_FUNCTION_GRAPH_TRACER

/*
 * Stack of return addresses for functions
 * of a thread.
 * Used in struct thread_info
 */
struct ftrace_ret_stack {
	unsigned long ret;
	unsigned long func;
	unsigned long long calltime;
};

/*
 * Primary handler of a function return.
 * It relays on ftrace_return_to_handler.
 * Defined in entry_32/64.S
 */
extern void return_to_handler(void);

extern int
<<<<<<< HEAD
ftrace_push_return_trace(unsigned long ret, unsigned long long time,
			 unsigned long func, int *depth);
=======
ftrace_push_return_trace(unsigned long ret, unsigned long func, int *depth);
>>>>>>> 2e572895
extern void
ftrace_pop_return_trace(struct ftrace_graph_ret *trace, unsigned long *ret);

/*
 * Sometimes we don't want to trace a function with the function
 * graph tracer but we want them to keep traced by the usual function
 * tracer if the function graph tracer is not configured.
 */
#define __notrace_funcgraph		notrace

/*
 * We want to which function is an entrypoint of a hardirq.
 * That will help us to put a signal on output.
 */
#define __irq_entry		 __attribute__((__section__(".irqentry.text")))

/* Limits of hardirq entrypoints */
extern char __irqentry_text_start[];
extern char __irqentry_text_end[];

#define FTRACE_RETFUNC_DEPTH 50
#define FTRACE_RETSTACK_ALLOC_SIZE 32
/* Type of the callback handlers for tracing function graph*/
typedef void (*trace_func_graph_ret_t)(struct ftrace_graph_ret *); /* return */
typedef int (*trace_func_graph_ent_t)(struct ftrace_graph_ent *); /* entry */

extern int register_ftrace_graph(trace_func_graph_ret_t retfunc,
				trace_func_graph_ent_t entryfunc);

extern void ftrace_graph_stop(void);

/* The current handlers in use */
extern trace_func_graph_ret_t ftrace_graph_return;
extern trace_func_graph_ent_t ftrace_graph_entry;

extern void unregister_ftrace_graph(void);

extern void ftrace_graph_init_task(struct task_struct *t);
extern void ftrace_graph_exit_task(struct task_struct *t);

static inline int task_curr_ret_stack(struct task_struct *t)
{
	return t->curr_ret_stack;
}

static inline void pause_graph_tracing(void)
{
	atomic_inc(&current->tracing_graph_pause);
}

static inline void unpause_graph_tracing(void)
{
	atomic_dec(&current->tracing_graph_pause);
}
#else

#define __notrace_funcgraph
#define __irq_entry

static inline void ftrace_graph_init_task(struct task_struct *t) { }
static inline void ftrace_graph_exit_task(struct task_struct *t) { }

static inline int task_curr_ret_stack(struct task_struct *tsk)
{
	return -1;
}

static inline void pause_graph_tracing(void) { }
static inline void unpause_graph_tracing(void) { }
#endif

#ifdef CONFIG_TRACING
#include <linux/sched.h>

/* flags for current->trace */
enum {
	TSK_TRACE_FL_TRACE_BIT	= 0,
	TSK_TRACE_FL_GRAPH_BIT	= 1,
};
enum {
	TSK_TRACE_FL_TRACE	= 1 << TSK_TRACE_FL_TRACE_BIT,
	TSK_TRACE_FL_GRAPH	= 1 << TSK_TRACE_FL_GRAPH_BIT,
};

static inline void set_tsk_trace_trace(struct task_struct *tsk)
{
	set_bit(TSK_TRACE_FL_TRACE_BIT, &tsk->trace);
}

static inline void clear_tsk_trace_trace(struct task_struct *tsk)
{
	clear_bit(TSK_TRACE_FL_TRACE_BIT, &tsk->trace);
}

static inline int test_tsk_trace_trace(struct task_struct *tsk)
{
	return tsk->trace & TSK_TRACE_FL_TRACE;
}

static inline void set_tsk_trace_graph(struct task_struct *tsk)
{
	set_bit(TSK_TRACE_FL_GRAPH_BIT, &tsk->trace);
}

static inline void clear_tsk_trace_graph(struct task_struct *tsk)
{
	clear_bit(TSK_TRACE_FL_GRAPH_BIT, &tsk->trace);
}

static inline int test_tsk_trace_graph(struct task_struct *tsk)
{
	return tsk->trace & TSK_TRACE_FL_GRAPH;
}

extern int ftrace_dump_on_oops;

#endif /* CONFIG_TRACING */


#ifdef CONFIG_HW_BRANCH_TRACER

void trace_hw_branch(u64 from, u64 to);
void trace_hw_branch_oops(void);

#else /* CONFIG_HW_BRANCH_TRACER */

static inline void trace_hw_branch(u64 from, u64 to) {}
static inline void trace_hw_branch_oops(void) {}

#endif /* CONFIG_HW_BRANCH_TRACER */

/*
 * A syscall entry in the ftrace syscalls array.
 *
 * @name: name of the syscall
 * @nb_args: number of parameters it takes
 * @types: list of types as strings
 * @args: list of args as strings (args[i] matches types[i])
 */
struct syscall_metadata {
	const char	*name;
	int		nb_args;
	const char	**types;
	const char	**args;
};

#ifdef CONFIG_FTRACE_SYSCALLS
extern void arch_init_ftrace_syscalls(void);
extern struct syscall_metadata *syscall_nr_to_meta(int nr);
extern void start_ftrace_syscalls(void);
extern void stop_ftrace_syscalls(void);
extern void ftrace_syscall_enter(struct pt_regs *regs);
extern void ftrace_syscall_exit(struct pt_regs *regs);
#else
static inline void start_ftrace_syscalls(void) { }
static inline void stop_ftrace_syscalls(void) { }
static inline void ftrace_syscall_enter(struct pt_regs *regs) { }
static inline void ftrace_syscall_exit(struct pt_regs *regs) { }
#endif

#endif /* _LINUX_FTRACE_H */<|MERGE_RESOLUTION|>--- conflicted
+++ resolved
@@ -375,12 +375,7 @@
 extern void return_to_handler(void);
 
 extern int
-<<<<<<< HEAD
-ftrace_push_return_trace(unsigned long ret, unsigned long long time,
-			 unsigned long func, int *depth);
-=======
 ftrace_push_return_trace(unsigned long ret, unsigned long func, int *depth);
->>>>>>> 2e572895
 extern void
 ftrace_pop_return_trace(struct ftrace_graph_ret *trace, unsigned long *ret);
 
