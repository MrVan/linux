/* SPDX-License-Identifier: GPL-2.0-only */
/*
 *  intel-nhlt.h - Intel HDA Platform NHLT header
 *
 *  Copyright (c) 2015-2019 Intel Corporation
 */

#ifndef __INTEL_NHLT_H__
#define __INTEL_NHLT_H__

#include <linux/acpi.h>

enum nhlt_link_type {
	NHLT_LINK_HDA = 0,
	NHLT_LINK_DSP = 1,
	NHLT_LINK_DMIC = 2,
	NHLT_LINK_SSP = 3,
	NHLT_LINK_INVALID
};

<<<<<<< HEAD
=======
enum nhlt_device_type {
	NHLT_DEVICE_BT = 0,
	NHLT_DEVICE_DMIC = 1,
	NHLT_DEVICE_I2S = 4,
	NHLT_DEVICE_INVALID
};

>>>>>>> 95cd2cdc
#if IS_ENABLED(CONFIG_ACPI) && IS_ENABLED(CONFIG_SND_INTEL_NHLT)

struct wav_fmt {
	u16 fmt_tag;
	u16 channels;
	u32 samples_per_sec;
	u32 avg_bytes_per_sec;
	u16 block_align;
	u16 bits_per_sample;
	u16 cb_size;
} __packed;

struct wav_fmt_ext {
	struct wav_fmt fmt;
	union samples {
		u16 valid_bits_per_sample;
		u16 samples_per_block;
		u16 reserved;
	} sample;
	u32 channel_mask;
	u8 sub_fmt[16];
} __packed;

<<<<<<< HEAD
enum nhlt_device_type {
	NHLT_DEVICE_BT = 0,
	NHLT_DEVICE_DMIC = 1,
	NHLT_DEVICE_I2S = 4,
	NHLT_DEVICE_INVALID
};

=======
>>>>>>> 95cd2cdc
struct nhlt_specific_cfg {
	u32 size;
	u8 caps[];
} __packed;

struct nhlt_fmt_cfg {
	struct wav_fmt_ext fmt_ext;
	struct nhlt_specific_cfg config;
} __packed;

struct nhlt_fmt {
	u8 fmt_count;
	struct nhlt_fmt_cfg fmt_config[];
} __packed;

struct nhlt_endpoint {
	u32  length;
	u8   linktype;
	u8   instance_id;
	u16  vendor_id;
	u16  device_id;
	u16  revision_id;
	u32  subsystem_id;
	u8   device_type;
	u8   direction;
	u8   virtual_bus_id;
	struct nhlt_specific_cfg config;
} __packed;

struct nhlt_acpi_table {
	struct acpi_table_header header;
	u8 endpoint_count;
	struct nhlt_endpoint desc[];
} __packed;

struct nhlt_resource_desc  {
	u32 extra;
	u16 flags;
	u64 addr_spc_gra;
	u64 min_addr;
	u64 max_addr;
	u64 addr_trans_offset;
	u64 length;
} __packed;

#define MIC_ARRAY_2CH 2
#define MIC_ARRAY_4CH 4

struct nhlt_device_specific_config {
	u8 virtual_slot;
	u8 config_type;
} __packed;

struct nhlt_dmic_array_config {
	struct nhlt_device_specific_config device_config;
	u8 array_type;
} __packed;

struct nhlt_vendor_dmic_array_config {
	struct nhlt_dmic_array_config dmic_config;
	u8 nb_mics;
	/* TODO add vendor mic config */
} __packed;

enum {
	NHLT_CONFIG_TYPE_GENERIC = 0,
	NHLT_CONFIG_TYPE_MIC_ARRAY = 1
};

enum {
	NHLT_MIC_ARRAY_2CH_SMALL = 0xa,
	NHLT_MIC_ARRAY_2CH_BIG = 0xb,
	NHLT_MIC_ARRAY_4CH_1ST_GEOM = 0xc,
	NHLT_MIC_ARRAY_4CH_L_SHAPED = 0xd,
	NHLT_MIC_ARRAY_4CH_2ND_GEOM = 0xe,
	NHLT_MIC_ARRAY_VENDOR_DEFINED = 0xf,
};

struct nhlt_acpi_table *intel_nhlt_init(struct device *dev);

void intel_nhlt_free(struct nhlt_acpi_table *addr);

int intel_nhlt_get_dmic_geo(struct device *dev, struct nhlt_acpi_table *nhlt);

bool intel_nhlt_has_endpoint_type(struct nhlt_acpi_table *nhlt, u8 link_type);
<<<<<<< HEAD
=======

int intel_nhlt_ssp_endpoint_mask(struct nhlt_acpi_table *nhlt, u8 device_type);

>>>>>>> 95cd2cdc
struct nhlt_specific_cfg *
intel_nhlt_get_endpoint_blob(struct device *dev, struct nhlt_acpi_table *nhlt,
			     u32 bus_id, u8 link_type, u8 vbps, u8 bps,
			     u8 num_ch, u32 rate, u8 dir, u8 dev_type);

#else

struct nhlt_acpi_table;

static inline struct nhlt_acpi_table *intel_nhlt_init(struct device *dev)
{
	return NULL;
}

static inline void intel_nhlt_free(struct nhlt_acpi_table *addr)
{
}

static inline int intel_nhlt_get_dmic_geo(struct device *dev,
					  struct nhlt_acpi_table *nhlt)
{
	return 0;
}

static inline bool intel_nhlt_has_endpoint_type(struct nhlt_acpi_table *nhlt,
						u8 link_type)
{
	return false;
}

<<<<<<< HEAD
=======
static inline int intel_nhlt_ssp_endpoint_mask(struct nhlt_acpi_table *nhlt, u8 device_type)
{
	return 0;
}

>>>>>>> 95cd2cdc
static inline struct nhlt_specific_cfg *
intel_nhlt_get_endpoint_blob(struct device *dev, struct nhlt_acpi_table *nhlt,
			     u32 bus_id, u8 link_type, u8 vbps, u8 bps,
			     u8 num_ch, u32 rate, u8 dir, u8 dev_type)
{
	return NULL;
}

#endif

#endif<|MERGE_RESOLUTION|>--- conflicted
+++ resolved
@@ -18,8 +18,6 @@
 	NHLT_LINK_INVALID
 };
 
-<<<<<<< HEAD
-=======
 enum nhlt_device_type {
 	NHLT_DEVICE_BT = 0,
 	NHLT_DEVICE_DMIC = 1,
@@ -27,7 +25,6 @@
 	NHLT_DEVICE_INVALID
 };
 
->>>>>>> 95cd2cdc
 #if IS_ENABLED(CONFIG_ACPI) && IS_ENABLED(CONFIG_SND_INTEL_NHLT)
 
 struct wav_fmt {
@@ -51,16 +48,6 @@
 	u8 sub_fmt[16];
 } __packed;
 
-<<<<<<< HEAD
-enum nhlt_device_type {
-	NHLT_DEVICE_BT = 0,
-	NHLT_DEVICE_DMIC = 1,
-	NHLT_DEVICE_I2S = 4,
-	NHLT_DEVICE_INVALID
-};
-
-=======
->>>>>>> 95cd2cdc
 struct nhlt_specific_cfg {
 	u32 size;
 	u8 caps[];
@@ -146,12 +133,9 @@
 int intel_nhlt_get_dmic_geo(struct device *dev, struct nhlt_acpi_table *nhlt);
 
 bool intel_nhlt_has_endpoint_type(struct nhlt_acpi_table *nhlt, u8 link_type);
-<<<<<<< HEAD
-=======
 
 int intel_nhlt_ssp_endpoint_mask(struct nhlt_acpi_table *nhlt, u8 device_type);
 
->>>>>>> 95cd2cdc
 struct nhlt_specific_cfg *
 intel_nhlt_get_endpoint_blob(struct device *dev, struct nhlt_acpi_table *nhlt,
 			     u32 bus_id, u8 link_type, u8 vbps, u8 bps,
@@ -182,14 +166,11 @@
 	return false;
 }
 
-<<<<<<< HEAD
-=======
 static inline int intel_nhlt_ssp_endpoint_mask(struct nhlt_acpi_table *nhlt, u8 device_type)
 {
 	return 0;
 }
 
->>>>>>> 95cd2cdc
 static inline struct nhlt_specific_cfg *
 intel_nhlt_get_endpoint_blob(struct device *dev, struct nhlt_acpi_table *nhlt,
 			     u32 bus_id, u8 link_type, u8 vbps, u8 bps,
